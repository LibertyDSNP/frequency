{
    "name": "frequency-integration-tests",
    "version": "1.0.0",
    "description": "Integration tests for the Frequency project",
    "scripts": {
        "clean": "rm -Rf dist",
        "build": "tsc -p ./tsconfig.json",
        "test": "mocha --require ts-node/register  './{,!(node_modules)/**}/*.test.ts' --exit",
        "format": "tsc --noEmit --pretty",
        "lint": "tsc --noEmit --pretty"
    },
    "keywords": [],
    "author": "",
    "license": "Apache-2.0",
    "dependencies": {
<<<<<<< HEAD
        "@frequency-chain/api-augment": "^v0.9.29",
        "@polkadot/api": "^9.6.2",
        "@polkadot/types": "^9.6.2",
        "@polkadot/util": "^8.7.1",
=======
        "@frequency-chain/api-augment": "v0.9.29",
        "@polkadot/api": "9.10.2",
        "@polkadot/types": "9.10.2",
        "@polkadot/util": "10.2.1",
>>>>>>> 2c399425
        "rxjs": "^7.5.7"
    },
    "devDependencies": {
        "@polkadot/typegen": "9.10.2",
        "@types/mocha": "^10.0.0",
        "mocha": "^10.1.0",
        "prettier": "2.7.1",
        "sinon": "^14.0.2",
        "ts-node": "^10.9.1",
        "typescript": "^4.8.4"
    }
}<|MERGE_RESOLUTION|>--- conflicted
+++ resolved
@@ -13,17 +13,10 @@
     "author": "",
     "license": "Apache-2.0",
     "dependencies": {
-<<<<<<< HEAD
         "@frequency-chain/api-augment": "^v0.9.29",
         "@polkadot/api": "^9.6.2",
         "@polkadot/types": "^9.6.2",
         "@polkadot/util": "^8.7.1",
-=======
-        "@frequency-chain/api-augment": "v0.9.29",
-        "@polkadot/api": "9.10.2",
-        "@polkadot/types": "9.10.2",
-        "@polkadot/util": "10.2.1",
->>>>>>> 2c399425
         "rxjs": "^7.5.7"
     },
     "devDependencies": {
