UNAME := $(shell uname)

.PHONY: all
all: build

.PHONY: clean
clean:
	cargo clean

.PHONY: start
start:
	./scripts/init.sh start-frequency-instant

start-native:
	./scripts/init.sh start-frequency-native

start-relay:
	./scripts/init.sh start-relay-chain

start-frequency:
	./scripts/init.sh start-frequency

start-frequency-docker:
	./scripts/init.sh start-frequency-docker

start-manual:
	./scripts/init.sh start-frequency-manual

.PHONY: stop
stop-relay:
	./scripts/init.sh stop-relay-chain

stop-frequency-docker:
	./scripts/init.sh stop-frequency-docker

.PHONY: local-block
local-block:
	curl http://localhost:9933 -H "Content-Type:application/json;charset=utf-8" -d   '{ \
		"jsonrpc":"2.0", \
		"id":1, \
		"method":"engine_createBlock", \
		"params": [true, true] \
		}' | jq

.PHONY: register
register:
	./scripts/init.sh register-frequency-rococo-local

.PHONY: onboard
onboard:
	./scripts/init.sh onboard-frequency-rococo-local

.PHONY: offboard
offboard:
	./scripts/init.sh offboard-frequency-rococo-local

.PHONY: specs
specs-rococo-2000:
	./scripts/generate_specs.sh 2000 rococo-2000 release

specs-rococo-local:
	./scripts/generate_relay_specs.sh

.PHONY: format
format:
	cargo fmt

.PHONY: lint
lint:
	cargo fmt --check
	SKIP_WASM_BUILD=1 env -u RUSTFLAGS cargo clippy --features runtime-benchmarks,frequency-lint-check -- -D warnings
	RUSTDOCFLAGS="--enable-index-page --check -Zunstable-options" cargo doc --no-deps --features frequency

lint-audit:
	cargo deny check -c .cargo-deny.toml

.PHONY: format-lint
format-lint: format lint

.PHONY: ci-local
ci-local: check lint lint-audit test integration-test

.PHONY: upgrade
upgrade-local:
	./scripts/init.sh upgrade-frequency-rococo-local

upgrade-no-relay:
	./scripts/init.sh upgrade-frequency-no-relay


#
# We use hard-coded variables (rather than a pattern) so that smart shells with
# CLI auto-complete for Makefiles will pick up the targets and present as options for auto-complete.
#
# Note: to run benchmarks for > 1 but < all pallets, it is more efficient to call the `run_benchmarks.sh`
#       script directly, as it is able to run the build stage just once for all benchmarks
#
BENCH_TARGETS=\
benchmarks-messages \
benchmarks-msa \
benchmarks-frequency-tx-payment \
benchmarks-overhead \
benchmarks-schemas \
benchmarks-stateful-storage \
benchmarks-handles\
benchmarks-time-release\
benchmarks-pallet_balances \
benchmarks-pallet_collator_selection \
benchmarks-pallet_democracy \
benchmarks-pallet_multisig \
benchmarks-pallet_preimage \
benchmarks-pallet_scheduler \
benchmarks-pallet_session \
benchmarks-pallet_timestamp \
benchmarks-pallet_treasury \
benchmarks-pallet_utility

BENCH_LOCAL_TARGETS=\
benchmarks-messages-local \
benchmarks-msa-local \
benchmarks-overhead-local \
benchmarks-schemas-local \
benchmarks-frequency-tx-payment-local \
benchmarks-stateful-storage-local \
benchmarks-handles-local \
benchmarks-time-release-local \
benchmarks-pallet_balances-local \
benchmarks-pallet_collator_selection-local \
benchmarks-pallet_collective-local \
benchmarks-pallet_democracy-local \
benchmarks-pallet_multisig-local \
benchmarks-pallet_preimage-local \
benchmarks-pallet_scheduler-local \
benchmarks-pallet_session-local \
benchmarks-pallet_timestamp-local \
benchmarks-pallet_treasury-local \
benchmarks-pallet_utility-local

.PHONY: benchmarks
benchmarks:
	./scripts/run_benchmarks.sh

#
# Target to run benchmarks for local development. Uses the "bench-dev" profile,
# since "release" is unnecessary in local development, and by using "bench-dev"
<<<<<<< HEAD
# (which is just a clone of "prodic"), we don't overwrite our "release" target used
=======
# (which is just a clone of "release"), we don't overwrite our "release" target used
>>>>>>> b92fca90
# for development testing.
.PHONY: benchmarks-local
benchmarks-local:
	./scripts/run_benchmarks.sh -t bench-dev

.PHONY: $(BENCH_TARGETS)
$(BENCH_TARGETS):
	./scripts/run_benchmarks.sh $(@:benchmarks-%=%)

.PHONY: $(BENCH_LOCAL_TARGETS)
$(BENCH_LOCAL_TARGETS):
	./scripts/run_benchmarks.sh -t bench-dev $(@:benchmarks-%-local=%)

#
# benchmarks-multi-* targets are for ease of use in running benchmarks for multiple
# (but not necessarily all) pallets with a single invocation.
#
.PHONY: benchmarks-multi
benchmarks-multi:
	./scripts/run_benchmarks.sh $(PALLETS)

.PHONY: benchmarks-multi-local
benchmarks-multi-local:
	./scripts/run_benchmarks.sh -t bench-dev $(PALLETS)

benchmarks-capacity:
	./scripts/run_benchmark.sh -p capacity

.PHONY: docs
docs:
	RUSTDOCFLAGS="--enable-index-page -Zunstable-options" cargo doc --no-deps --features frequency

# Cleans unused docker resources and artifacts
.PHONY: docs
docker-prune:
	./scripts/prune_all.sh

.PHONY: check
check:
	SKIP_WASM_BUILD= cargo check --features runtime-benchmarks,frequency-lint-check

check-no-relay:
	SKIP_WASM_BUILD= cargo check --features frequency-no-relay

check-local:
	SKIP_WASM_BUILD= cargo check --features frequency-rococo-local

check-rococo:
	SKIP_WASM_BUILD= cargo check --features frequency-rococo-testnet

check-mainnet:
	SKIP_WASM_BUILD= cargo check --features frequency

.PHONY: js
js:
	./scripts/generate_js_definitions.sh

.PHONY: build
build:
	cargo build --features frequency-no-relay

build-benchmarks:
	cargo build --release --features runtime-benchmarks,frequency-lint-check --workspace

build-no-relay:
	cargo build --features frequency-no-relay

build-local:
	cargo build --features frequency-rococo-local

build-rococo:
	cargo build --features frequency-rococo-testnet

build-mainnet:
	cargo build --features frequency

build-rococo-release:
	cargo build --locked --features frequency-rococo-testnet --release

build-mainnet-release:
	cargo build --locked --features  frequency --release

.PHONY: test
test:
	cargo test --workspace --features runtime-benchmarks,frequency-lint-check

integration-test:
	./scripts/run_integration_tests.sh

integration-test-only:
	./scripts/run_integration_tests.sh -s

integration-test-load:
	./scripts/run_integration_tests.sh load

integration-test-load-only:
	./scripts/run_integration_tests.sh -s load

integration-test-rococo:
	./scripts/run_integration_tests.sh -c frequency_rococo

integration-test-local-relay:
	./scripts/run_integration_tests.sh -c local_relay

.PHONY: try-runtime
try-runtime:
	cargo run --release --features frequency-lint-check,try-runtime try-runtime --help

try-runtime-upgrade-rococo:
	cargo build --release --features frequency-rococo-testnet,try-runtime
	cargo run --release --features frequency-lint-check,try-runtime try-runtime --runtime ./target/release/wbuild/frequency-runtime/frequency_runtime.wasm on-runtime-upgrade --checks live --uri wss://rpc.rococo.frequency.xyz:443

try-runtime-upgrade-mainnet:
	cargo build --release --features frequency,try-runtime
	cargo run --release --features frequency-lint-check,try-runtime try-runtime --runtime ./target/release/wbuild/frequency-runtime/frequency_runtime.wasm on-runtime-upgrade --checks live --uri wss://1.rpc.frequency.xyz:443

# Pull the Polkadot version from the polkadot-cli package in the Cargo.lock file.
# This will break if the lock file format changes
POLKADOT_VERSION=$(shell awk -F "=" '/name = "polkadot-cli"/,/version = ".*"/{ print $2 }' Cargo.lock | tail -n 1 | cut -d " " -f 3 | tr -d \")

.PHONY: version
version:
ifndef v
	@echo "Please set the version with v=#.#.#[-#]"
	@exit 1
endif
ifneq (,$(findstring v,  $(v)))
	@echo "Please don't prefix with a 'v'. Use: v=#.#.#[-#]"
	@exit 1
endif
ifeq (,$(POLKADOT_VERSION))
	@echo "Error: Having trouble finding the Polkadot version. Sorry about that.\nCheck my POLKADOT_VERSION variable command."
	@exit 1
endif
	@echo "Setting the crate versions to "$(v)+polkadot$(POLKADOT_VERSION)
ifeq ($(UNAME), Linux)
	$(eval $@_SED := -i -e)
endif
ifeq ($(UNAME), Darwin)
	$(eval $@_SED := -i '')
endif
	find . -type f -name "Cargo.toml" -print0 | xargs -0 sed $($@_SED) 's/^version = \"0\.0\.0\"/version = \"$(v)+polkadot$(POLKADOT_VERSION)\"/g';
	@echo "Doing cargo check for just examples seems to be the easiest way to update version in Cargo.lock"
	cargo check --examples --quiet
	@echo "All done. Don't forget to double check that the automated replacement worked."

.PHONY: version-polkadot
version-polkadot:
ifeq (,$(POLKADOT_VERSION))
	@echo "Error: Having trouble finding the Polkadot version. Sorry about that.\nCheck my POLKADOT_VERSION variable command."
	@exit 1
endif
	@echo $(POLKADOT_VERSION)

.PHONY: version-reset
version-reset:
	find ./ -type f -name 'Cargo.toml' -exec sed -i '' 's/^version = \".*+polkadot.*\"/version = \"0.0.0\"/g' {} \;<|MERGE_RESOLUTION|>--- conflicted
+++ resolved
@@ -143,11 +143,7 @@
 #
 # Target to run benchmarks for local development. Uses the "bench-dev" profile,
 # since "release" is unnecessary in local development, and by using "bench-dev"
-<<<<<<< HEAD
-# (which is just a clone of "prodic"), we don't overwrite our "release" target used
-=======
 # (which is just a clone of "release"), we don't overwrite our "release" target used
->>>>>>> b92fca90
 # for development testing.
 .PHONY: benchmarks-local
 benchmarks-local:
