#!/usr/bin/env bash

function get_frequency_pid () {
    lsof -i tcp:9933 | grep frequency | xargs | awk '{print $2}'
}

function cleanup () {
    if ${SHOULD_KILL}
    then
        ${RUNDIR}/kill_freq.sh
    fi
}

RUNDIR=$(dirname ${0})
SKIP_JS_BUILD=
trap cleanup EXIT KILL INT

while getopts "s" OPTNAME
do
    case ${OPTNAME} in
        "s") SKIP_JS_BUILD=1
        ;;
    esac
done

echo "The integration test output will be logged on this console"
echo "and the Frequency node output will be logged to the file frequency.log."
echo "You can 'tail -f frequency.log' in another terminal to see both side-by-side."
echo ""
echo -e "Checking to see if Frequency is running..."

PID=$( get_frequency_pid )

SHOULD_KILL=false

if [ -z "${PID}" ]
then
    echo "Building local Frequency executable..."
    if ! make build-local
    then
        echo "Error building Frequency executable; aborting."
        exit 1
    fi
    echo "Starting a Frequency Node..."
    ${RUNDIR}/init.sh start-frequency-instant >& frequency.log &
    SHOULD_KILL=true
fi

declare -i timeout_secs=30
declare -i i=0
while (( !PID && i < timeout_secs ))
do
   PID=$( get_frequency_pid )
   sleep 1
   (( i += 1 ))
done

if [ -z "${PID}" ]
then
    echo "Unable to find or start a Frequency node; aborting."
    exit 1
fi

echo "---------------------------------------------"
echo "Frequency running here:"
echo "PID: ${PID}"
echo "---------------------------------------------"

<<<<<<< HEAD
if [ -z "${SKIP_JS_BUILD}" ]
=======
echo "Building js/api-augment..."
cd js/api-augment
npm i
npm run fetch:local
npm run --silent build
cd dist
echo "Packaging up into js/api-augment/dist/frequency-chain-api-augment-0.0.0.tgz"
npm pack --silent
cd ../../..


cd integration-tests
echo "Installing js/api-augment/dist/frequency-chain-api-augment-0.0.0.tgz"
npm i ../js/api-augment/dist/frequency-chain-api-augment-0.0.0.tgz
npm install
echo "---------------------------------------------"
echo "Starting Tests..."
echo "---------------------------------------------"
WS_PROVIDER_URL="ws://127.0.0.1:9944" npm test

if $SHOULD_KILL
>>>>>>> 7018c774
then
    echo "Building js/api-augment..."
    ( cd js/api-augment ;\
    npm i ;\
    npm run fetch:local ;\
    npm run --silent build ;\
    cd dist ;\
    echo "Packaging up into js/api-augment/dist/frequency-chain-api-augment-0.0.0.tgz" ;\
    npm pack --silent )


    ( cd integration-tests ;\
    echo "Installing js/api-augment/dist/frequency-chain-api-augment-0.0.0.tgz" ;\
    npm i ../js/api-augment/dist/frequency-chain-api-augment-0.0.0.tgz ; )
fi

( cd integration-tests ;\
    npm install ;\
    echo "---------------------------------------------" ;\
    echo "Starting Tests..." ;\
    echo "---------------------------------------------" ;\
    WS_PROVIDER_URL="ws://127.0.0.1:9944" npm test )<|MERGE_RESOLUTION|>--- conflicted
+++ resolved
@@ -1,27 +1,4 @@
 #!/usr/bin/env bash
-
-function get_frequency_pid () {
-    lsof -i tcp:9933 | grep frequency | xargs | awk '{print $2}'
-}
-
-function cleanup () {
-    if ${SHOULD_KILL}
-    then
-        ${RUNDIR}/kill_freq.sh
-    fi
-}
-
-RUNDIR=$(dirname ${0})
-SKIP_JS_BUILD=
-trap cleanup EXIT KILL INT
-
-while getopts "s" OPTNAME
-do
-    case ${OPTNAME} in
-        "s") SKIP_JS_BUILD=1
-        ;;
-    esac
-done
 
 echo "The integration test output will be logged on this console"
 echo "and the Frequency node output will be logged to the file frequency.log."
@@ -29,46 +6,28 @@
 echo ""
 echo -e "Checking to see if Frequency is running..."
 
-PID=$( get_frequency_pid )
+PID=$(lsof -i tcp:9933 | grep frequency | grep -v grep | xargs | awk '{print $2}')
 
 SHOULD_KILL=false
 
-if [ -z "${PID}" ]
+if [ -z "$PID" ]
 then
-    echo "Building local Frequency executable..."
-    if ! make build-local
-    then
-        echo "Error building Frequency executable; aborting."
-        exit 1
-    fi
-    echo "Starting a Frequency Node..."
-    ${RUNDIR}/init.sh start-frequency-instant >& frequency.log &
+    make build-local
+    echo -e "Starting a Frequency Node..."
+    make start >& frequency.log &
     SHOULD_KILL=true
 fi
 
-declare -i timeout_secs=30
-declare -i i=0
-while (( !PID && i < timeout_secs ))
+while [ -z "$PID" ]
 do
-   PID=$( get_frequency_pid )
-   sleep 1
-   (( i += 1 ))
+    PID=$(ps aux | grep target/release/frequency | grep -v grep | xargs | awk '{print $2}')
 done
-
-if [ -z "${PID}" ]
-then
-    echo "Unable to find or start a Frequency node; aborting."
-    exit 1
-fi
 
 echo "---------------------------------------------"
 echo "Frequency running here:"
 echo "PID: ${PID}"
 echo "---------------------------------------------"
 
-<<<<<<< HEAD
-if [ -z "${SKIP_JS_BUILD}" ]
-=======
 echo "Building js/api-augment..."
 cd js/api-augment
 npm i
@@ -90,26 +49,7 @@
 WS_PROVIDER_URL="ws://127.0.0.1:9944" npm test
 
 if $SHOULD_KILL
->>>>>>> 7018c774
 then
-    echo "Building js/api-augment..."
-    ( cd js/api-augment ;\
-    npm i ;\
-    npm run fetch:local ;\
-    npm run --silent build ;\
-    cd dist ;\
-    echo "Packaging up into js/api-augment/dist/frequency-chain-api-augment-0.0.0.tgz" ;\
-    npm pack --silent )
-
-
-    ( cd integration-tests ;\
-    echo "Installing js/api-augment/dist/frequency-chain-api-augment-0.0.0.tgz" ;\
-    npm i ../js/api-augment/dist/frequency-chain-api-augment-0.0.0.tgz ; )
-fi
-
-( cd integration-tests ;\
-    npm install ;\
-    echo "---------------------------------------------" ;\
-    echo "Starting Tests..." ;\
-    echo "---------------------------------------------" ;\
-    WS_PROVIDER_URL="ws://127.0.0.1:9944" npm test )+   pwd
+   ../scripts/kill_freq.sh
+fi