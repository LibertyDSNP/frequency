--- conflicted
+++ resolved
@@ -74,15 +74,11 @@
       #   uses: actions/cache@v3
       #   with:
       #     path: ${{env.BIN_DIR}}/${{env.BUILT_BIN_FILENAME}}
-<<<<<<< HEAD
       #     key: ${{runner.os}}-${{env.NETWORK}}-${{github.ref_name}}
       - name: Install Required Packages
         run: |
           sudo apt-get update
           sudo apt install -y protobuf-compiler
-=======
-      #     key: ${{runner.os}}-${{env.NETWORK}}-${{github.head_ref}}
->>>>>>> 2c399425
       - name: Install Rust Toolchain
         if: steps.cache-binary.outputs.cache-hit != 'true'
         uses: actions-rs/toolchain@v1
