--- conflicted
+++ resolved
@@ -46,15 +46,7 @@
           echo "RELEASE_BIN_FILENAME=${{matrix.release-file-name-prefix}}.${{matrix.arch}}" >> $GITHUB_ENV
       - name: Set Ubuntu Env Vars
         run: |
-<<<<<<< HEAD
-          echo "HOME=/home/ubuntu" >> $GITHUB_ENV
-      - name: Install Required Packages
-        run: |
-          sudo apt-get update
-          sudo apt install -y protobuf-compiler
-=======
           echo "HOME=/root" >> $GITHUB_ENV
->>>>>>> 87c6baa1
       - name: Check Out Repo
         uses: actions/checkout@v3
       # # XXX Keep this step as it lets us skip full binary builds during development/testing
@@ -143,15 +135,7 @@
     steps:
       - name: Set Ubuntu Env Vars
         run: |
-<<<<<<< HEAD
-          echo "HOME=/home/ubuntu" >> $GITHUB_ENV
-      - name: Install Required Packages
-        run: |
-          sudo apt-get update
-          sudo apt install -y protobuf-compiler
-=======
           echo "HOME=/root" >> $GITHUB_ENV
->>>>>>> 87c6baa1
       - name: Check Out Repo
         uses: actions/checkout@v3
       - name: Install Rust Toolchain
@@ -226,15 +210,7 @@
     runs-on: [self-hosted, Linux, X64]
     steps:
       - name: Set Ubuntu Env Vars
-<<<<<<< HEAD
-        run: echo "HOME=/home/ubuntu" >> $GITHUB_ENV
-      - name: Install Required Packages
-        run: |
-          sudo apt-get update
-          sudo apt install -y protobuf-compiler
-=======
         run: echo "HOME=/root" >> $GITHUB_ENV
->>>>>>> 87c6baa1
       - name: Check Out Repo
         uses: actions/checkout@v3
       - name: Install Rust Toolchain
