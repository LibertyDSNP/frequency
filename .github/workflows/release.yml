--- conflicted
+++ resolved
@@ -242,20 +242,6 @@
   build-js-api-augment:
     needs: build-binaries
     name: Build JS API Augment
-<<<<<<< HEAD
-    strategy:
-      matrix:
-        os: [ubuntu-20.04]
-        network: [mainnet]
-        include:
-          - network: local
-            spec: frequency-rococo-local
-            build-profile: release
-            release-file-name-prefix: frequency-local
-          - os: ubuntu-20.04
-            arch: amd64
-    runs-on: ${{matrix.os}}
-=======
     env:
       NETWORK: local
       CHAIN_SPEC: frequency-rococo-local
@@ -264,7 +250,6 @@
       RELEASE_FILENAME_PREFIX: frequency-local
       ARCH: amd64
     runs-on: ubuntu-20.04
->>>>>>> 43cc855a
     steps:
       - name: Set Env Vars
         run: |
@@ -294,13 +279,9 @@
           mv ${{env.RELEASE_BIN_FILENAME}} ${{env.BIN_DIR}}
           chmod 755 ${{env.BIN_DIR}}/${{env.RELEASE_BIN_FILENAME}}
       - name: Output Metadata
-<<<<<<< HEAD
-        run: ${{env.BIN_DIR}}/${{env.RELEASE_BIN_FILENAME}} export-metadata --chain=frequency-local --tmp ./js/api-augment/metadata.json
-=======
         # TODO: Enable this in 1.2.0+ release instead
         # run: ${{env.BIN_DIR}}/${{env.RELEASE_BIN_FILENAME}} export-metadata --chain=frequency-local --tmp ./js/api-augment/metadata.json
         run: ${{env.BIN_DIR}}/${{env.RELEASE_BIN_FILENAME}} export-metadata --chain=frequency-local ./js/api-augment/metadata.json
->>>>>>> 43cc855a
       - name: Build
         run: npm run build
         working-directory: js/api-augment
@@ -602,8 +583,6 @@
             > release-notes.md
       - name: Publish Release Candidate on GitHub
         if: env.IS_FULL_RELEASE != 'true'
-<<<<<<< HEAD
-=======
         uses: softprops/action-gh-release@de2c0eb89ae2a093876385947365aca7b0e5f844
         with:
           name: "[Release Candidate] ${{env.NEW_RELEASE_TAG}}"
@@ -614,21 +593,11 @@
             /tmp/metadata-compare-*
       - name: Publish Full Release on GitHub
         if: env.IS_FULL_RELEASE == 'true'
->>>>>>> 43cc855a
         uses: softprops/action-gh-release@de2c0eb89ae2a093876385947365aca7b0e5f844
         with:
           name: "[Release Candidate] ${{env.NEW_RELEASE_TAG}}"
           prerelease: true
           body_path: tools/ci/release-notes/release-notes.md
-<<<<<<< HEAD
-          files: /tmp/frequency*.*
-      - name: Publish Full Release on GitHub
-        if: env.IS_FULL_RELEASE == 'true'
-        uses: softprops/action-gh-release@de2c0eb89ae2a093876385947365aca7b0e5f844
-        with:
-          body_path: tools/ci/release-notes/release-notes.md
-=======
->>>>>>> 43cc855a
           files: |
             /tmp/frequency*.*
             /tmp/metadata-compare-*
