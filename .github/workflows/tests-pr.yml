--- conflicted
+++ resolved
@@ -14,11 +14,7 @@
         rust_toolchain: [nightly-2022-06-27]
     runs-on: ${{ matrix.os }}
     env:
-<<<<<<< HEAD
-      RUST_TOOLCHAIN: "nightly-2022-06-27"
-=======
       RUST_TOOLCHAIN: ${{ matrix.rust_toolchain }}
->>>>>>> 711a3b03
     steps:
       - name: Free space on Ubuntu
         if: ${{ matrix.os }} == 'ubuntu-latest'
