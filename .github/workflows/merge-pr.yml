name: Run Post PR Merge Actions
concurrency:
  group: ${{github.workflow}}-${{github.ref}}
  cancel-in-progress: true
on:
  push:
    branches:
      - main
    paths:
      - "js/api-augment/**"
      - "**/*.rs"
      - "**/Cargo.toml"
      - "**/Cargo.lock"
env:
  BUILD_PROFILE: release
  RUST_TOOLCHAIN: nightly-2022-09-22

jobs:
  changes:
    name: Determine Changed Files
    runs-on: ubuntu-20.04
    outputs:
      js-api-augment: ${{steps.filter.outputs.js-api-augment}}
      rust: ${{steps.filter.outputs.rust}}
    steps:
      - name: Check Out Repo
        uses: actions/checkout@v3
      - name: Check for Changed Files
        uses: dorny/paths-filter@v2
        id: filter
        with:
          filters: |
            js-api-augment:
              - "js/api-augment/**"
            rust:
              - "**/*.rs"
              - "**/Cargo.toml"
              - "**/Cargo.lock"

  publish-js-api-augment-rc:
    name: Merge - Publish JS API Augment Release Candidate
    runs-on: [self-hosted, Linux, X64]
    steps:
      - name: Set Env Vars
        run: |
          echo "HOME=/root" >> $GITHUB_ENV
      - name: Check Out Repo
        uses: actions/checkout@v3
      - name: Install Rust Toolchain
        uses: actions-rs/toolchain@v1
        with:
          toolchain: ${{env.RUST_TOOLCHAIN}}
          default: true
          profile: minimal
          target: wasm32-unknown-unknown
      - name: Check Out Repo
        uses: actions/checkout@v3
      - name: Save/Restore Dependencies from Cache
        uses: Swatinem/rust-cache@v2
        with:
          shared-key: ${{env.RUST_TOOLCHAIN}}
      - name: Output Metadata
        # Run the cargo command and ignore any extra lines outside of the json result
        run: CARGO_INCREMENTAL=0 RUSTFLAGS="-D warnings" cargo run --features frequency export-metadata ./js/api-augment/metadata.json
      - name: Set up NodeJs
        uses: actions/setup-node@v3
        with:
          node-version: 16
          cache: "npm"
          registry-url: "https://registry.npmjs.org"
          cache-dependency-path: js/api-augment/package-lock.json
      - name: Install
        run: npm ci
        working-directory: js/api-augment
      - name: Build
        run: npm run build
        working-directory: js/api-augment
        env:
          FULL_SHA: ${{github.sha}}
      - name: Version Package
        run: npm version --new-version "v0.0.0-${FULL_SHA:0:6}" --no-git-tag-version
        working-directory: js/api-augment/dist
        env:
          FULL_SHA: ${{github.sha}}
      - name: Publish on NPM @next
        run: npm publish --tag next --access public
        working-directory: js/api-augment/dist
        env:
          NODE_AUTH_TOKEN: ${{secrets.NODE_AUTH_TOKEN}}

  calc-code-coverage-main:
    name: Merge - Calculate Code Coverage
    runs-on: ubuntu-20.04
    steps:
      - name: Check Out Repo
        uses: actions/checkout@v3
      - name: Install Required Packages
        run: |
          sudo apt-get update
          sudo apt install -y protobuf-compiler
      - name: Install Rust Toolchain
        uses: actions-rs/toolchain@v1
        with:
          default: true
          profile: minimal
          target: wasm32-unknown-unknown
          toolchain: stable
      - name: Run cargo-tarpaulin
        uses: actions-rs/tarpaulin@v0.1
        with:
          version: "0.22.0"
          # Tarpaulin Docs https://github.com/xd009642/tarpaulin
          # -e for exclude
          args: |
            -v --no-fail-fast --workspace
            -e frequency frequency-cli frequency-runtime frequency-service
            --exclude-files **/mock.rs **/weights.rs **/weights/* **/benchmarking.rs
      - name: Upload to codecov.io
        uses: codecov/codecov-action@v3
        with:
          fail_ci_if_error: false # optional (default = false)
          verbose: true # optional (default = false)

  save-encoded-metadata:
    name: Save Encoded Metadata
    runs-on: [self-hosted, Linux, X64]
    env:
      NETWORK: mainnet
    steps:
      - name: Set Env Vars
        run: |
          echo "BIN_DIR=target/$BUILD_PROFILE" >> $GITHUB_ENV
          echo "METADATA_FILENAME=encoded-metadata-${{env.NETWORK}}-${{github.ref_name}}.amd64.json" >> $GITHUB_ENV
<<<<<<< HEAD
          echo "HOME=/home/ubuntu" >> $GITHUB_ENV
      - name: Install Required Packages
        run: |
          sudo apt-get update
          sudo apt install -y protobuf-compiler
=======
          echo "HOME=/root" >> $GITHUB_ENV
>>>>>>> 87c6baa1
      - name: Check Out Repo
        uses: actions/checkout@v3
      # # XXX Keep this step as it lets us skip full binary builds during development/testing
      # - name: Cache Binary for Testing
      #   id: cache-binary
      #   uses: actions/cache@v3
      #   with:
      #     path: ${{env.BIN_DIR}}/${{env.BUILT_BIN_FILENAME}}
      #     key: ${{runner.os}}-${{env.NETWORK}}-${{github.ref_name}}
      - name: Save/Restore Dependencies from Cache
        if: steps.cache-binary.outputs.cache-hit != 'true'
        uses: Swatinem/rust-cache@v2
        with:
          shared-key: ${{env.RUST_TOOLCHAIN}}
      - name: Install Rust Toolchain
        if: steps.cache-binary.outputs.cache-hit != 'true'
        uses: actions-rs/toolchain@v1
        with:
          default: true
          profile: minimal
          target: wasm32-unknown-unknown
          toolchain: stable
      - name: Compile Mainnet Binary
        if: steps.cache-binary.outputs.cache-hit != 'true'
        run: |
          CARGO_INCREMENTAL=0 RUSTFLAGS="-D warnings" cargo build --locked --release \
            --features  frequency
      - name: Extract Encoded Metadata
        id: extract-metadata
        working-directory: ${{env.BIN_DIR}}
        run: |
          ./frequency export-metadata metadata.json
          cat metadata.json | jq -r .result > $METADATA_FILENAME
      - name: Upload Metadata
        uses: actions/upload-artifact@v3
        with:
          name: encoded-metadata-latest-main
          path: ${{env.BIN_DIR}}/${{env.METADATA_FILENAME}}
          if-no-files-found: error<|MERGE_RESOLUTION|>--- conflicted
+++ resolved
@@ -131,15 +131,7 @@
         run: |
           echo "BIN_DIR=target/$BUILD_PROFILE" >> $GITHUB_ENV
           echo "METADATA_FILENAME=encoded-metadata-${{env.NETWORK}}-${{github.ref_name}}.amd64.json" >> $GITHUB_ENV
-<<<<<<< HEAD
-          echo "HOME=/home/ubuntu" >> $GITHUB_ENV
-      - name: Install Required Packages
-        run: |
-          sudo apt-get update
-          sudo apt install -y protobuf-compiler
-=======
           echo "HOME=/root" >> $GITHUB_ENV
->>>>>>> 87c6baa1
       - name: Check Out Repo
         uses: actions/checkout@v3
       # # XXX Keep this step as it lets us skip full binary builds during development/testing
