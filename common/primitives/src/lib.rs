#![cfg_attr(not(feature = "std"), no_std)]

<<<<<<< HEAD
pub mod msa;
pub mod schema;
=======
pub mod messages;
pub mod msa;
>>>>>>> 4441b6cc
<|MERGE_RESOLUTION|>--- conflicted
+++ resolved
@@ -1,9 +1,5 @@
 #![cfg_attr(not(feature = "std"), no_std)]
 
-<<<<<<< HEAD
-pub mod msa;
-pub mod schema;
-=======
 pub mod messages;
 pub mod msa;
->>>>>>> 4441b6cc
+pub mod schema;