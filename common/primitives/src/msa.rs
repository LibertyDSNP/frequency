--- conflicted
+++ resolved
@@ -6,12 +6,10 @@
 use sp_runtime::DispatchError;
 use sp_std::prelude::Vec;
 
-<<<<<<< HEAD
+pub use crate::{ds::OrderedSetExt, schema::SchemaId};
+
 /// The gap between the current block and a future expiring block allowed when validating signature proofs.
 pub const EXPIRATION_BLOCK_VALIDITY_GAP: u32 = 128;
-=======
-pub use crate::{ds::OrderedSetExt, schema::SchemaId};
->>>>>>> 62a79bc7
 
 /// Message Source Id or msaId is the unique identifier for Message Source Accounts
 pub type MessageSourceId = u64;
