--- conflicted
+++ resolved
@@ -5,10 +5,7 @@
 use scale_info::TypeInfo;
 #[cfg(feature = "std")]
 use serde::{Deserialize, Serialize};
-<<<<<<< HEAD
-=======
 use sp_runtime::traits::One;
->>>>>>> 4fb05da6
 use sp_std::{prelude::*, vec};
 use std::ops::Sub;
 #[cfg(feature = "std")]
@@ -24,11 +21,8 @@
 /// IPFS, Parquet: { index, block_number, provider_msa_id, cid, payload_length }
 /// Avro, OnChain: { index, block_number, provider_msa_id, msa_id, payload }
 #[derive(Default, Clone, Encode, Decode, PartialEq, Debug, TypeInfo, Eq)]
-<<<<<<< HEAD
 #[cfg_attr(feature = "std", derive(Serialize, Deserialize))]
 #[derive(Object)]
-=======
->>>>>>> 4fb05da6
 pub struct MessageResponse {
 	/// Message source account id of the Provider. This may be the same id as contained in `msa_id`,
 	/// indicating that the original source MSA is acting as its own provider. An id differing from that
@@ -57,11 +51,7 @@
 }
 /// A type for requesting paginated messages.
 #[cfg_attr(feature = "std", derive(Serialize, Deserialize))]
-<<<<<<< HEAD
 #[derive(Default, Clone, Encode, Decode, PartialEq, Debug, TypeInfo, Eq, Object)]
-=======
-#[derive(Default, Clone, Encode, Decode, PartialEq, Debug, TypeInfo, Eq)]
->>>>>>> 4fb05da6
 pub struct BlockPaginationRequest {
 	/// Starting block-number (inclusive).
 	pub from_block: u32,
@@ -86,11 +76,7 @@
 		self.page_size > 0 &&
 			self.page_size <= Self::MAX_PAGE_SIZE &&
 			self.from_block < self.to_block &&
-<<<<<<< HEAD
-			self.to_block.sub(self.from_block) <= Self::MAX_BLOCK_RANGE
-=======
 			self.to_block - self.from_block <= Self::MAX_BLOCK_RANGE
->>>>>>> 4fb05da6
 	}
 }
 
@@ -143,15 +129,10 @@
 /// A type for responding with a collection of paginated messages.
 #[derive(Default, Clone, Encode, Decode, PartialEq, Debug, TypeInfo, Eq, Object)]
 #[cfg_attr(feature = "std", derive(Serialize, Deserialize))]
-<<<<<<< HEAD
 pub struct BlockPaginationResponse<T>
 where
 	T: Sized + Serialize + std::marker::Sync + std::marker::Send + Type,
 {
-=======
-#[derive(Default, Clone, Encode, Decode, PartialEq, Debug, TypeInfo, Eq)]
-pub struct BlockPaginationResponse<T> {
->>>>>>> 4fb05da6
 	/// Collection of messages for a given [`BlockPaginationRequest`].
 	pub content: Vec<T>,
 	/// Flag to indicate the end of paginated messages.
@@ -164,7 +145,6 @@
 	pub next_index: Option<u32>,
 }
 
-<<<<<<< HEAD
 /// A type for requesting paginated messages.
 #[derive(ApiResponse)]
 pub enum BlockPaginationApiResponse {
@@ -180,9 +160,6 @@
 where
 	T: Sized + Serialize + std::marker::Sync + std::marker::Send + Type,
 {
-=======
-impl<T> BlockPaginationResponse<T> {
->>>>>>> 4fb05da6
 	/// Generates a new empty Pagination request
 	pub const fn new() -> BlockPaginationResponse<T> {
 		BlockPaginationResponse {
