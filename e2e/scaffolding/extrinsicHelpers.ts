import { ApiPromise, ApiRx } from "@polkadot/api";
import { ApiTypes, AugmentedEvent, SubmittableExtrinsic } from "@polkadot/api/types";
import { KeyringPair } from "@polkadot/keyring/types";
import { Compact, u128, u16, u32, u64, Vec, Option, Bool } from "@polkadot/types";
import { FrameSystemAccountInfo, SpRuntimeDispatchError } from "@polkadot/types/lookup";
import { AnyNumber, AnyTuple, Codec, IEvent, ISubmittableResult } from "@polkadot/types/types";
import { firstValueFrom, filter, map, pipe, tap } from "rxjs";
import { getBlockNumber, getExistentialDeposit, log, Sr25519Signature } from "./helpers";
import { connect, connectPromise } from "./apiConnection";
import { DispatchError, Event, SignedBlock } from "@polkadot/types/interfaces";
import { IsEvent } from "@polkadot/types/metadata/decorate/types";
import { HandleResponse, ItemizedStoragePageResponse, MessageSourceId, PaginatedStorageResponse, PresumptiveSuffixesResponse, SchemaResponse } from "@frequency-chain/api-augment/interfaces";
import { u8aToHex } from "@polkadot/util/u8a/toHex";
import { u8aWrapBytes } from "@polkadot/util";
import type { Call } from '@polkadot/types/interfaces/runtime';
import { hasRelayChain } from "./env";

export type ReleaseSchedule = {
    start: number;
    period: number;
    periodCount: number;
    perPeriod: bigint;
};

export type AddKeyData = { msaId?: u64; expiration?: any; newPublicKey?: any; }
export type AddProviderPayload = { authorizedMsaId?: u64; schemaIds?: u16[], expiration?: any; }
export type ItemizedSignaturePayload = { msaId?: u64; schemaId?: u16, targetHash?: u32, expiration?: any; actions?: any; }
export type ItemizedSignaturePayloadV2 = { schemaId?: u16, targetHash?: u32, expiration?: any; actions?: any; }
export type PaginatedUpsertSignaturePayload = { msaId?: u64; schemaId?: u16, pageId?: u16, targetHash?: u32, expiration?: any; payload?: any; }
export type PaginatedUpsertSignaturePayloadV2 = { schemaId?: u16, pageId?: u16, targetHash?: u32, expiration?: any; payload?: any; }
export type PaginatedDeleteSignaturePayload = { msaId?: u64; schemaId?: u16, pageId?: u16, targetHash?: u32, expiration?: any; }
export type PaginatedDeleteSignaturePayloadV2 = { schemaId?: u16, pageId?: u16, targetHash?: u32, expiration?: any; }

export class EventError extends Error {
    name: string = '';
    message: string = '';
    stack?: string = '';
    section?: string = '';
    rawError: DispatchError | SpRuntimeDispatchError;

    constructor(source: DispatchError | SpRuntimeDispatchError) {
        super();

        if (source.isModule) {
            const decoded = source.registry.findMetaError(source.asModule);
            this.name = decoded.name;
            this.message = decoded.docs.join(' ');
            this.section = decoded.section;
        } else {
            this.name = source.type;
            this.message = source.type;
            this.section = '';
        }
        this.rawError = source;
    }

    public toString() {
        return `${this.section}.${this.name}: ${this.message}`;
    }
}

export type EventMap = Record<string, Event>;

function eventKey(event: Event): string {
    return `${event.section}.${event.method}`;
}

/**
 * These helpers return a map of events, some of which contain useful data, some of which don't.
 * Extrinsics that "create" records typically contain an ID of the entity they created, and this
 * would be a useful value to return. However, this data seems to be nested inside an array of arrays.
 *
 * Ex: schemaId = events["schemas.SchemaCreated"][<arbitrary_index>]
 *
 * To get the value associated with an event key, we would need to query inside that nested array with
 * a set of arbitrary indices. Should an object at any level of that querying be undefined, the helper
 * will throw an unchecked exception.
 *
 * To get type checking and cast a returned event as a specific event type, you can utilize TypeScripts
 * type guard functionality like so:
 *
 *      const msaCreatedEvent = events.defaultEvent;
 *      if (ExtrinsicHelper.api.events.msa.MsaCreated.is(msaCreatedEvent)) {
 *          msaId = msaCreatedEvent.data.msaId;
 *      }
 *
 * Normally, I'd say the best experience is for the helper to return both the ID of the created entity
 * along with a map of emitted events. But in this case, returning that value will increase the complexity
 * of each helper, since each would have to check for undefined values at every lookup. So, this may be
 * a rare case when it is best to simply return the map of emitted events and trust the user to look them
 * up in the test.
 */

type ParsedEvent<C extends Codec[] = Codec[], N = unknown> = IEvent<C, N>;
export type ParsedEventResult<C extends Codec[] = Codec[], N = unknown> = {
    target?: ParsedEvent<C, N>;
    eventMap: EventMap;
};


export class Extrinsic<N = unknown, T extends ISubmittableResult = ISubmittableResult, C extends Codec[] = Codec[]> {

    private event?: IsEvent<C, N>;
    private extrinsic: () => SubmittableExtrinsic<"rxjs", T>;
    private keys: KeyringPair;
    public api: ApiRx;

    constructor(extrinsic: () => SubmittableExtrinsic<"rxjs", T>, keys: KeyringPair, targetEvent?: IsEvent<C, N>) {
        this.extrinsic = extrinsic;
        this.keys = keys;
        this.event = targetEvent;
        this.api = ExtrinsicHelper.api;
    }

    public signAndSend(nonce?: number) {
        return firstValueFrom(this.extrinsic().signAndSend(this.keys, { nonce: nonce }).pipe(
            filter(({ status }) => status.isInBlock || status.isFinalized),
            this.parseResult(this.event),
        ))
    }

    public sudoSignAndSend() {
        return firstValueFrom(this.api.tx.sudo.sudo(this.extrinsic()).signAndSend(this.keys).pipe(
            filter(({ status }) => status.isInBlock || status.isFinalized),
            this.parseResult(this.event),
        ))
    }

    public payWithCapacity(nonce?: number) {
        return firstValueFrom(this.api.tx.frequencyTxPayment.payWithCapacity(this.extrinsic()).signAndSend(this.keys, { nonce }).pipe(
            filter(({ status }) => status.isInBlock || status.isFinalized),
            this.parseResult(this.event),
        ))
    }

    public getEstimatedTxFee(): Promise<bigint> {
        return firstValueFrom(this.extrinsic().paymentInfo(this.keys).pipe(
            map((info) => info.partialFee.toBigInt())
        ));
    }

    public getCall(): Call {
        const call = ExtrinsicHelper.api.createType('Call', this.extrinsic.call);
        return call;
    }

    async fundOperation(source: KeyringPair) {
        const [amount, accountInfo] = await Promise.all([this.getEstimatedTxFee(), ExtrinsicHelper.getAccountInfo(this.keys.address)]);
        const freeBalance = BigInt(accountInfo.data.free.toString()) - (await getExistentialDeposit());
        if (amount > freeBalance) {
            await ExtrinsicHelper.transferFunds(source, this.keys, amount).signAndSend();
        }
    }

    public async fundAndSend(source: KeyringPair) {
        await this.fundOperation(source);
        log("Fund and Send", `Fund Source: ${source.address}`);
        return this.signAndSend();
    }

    private parseResult<ApiType extends ApiTypes = "rxjs", T extends AnyTuple = AnyTuple, N = unknown>(targetEvent?: AugmentedEvent<ApiType, T, N>) {
        return pipe(
            tap((result: ISubmittableResult) => {
                if (result.dispatchError) {
                    let err = new EventError(result.dispatchError);
                    log(err.toString());
                    throw err;
                }
            }),
            map((result: ISubmittableResult) => {
                const eventMap = result.events.reduce((acc, { event }) => {
                    acc[eventKey(event)] = event;
                    if (this.api.events.sudo.Sudid.is(event)) {
                        let { data: [result] } = event;
                        if (result.isErr) {
                            let err = new EventError(result.asErr);
                            log(err.toString());
                            throw err;
                        }
                    }
                    return acc;
                }, {} as EventMap);

                const target = targetEvent && result.events.find(({ event }) => targetEvent.is(event))?.event;
                // Required for Typescript to be happy
                if (target && targetEvent.is(target)) {
                    return { target, eventMap };
                }

                return { eventMap };
            }),
            tap(({ eventMap }) => {
                Object.entries(eventMap).map(([k, v]) => log(k, v.toHuman()));
            }),
        );
    }
}

export class ExtrinsicHelper {
    public static api: ApiRx;
    public static apiPromise: ApiPromise;

    constructor() { }

    public static async initialize(providerUrl?: string | string[] | undefined) {
        ExtrinsicHelper.api = await connect(providerUrl);
        // For single state queries (api.query), ApiPromise is better
        ExtrinsicHelper.apiPromise = await connectPromise(providerUrl);
    }

    public static getLastBlock(): Promise<SignedBlock> {
        return firstValueFrom(ExtrinsicHelper.api.rpc.chain.getBlock());
    }

    /** Query Extrinsics */
    public static getAccountInfo(address: string): Promise<FrameSystemAccountInfo> {
        return ExtrinsicHelper.apiPromise.query.system.account(address);
    }

    public static getSchemaMaxBytes() {
        return ExtrinsicHelper.apiPromise.query.schemas.governanceSchemaModelMaxBytes();
    }

    public static getCurrentMsaIdentifierMaximum() {
        return ExtrinsicHelper.apiPromise.query.msa.currentMsaIdentifierMaximum();
    }

    /** Balance Extrinsics */
    public static transferFunds(source: KeyringPair, dest: KeyringPair, amount: Compact<u128> | AnyNumber) {
        return new Extrinsic(() => ExtrinsicHelper.api.tx.balances.transferKeepAlive(dest.address, amount), source, ExtrinsicHelper.api.events.balances.Transfer);
    }

    public static emptyAccount(source: KeyringPair, dest: KeyringPair["address"]) {
        return new Extrinsic(() => ExtrinsicHelper.api.tx.balances.transferAll(dest, false), source, ExtrinsicHelper.api.events.balances.Transfer);
    }

    /** Schema Extrinsics */
    public static createSchema(keys: KeyringPair, model: any, modelType: "AvroBinary" | "Parquet", payloadLocation: "OnChain" | "IPFS" | "Itemized" | "Paginated") {
        return new Extrinsic(() => ExtrinsicHelper.api.tx.schemas.createSchema(JSON.stringify(model), modelType, payloadLocation), keys, ExtrinsicHelper.api.events.schemas.SchemaCreated);
    }

    /** Schema v2 Extrinsics */
    public static createSchemaV2(keys: KeyringPair, model: any, modelType: "AvroBinary" | "Parquet", payloadLocation: "OnChain" | "IPFS" | "Itemized" | "Paginated", grant: ("AppendOnly" | "SignatureRequired")[]) {
        return new Extrinsic(() => ExtrinsicHelper.api.tx.schemas.createSchemaV2(JSON.stringify(model), modelType, payloadLocation, grant), keys, ExtrinsicHelper.api.events.schemas.SchemaCreated);
    }

    /** Generic Schema Extrinsics */
    public static createSchemaWithSettingsGov(keys: KeyringPair, model: any, modelType: "AvroBinary" | "Parquet", payloadLocation: "OnChain" | "IPFS" | "Itemized" | "Paginated", grant: "AppendOnly" | "SignatureRequired") {
        return new Extrinsic(() => ExtrinsicHelper.api.tx.schemas.createSchemaViaGovernance(keys.publicKey, JSON.stringify(model), modelType, payloadLocation, [grant]), keys, ExtrinsicHelper.api.events.schemas.SchemaCreated);
    }

    /** Get Schema RPC */
    public static getSchema(schemaId: u16): Promise<Option<SchemaResponse>> {
        return firstValueFrom(ExtrinsicHelper.api.rpc.schemas.getBySchemaId(schemaId));
    }

    /** MSA Extrinsics */
    public static createMsa(keys: KeyringPair) {
        return new Extrinsic(() => ExtrinsicHelper.api.tx.msa.create(), keys, ExtrinsicHelper.api.events.msa.MsaCreated);
    }

    public static addPublicKeyToMsa(keys: KeyringPair, ownerSignature: Sr25519Signature, newSignature: Sr25519Signature, payload: AddKeyData) {
        return new Extrinsic(() => ExtrinsicHelper.api.tx.msa.addPublicKeyToMsa(keys.publicKey, ownerSignature, newSignature, payload), keys, ExtrinsicHelper.api.events.msa.PublicKeyAdded);
    }

    public static deletePublicKey(keys: KeyringPair, publicKey: Uint8Array) {
        ExtrinsicHelper.api.query.msa
        return new Extrinsic(() => ExtrinsicHelper.api.tx.msa.deleteMsaPublicKey(publicKey), keys, ExtrinsicHelper.api.events.msa.PublicKeyDeleted);
    }

    public static retireMsa(keys: KeyringPair) {
        return new Extrinsic(() => ExtrinsicHelper.api.tx.msa.retireMsa(), keys, ExtrinsicHelper.api.events.msa.MsaRetired);
    }

    public static createProvider(keys: KeyringPair, providerName: string) {
        return new Extrinsic(() => ExtrinsicHelper.api.tx.msa.createProvider(providerName), keys, ExtrinsicHelper.api.events.msa.ProviderCreated);
    }

    public static createSponsoredAccountWithDelegation(delegatorKeys: KeyringPair, providerKeys: KeyringPair, signature: Sr25519Signature, payload: AddProviderPayload) {
        return new Extrinsic(() => ExtrinsicHelper.api.tx.msa.createSponsoredAccountWithDelegation(delegatorKeys.publicKey, signature, payload), providerKeys, ExtrinsicHelper.api.events.msa.MsaCreated);
    }

    public static grantDelegation(delegatorKeys: KeyringPair, providerKeys: KeyringPair, signature: Sr25519Signature, payload: AddProviderPayload) {
        return new Extrinsic(() => ExtrinsicHelper.api.tx.msa.grantDelegation(delegatorKeys.publicKey, signature, payload), providerKeys, ExtrinsicHelper.api.events.msa.DelegationGranted);
    }

    public static grantSchemaPermissions(delegatorKeys: KeyringPair, providerMsaId: any, schemaIds: any) {
        return new Extrinsic(() => ExtrinsicHelper.api.tx.msa.grantSchemaPermissions(providerMsaId, schemaIds), delegatorKeys, ExtrinsicHelper.api.events.msa.DelegationUpdated);
    }

    public static revokeSchemaPermissions(delegatorKeys: KeyringPair, providerMsaId: any, schemaIds: any) {
        return new Extrinsic(() => ExtrinsicHelper.api.tx.msa.revokeSchemaPermissions(providerMsaId, schemaIds), delegatorKeys, ExtrinsicHelper.api.events.msa.DelegationUpdated);
    }

    public static revokeDelegationByDelegator(keys: KeyringPair, providerMsaId: any) {
        return new Extrinsic(() => ExtrinsicHelper.api.tx.msa.revokeDelegationByDelegator(providerMsaId), keys, ExtrinsicHelper.api.events.msa.DelegationRevoked);
    }

    public static revokeDelegationByProvider(delegatorMsaId: u64, providerKeys: KeyringPair) {
        return new Extrinsic(() => ExtrinsicHelper.api.tx.msa.revokeDelegationByProvider(delegatorMsaId), providerKeys, ExtrinsicHelper.api.events.msa.DelegationRevoked);
    }

    /** Messages Extrinsics */
<<<<<<< HEAD
    public static addIPFSMessage(keys: KeyringPair, schemaId: any, cid: string, payload_length: number): Extrinsic {
        return new Extrinsic(() => ExtrinsicHelper.api.tx.messages.addIpfsMessage(schemaId, cid, payload_length), keys, ExtrinsicHelper.api.events.messages.MessagesInBlock);
=======
    public static addIPFSMessage(keys: KeyringPair, schemaId: any, cid: string, payload_length: number) {
        return new Extrinsic(() => ExtrinsicHelper.api.tx.messages.addIpfsMessage(schemaId, cid, payload_length), keys, ExtrinsicHelper.api.events.messages.MessagesStored);
>>>>>>> 1831b525
    }

    /** Stateful Storage Extrinsics */
    public static applyItemActions(keys: KeyringPair, schemaId: any, msa_id: MessageSourceId, actions: any, target_hash: any) {
        return new Extrinsic(() => ExtrinsicHelper.api.tx.statefulStorage.applyItemActions(msa_id, schemaId, target_hash, actions), keys, ExtrinsicHelper.api.events.statefulStorage.ItemizedPageUpdated);
    }

    public static removePage(keys: KeyringPair, schemaId: any, msa_id: MessageSourceId, page_id: any, target_hash: any) {
        return new Extrinsic(() => ExtrinsicHelper.api.tx.statefulStorage.deletePage(msa_id, schemaId, page_id, target_hash), keys, ExtrinsicHelper.api.events.statefulStorage.PaginatedPageDeleted);
    }

    public static upsertPage(keys: KeyringPair, schemaId: any, msa_id: MessageSourceId, page_id: any, payload: any, target_hash: any) {
        return new Extrinsic(() => ExtrinsicHelper.api.tx.statefulStorage.upsertPage(msa_id, schemaId, page_id, target_hash, payload), keys, ExtrinsicHelper.api.events.statefulStorage.PaginatedPageUpdated);
    }

    public static applyItemActionsWithSignature(delegatorKeys: KeyringPair, providerKeys: KeyringPair, signature: Sr25519Signature, payload: ItemizedSignaturePayload) {
        return new Extrinsic(() => ExtrinsicHelper.api.tx.statefulStorage.applyItemActionsWithSignature(delegatorKeys.publicKey, signature, payload), providerKeys, ExtrinsicHelper.api.events.statefulStorage.ItemizedPageUpdated);
    }

    public static applyItemActionsWithSignatureV2(delegatorKeys: KeyringPair, providerKeys: KeyringPair, signature: Sr25519Signature, payload: ItemizedSignaturePayloadV2) {
        return new Extrinsic(() => ExtrinsicHelper.api.tx.statefulStorage.applyItemActionsWithSignatureV2(delegatorKeys.publicKey, signature, payload), providerKeys, ExtrinsicHelper.api.events.statefulStorage.ItemizedPageUpdated);
    }

    public static deletePageWithSignature(delegatorKeys: KeyringPair, providerKeys: KeyringPair, signature: Sr25519Signature, payload: PaginatedDeleteSignaturePayload) {
        return new Extrinsic(() => ExtrinsicHelper.api.tx.statefulStorage.deletePageWithSignature(delegatorKeys.publicKey, signature, payload), providerKeys, ExtrinsicHelper.api.events.statefulStorage.PaginatedPageDeleted);
    }

    public static deletePageWithSignatureV2(delegatorKeys: KeyringPair, providerKeys: KeyringPair, signature: Sr25519Signature, payload: PaginatedDeleteSignaturePayloadV2) {
        return new Extrinsic(() => ExtrinsicHelper.api.tx.statefulStorage.deletePageWithSignatureV2(delegatorKeys.publicKey, signature, payload), providerKeys, ExtrinsicHelper.api.events.statefulStorage.PaginatedPageDeleted);
    }

    public static upsertPageWithSignature(delegatorKeys: KeyringPair, providerKeys: KeyringPair, signature: Sr25519Signature, payload: PaginatedUpsertSignaturePayload) {
        return new Extrinsic(() => ExtrinsicHelper.api.tx.statefulStorage.upsertPageWithSignature(delegatorKeys.publicKey, signature, payload), providerKeys, ExtrinsicHelper.api.events.statefulStorage.PaginatedPageUpdated);
    }

    public static upsertPageWithSignatureV2(delegatorKeys: KeyringPair, providerKeys: KeyringPair, signature: Sr25519Signature, payload: PaginatedUpsertSignaturePayloadV2) {
        return new Extrinsic(() => ExtrinsicHelper.api.tx.statefulStorage.upsertPageWithSignatureV2(delegatorKeys.publicKey, signature, payload), providerKeys, ExtrinsicHelper.api.events.statefulStorage.PaginatedPageUpdated);
    }

    public static getItemizedStorage(msa_id: MessageSourceId, schemaId: any): Promise<ItemizedStoragePageResponse> {
        return firstValueFrom(ExtrinsicHelper.api.rpc.statefulStorage.getItemizedStorage(msa_id, schemaId));
    }

    public static getPaginatedStorage(msa_id: MessageSourceId, schemaId: any): Promise<Vec<PaginatedStorageResponse>> {
        return firstValueFrom(ExtrinsicHelper.api.rpc.statefulStorage.getPaginatedStorage(msa_id, schemaId));
    }

    public static timeReleaseTransfer(keys: KeyringPair, who: KeyringPair, schedule: ReleaseSchedule) {
        return new Extrinsic(() => ExtrinsicHelper.api.tx.timeRelease.transfer(who.address, schedule), keys, ExtrinsicHelper.api.events.timeRelease.ReleaseScheduleAdded);
    }

    public static claimHandle(delegatorKeys: KeyringPair, payload: any) {
        const proof = { Sr25519: u8aToHex(delegatorKeys.sign(u8aWrapBytes(payload.toU8a()))) }
        return new Extrinsic(() => ExtrinsicHelper.api.tx.handles.claimHandle(delegatorKeys.publicKey, proof, payload), delegatorKeys, ExtrinsicHelper.api.events.handles.HandleClaimed);
    }

    public static retireHandle(delegatorKeys: KeyringPair) {
        return new Extrinsic(() => ExtrinsicHelper.api.tx.handles.retireHandle(), delegatorKeys, ExtrinsicHelper.api.events.handles.HandleRetired);
    }

    public static getHandleForMSA(msa_id: MessageSourceId): Promise<Option<HandleResponse>> {
        let handle_response = ExtrinsicHelper.api.rpc.handles.getHandleForMsa(msa_id);
        return firstValueFrom(handle_response);
    }

    public static getMsaForHandle(handle: string): Promise<Option<MessageSourceId>> {
        return ExtrinsicHelper.apiPromise.rpc.handles.getMsaForHandle(handle);
    }

    public static getNextSuffixesForHandle(base_handle: string, count: number): Promise<PresumptiveSuffixesResponse> {
        let suffixes = ExtrinsicHelper.api.rpc.handles.getNextSuffixes(base_handle, count);
        return firstValueFrom(suffixes);
    }

    public static validateHandle(base_handle: string): Promise<Bool> {
        let validationResult = ExtrinsicHelper.api.rpc.handles.validateHandle(base_handle);
        return firstValueFrom(validationResult);
    }

<<<<<<< HEAD
    public static addOnChainMessage(keys: KeyringPair, schemaId: any, payload: string): Extrinsic {
        return new Extrinsic(() => ExtrinsicHelper.api.tx.messages.addOnchainMessage(null, schemaId, payload), keys, ExtrinsicHelper.api.events.messages.MessagesInBlock);
=======
    public static addOnChainMessage(keys: KeyringPair, schemaId: any, payload: string) {
        return new Extrinsic(() => ExtrinsicHelper.api.tx.messages.addOnchainMessage(null, schemaId, payload), keys, ExtrinsicHelper.api.events.messages.MessagesStored);
>>>>>>> 1831b525
    }

    /** Capacity Extrinsics **/
    public static setEpochLength(keys: KeyringPair, epoch_length: any) {
        return new Extrinsic(() => ExtrinsicHelper.api.tx.capacity.setEpochLength(epoch_length), keys, ExtrinsicHelper.api.events.capacity.EpochLengthUpdated);
    }
    public static stake(keys: KeyringPair, target: any, amount: any) {
        return new Extrinsic(() => ExtrinsicHelper.api.tx.capacity.stake(target, amount), keys, ExtrinsicHelper.api.events.capacity.Staked);
    }

    public static unstake(keys: KeyringPair, target: any, amount: any) {
        return new Extrinsic(() => ExtrinsicHelper.api.tx.capacity.unstake(target, amount), keys, ExtrinsicHelper.api.events.capacity.UnStaked);
    }

    public static withdrawUnstaked(keys: KeyringPair) {
        return new Extrinsic(() => ExtrinsicHelper.api.tx.capacity.withdrawUnstaked(), keys, ExtrinsicHelper.api.events.capacity.StakeWithdrawn);
    }

    public static payWithCapacityBatchAll(keys: KeyringPair, calls: any) {
        return new Extrinsic(() => ExtrinsicHelper.api.tx.frequencyTxPayment.payWithCapacityBatchAll(calls), keys, ExtrinsicHelper.api.events.utility.BatchCompleted);
    }

    public static executeUtilityBatchAll(keys: KeyringPair, calls: any) {
        return new Extrinsic(() => ExtrinsicHelper.api.tx.utility.batchAll(calls), keys, ExtrinsicHelper.api.events.utility.BatchCompleted);
    }

    public static executeUtilityBatch(keys: KeyringPair, calls: any) {
        return new Extrinsic(() => ExtrinsicHelper.api.tx.utility.batch(calls), keys, ExtrinsicHelper.api.events.utility.BatchCompleted);
    }

    public static executeUtilityForceBatch(keys: KeyringPair, calls: any) {
        return new Extrinsic(() => ExtrinsicHelper.api.tx.utility.forceBatch(calls), keys, ExtrinsicHelper.api.events.utility.BatchCompleted);
    }

    public static async runToBlock(blockNumber: number) {
      let currentBlock = await getBlockNumber();
      while (currentBlock < blockNumber) {
        // In Rococo, just wait
        if (hasRelayChain()) {
            await new Promise((r) => setTimeout(r, 4_000));
        } else {
            await firstValueFrom(ExtrinsicHelper.api.rpc.engine.createBlock(true, true));
        }
        currentBlock = await getBlockNumber();
      }
    }
}<|MERGE_RESOLUTION|>--- conflicted
+++ resolved
@@ -301,13 +301,8 @@
     }
 
     /** Messages Extrinsics */
-<<<<<<< HEAD
-    public static addIPFSMessage(keys: KeyringPair, schemaId: any, cid: string, payload_length: number): Extrinsic {
+    public static addIPFSMessage(keys: KeyringPair, schemaId: any, cid: string, payload_length: number) {
         return new Extrinsic(() => ExtrinsicHelper.api.tx.messages.addIpfsMessage(schemaId, cid, payload_length), keys, ExtrinsicHelper.api.events.messages.MessagesInBlock);
-=======
-    public static addIPFSMessage(keys: KeyringPair, schemaId: any, cid: string, payload_length: number) {
-        return new Extrinsic(() => ExtrinsicHelper.api.tx.messages.addIpfsMessage(schemaId, cid, payload_length), keys, ExtrinsicHelper.api.events.messages.MessagesStored);
->>>>>>> 1831b525
     }
 
     /** Stateful Storage Extrinsics */
@@ -387,13 +382,8 @@
         return firstValueFrom(validationResult);
     }
 
-<<<<<<< HEAD
-    public static addOnChainMessage(keys: KeyringPair, schemaId: any, payload: string): Extrinsic {
+    public static addOnChainMessage(keys: KeyringPair, schemaId: any, payload: string) {
         return new Extrinsic(() => ExtrinsicHelper.api.tx.messages.addOnchainMessage(null, schemaId, payload), keys, ExtrinsicHelper.api.events.messages.MessagesInBlock);
-=======
-    public static addOnChainMessage(keys: KeyringPair, schemaId: any, payload: string) {
-        return new Extrinsic(() => ExtrinsicHelper.api.tx.messages.addOnchainMessage(null, schemaId, payload), keys, ExtrinsicHelper.api.events.messages.MessagesStored);
->>>>>>> 1831b525
     }
 
     /** Capacity Extrinsics **/
