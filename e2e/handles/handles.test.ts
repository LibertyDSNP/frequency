--- conflicted
+++ resolved
@@ -1,5 +1,4 @@
 //  Handles test suite
-<<<<<<< HEAD
 import "@frequency-chain/api-augment";
 import assert from "assert";
 import { createDelegator, getTestHandle } from "../scaffolding/helpers";
@@ -61,32 +60,6 @@
             const handle = event!.data.handle.toString();
             assert.notEqual(handle, "", "retireHandle should return the correct handle");
         });
-=======
-import '@frequency-chain/api-augment';
-import assert from 'assert';
-import { createDelegator, getTestHandle } from '../scaffolding/helpers';
-import { KeyringPair } from '@polkadot/keyring/types';
-import { MessageSourceId } from '@frequency-chain/api-augment/interfaces';
-import { ExtrinsicHelper } from '../scaffolding/extrinsicHelpers';
-import { Bytes } from '@polkadot/types';
-import { getBlockNumber } from '../scaffolding/helpers';
-import { hasRelayChain } from '../scaffolding/env';
-import { getFundingSource } from '../scaffolding/funding';
-
-const fundingSource = getFundingSource('handles');
-const expirationOffset = hasRelayChain() ? 10 : 100;
-
-describe('🤝 Handles', function () {
-  describe('Claim and Retire', function () {
-    let msa_id: MessageSourceId;
-    let msaOwnerKeys: KeyringPair;
-
-    before(async function () {
-      // Create a MSA for the delegator
-      [msaOwnerKeys, msa_id] = await createDelegator(fundingSource);
-      assert.notEqual(msaOwnerKeys, undefined, 'setup should populate delegator_key');
-      assert.notEqual(msa_id, undefined, 'setup should populate msa_id');
->>>>>>> 9691055c
     });
 
     it('should be able to claim a handle', async function () {
