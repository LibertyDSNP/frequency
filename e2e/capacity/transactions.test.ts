import "@frequency-chain/api-augment";
import { KeyringPair } from "@polkadot/keyring/types";
import { Bytes, u64, u16 } from "@polkadot/types";
import { Codec } from "@polkadot/types/types";
import { u8aToHex } from "@polkadot/util/u8a/toHex";
import { u8aWrapBytes } from "@polkadot/util";
import assert from "assert";
import { AddKeyData, AddProviderPayload, EventMap, ExtrinsicHelper } from "../scaffolding/extrinsicHelpers";
import { base64 } from 'multiformats/bases/base64';
import { SchemaId, MessageResponse } from "@frequency-chain/api-augment/interfaces";
import {
  createKeys,
  createAndFundKeypair,
  createMsaAndProvider,
  generateDelegationPayload,
  getBlockNumber,
  signPayloadSr25519,
  stakeToProvider,
  fundKeypair,
  generateAddKeyPayload,
  CENTS,
  DOLLARS,
  getOrCreateGraphChangeSchema,
  TokenPerCapacity,
  Sr25519Signature,
  assertEvent,
  getCurrentItemizedHash,
  getCurrentPaginatedHash,
  generateItemizedSignaturePayload,
  createDelegator,
  generatePaginatedUpsertSignaturePayload,
  generatePaginatedDeleteSignaturePayload,
  getOrCreateDummySchema,
  getOrCreateAvroChatMessageItemizedSchema,
  getOrCreateParquetBroadcastSchema,
  getOrCreateAvroChatMessagePaginatedSchema,
  generateItemizedSignaturePayloadV2,
  generatePaginatedUpsertSignaturePayloadV2,
  generatePaginatedDeleteSignaturePayloadV2,
  getCapacity,
  getTestHandle
} from "../scaffolding/helpers";
import { FeeDetails } from "@polkadot/types/interfaces";
import { ipfsCid } from "../messages/ipfs";
import { getFundingSource } from "../scaffolding/funding";

describe("Capacity Transactions", function () {
  const fundingSource = getFundingSource("capacity-transactions");

  const FUNDS_AMOUNT: bigint = 50n * DOLLARS;

  describe("pay_with_capacity", function () {
    describe("when caller has a Capacity account", async function () {
      let schemaId: u16;
      const amountStaked = 2n * DOLLARS;

      before(async function () {
        // Create schemas for testing with Grant Delegation to test pay_with_capacity
        schemaId = await getOrCreateGraphChangeSchema(fundingSource);
        assert.notEqual(schemaId, undefined, "setup should populate schemaId");
      });

      async function assertAddNewKey(capacityKeys: KeyringPair, addKeyPayload: AddKeyData, newControlKeypair: KeyringPair) {
        const addKeyPayloadCodec: Codec = ExtrinsicHelper.api.registry.createType("PalletMsaAddKeyData", addKeyPayload);
        const ownerSig: Sr25519Signature = signPayloadSr25519(capacityKeys, addKeyPayloadCodec);
        const newSig: Sr25519Signature = signPayloadSr25519(newControlKeypair, addKeyPayloadCodec);
        const addPublicKeyOp = ExtrinsicHelper.addPublicKeyToMsa(capacityKeys, ownerSig, newSig, addKeyPayload);
        const { eventMap } = await addPublicKeyOp.signAndSend();
        assertEvent(eventMap, "system.ExtrinsicSuccess");
        assertEvent(eventMap, "msa.PublicKeyAdded");
      }

      function getCapacityFee(chainEvents: EventMap): bigint {
        if (chainEvents["capacity.CapacityWithdrawn"] &&
          ExtrinsicHelper.api.events.capacity.CapacityWithdrawn.is(chainEvents["capacity.CapacityWithdrawn"])) {
          return chainEvents["capacity.CapacityWithdrawn"].data.amount.toBigInt();
        }
        return 0n;
      }

      it("fails when a provider makes an eligible extrinsic call using non-funded control key", async function () {
        const capacityKeys = createKeys("CapacityKeysNSF");
        const capacityProvider = await createMsaAndProvider(fundingSource, capacityKeys, "CapProvNSF", FUNDS_AMOUNT);
        // this will first fund 'capacityKeys' before staking
        await assert.doesNotReject(stakeToProvider(fundingSource, capacityKeys, capacityProvider, amountStaked));

        // As current owner, add a new set of control keys that do not have a balance.
        let newControlKeypair = createKeys("NewKeyNoBalance");
        const newPublicKey = newControlKeypair.publicKey;
        const addKeyPayload: AddKeyData = await generateAddKeyPayload(
          { msaId: capacityProvider, newPublicKey: newPublicKey }
        );
        await assertAddNewKey(capacityKeys, addKeyPayload, newControlKeypair);

        // attempt a capacity transaction using the new unfunded key: claimHandle
        const handle = getTestHandle();
        const expiration = (await getBlockNumber()) + 10;
        const handle_vec = new Bytes(ExtrinsicHelper.api.registry, handle);
        const handlePayload = {
          baseHandle: handle_vec,
          expiration: expiration,
        };
        const claimHandlePayload = ExtrinsicHelper.api.registry.createType("CommonPrimitivesHandlesClaimHandlePayload", handlePayload);
        const claimHandle = ExtrinsicHelper.claimHandle(newControlKeypair, claimHandlePayload);
        await assert.rejects(claimHandle.payWithCapacity('current'), {
          name: "RpcError", message:
            "1010: Invalid Transaction: Inability to pay some fees , e.g. account balance too low"
        });
      });

      describe("when capacity eligible transaction is from the msa pallet", async function () {
        let capacityKeys: KeyringPair;
        let capacityProvider: u64;
        let delegatorKeys: KeyringPair;
        let payload: any = {};
        const stakedForMsa = 15n * DOLLARS

        before(async function () {
          capacityKeys = createKeys("CapacityKeys");
          capacityProvider = await createMsaAndProvider(fundingSource, capacityKeys, "CapacityProvider", FUNDS_AMOUNT);
          await assert.doesNotReject(stakeToProvider(fundingSource, capacityKeys, capacityProvider, stakedForMsa));
        })

        beforeEach(async function () {
          delegatorKeys = createKeys("delegatorKeys")
          payload = await generateDelegationPayload({
            authorizedMsaId: capacityProvider,
            schemaIds: [schemaId],
          });
        })

        it("successfully pays with Capacity for eligible transaction - addPublicKeytoMSA", async function () {
          let authorizedKeys: KeyringPair[] = [];
          let defaultPayload: AddKeyData = {};
          let payload: AddKeyData;
          let ownerSig: Sr25519Signature;
          let newSig: Sr25519Signature;
          let addKeyData: Codec;

          authorizedKeys.push(await createAndFundKeypair(fundingSource, 50_000_000n));
          defaultPayload.msaId = capacityProvider
          defaultPayload.newPublicKey = authorizedKeys[0].publicKey;

          payload = await generateAddKeyPayload(defaultPayload);
          addKeyData = ExtrinsicHelper.api.registry.createType("PalletMsaAddKeyData", payload);
          ownerSig = signPayloadSr25519(capacityKeys, addKeyData);
          newSig = signPayloadSr25519(authorizedKeys[0], addKeyData);
          const addPublicKeyOp = ExtrinsicHelper.addPublicKeyToMsa(capacityKeys, ownerSig, newSig, payload);

          const { eventMap } = await addPublicKeyOp.payWithCapacity();
          assertEvent(eventMap, "system.ExtrinsicSuccess");
          assertEvent(eventMap, "capacity.CapacityWithdrawn");
          assertEvent(eventMap, "msa.PublicKeyAdded");
        });

        it("successfully pays with Capacity for eligible transaction - createSponsoredAccountWithDelegation", async function () {
          const addProviderData = ExtrinsicHelper.api.registry.createType("PalletMsaAddProvider", payload);
          const call = ExtrinsicHelper.createSponsoredAccountWithDelegation(
            delegatorKeys, capacityKeys,
            signPayloadSr25519(delegatorKeys, addProviderData),
            payload
          );
          const { eventMap } = await call.payWithCapacity();
          assertEvent(eventMap, "system.ExtrinsicSuccess");
          assertEvent(eventMap, "capacity.CapacityWithdrawn");
          assertEvent(eventMap, "msa.DelegationGranted");
        });

        it("successfully pays with Capacity for eligible transaction - grantDelegation", async function () {

          await fundKeypair(fundingSource, delegatorKeys, 10n * CENTS);

          let { eventMap } = await ExtrinsicHelper.createMsa(delegatorKeys).signAndSend();
          assertEvent(eventMap, "msa.MsaCreated");

          const addProviderData = ExtrinsicHelper.api.registry.createType("PalletMsaAddProvider", payload);
          const grantDelegationOp = ExtrinsicHelper.grantDelegation(delegatorKeys, capacityKeys,
            signPayloadSr25519(delegatorKeys, addProviderData), payload);

          ({ eventMap } = await grantDelegationOp.payWithCapacity());

          // Check for remaining capacity to be reduced
          const capacityStaked = await getCapacity(capacityProvider);

          assertEvent(eventMap, "system.ExtrinsicSuccess");
          assertEvent(eventMap, "capacity.CapacityWithdrawn");
          assertEvent(eventMap, "msa.DelegationGranted");

          let fee = getCapacityFee(eventMap);
          // assuming no other txns charged against capacity (b/c of async tests), this should be the maximum amount left.
          const maximumExpectedRemaining = stakedForMsa / TokenPerCapacity - fee

          let remaining = capacityStaked.remainingCapacity.toBigInt();
          assert(remaining <= maximumExpectedRemaining, `expected ${remaining} to be <= ${maximumExpectedRemaining}`);
          assert.equal(capacityStaked.totalTokensStaked.toBigInt(), stakedForMsa);
          assert.equal(capacityStaked.totalCapacityIssued.toBigInt(), stakedForMsa / TokenPerCapacity);
        });
      });

      describe("when capacity eligible transaction is from the messages pallet", async function () {
        let starting_block: number;
        let capacityKeys: KeyringPair;
        let capacityProvider: u64;

        before(async function () {
          capacityKeys = createKeys("CapacityKeys");
          capacityProvider = await createMsaAndProvider(fundingSource, capacityKeys, "CapacityProvider", FUNDS_AMOUNT);
        })

        beforeEach(async function () {
          starting_block = (await ExtrinsicHelper.apiPromise.rpc.chain.getHeader()).number.toNumber();
          await assert.doesNotReject(stakeToProvider(fundingSource, capacityKeys, capacityProvider, amountStaked));
        });

        it("successfully pays with Capacity for eligible transaction - addIPFSMessage", async function () {
          let schemaId = await getOrCreateParquetBroadcastSchema(fundingSource);
          const ipfs_payload_data = "This is a test of Frequency.";
          const ipfs_payload_len = ipfs_payload_data.length + 1;
          const ipfs_cid_64 = (await ipfsCid(ipfs_payload_data, './e2e_test.txt')).toString(base64);
          const call = ExtrinsicHelper.addIPFSMessage(capacityKeys, schemaId, ipfs_cid_64, ipfs_payload_len);

          const { eventMap } = await call.payWithCapacity();
          assertEvent(eventMap, "capacity.CapacityWithdrawn");
          assertEvent(eventMap, "messages.MessagesInBlock");
        });

        it("successfully pays with Capacity for eligible transaction - addOnchainMessage", async function () {
          // Create a dummy on-chain schema
          let dummySchemaId: u16 = await getOrCreateDummySchema(fundingSource);
          const call = ExtrinsicHelper.addOnChainMessage(capacityKeys, dummySchemaId, "0xdeadbeef");
          const { eventMap } = await call.payWithCapacity();
          assertEvent(eventMap, "capacity.CapacityWithdrawn");
<<<<<<< HEAD
          assertEvent(eventMap, "messages.MessagesInBlock");
          const get = await firstValueFrom(ExtrinsicHelper.api.rpc.messages.getBySchemaId(
=======
          assertEvent(eventMap, "messages.MessagesStored");
          const get = await ExtrinsicHelper.apiPromise.rpc.messages.getBySchemaId(
>>>>>>> ef286644
            dummySchemaId,
            {
              from_block: starting_block,
              from_index: 0,
              to_block: starting_block + 999,
              page_size: 999
            }
          );
          const response: MessageResponse = get.content[get.content.length - 1];
          assert.equal(response.payload, "0xdeadbeef", "payload should be 0xdeadbeef");
        });
      });

      describe("when capacity eligible transaction is from the StatefulStorage pallet", async function () {
        let delegatorKeys: KeyringPair;
        let delegatorProviderId: u64;
        let capacityKeys: KeyringPair;
        let capacityProvider: u64;

        before(async function () {
          capacityKeys = createKeys("CapacityKeys");
          capacityProvider = await createMsaAndProvider(fundingSource, capacityKeys, "CapacityProvider", FUNDS_AMOUNT);
        })
        beforeEach(async function () {
          await assert.doesNotReject(stakeToProvider(fundingSource, capacityKeys, capacityProvider, amountStaked));
        });

        it("successfully pays with Capacity for eligible transaction - applyItemActions", async function () {
          // Create a schema to allow delete actions
          let schemaId_deletable: SchemaId = await getOrCreateAvroChatMessageItemizedSchema(fundingSource)

          // Add and update actions
          let payload_1 = new Bytes(ExtrinsicHelper.api.registry, "Hello World From Frequency");
          const add_action = {
            "Add": payload_1
          }

          let payload_2 = new Bytes(ExtrinsicHelper.api.registry, "Hello World Again From Frequency");
          const update_action = {
            "Add": payload_2
          }

          const target_hash = await getCurrentItemizedHash(capacityProvider, schemaId_deletable);

          let add_actions = [add_action, update_action];
          const call = ExtrinsicHelper.applyItemActions(capacityKeys, schemaId_deletable, capacityProvider, add_actions, target_hash);
          const { eventMap } = await call.payWithCapacity();
          assertEvent(eventMap, "system.ExtrinsicSuccess");
          assertEvent(eventMap, "capacity.CapacityWithdrawn");
          assertEvent(eventMap, "statefulStorage.ItemizedPageUpdated");
        });

        it("successfully pays with Capacity for eligible transaction - upsertPage; deletePage", async function () {
          // Get a schema for Paginated PayloadLocation
          schemaId = await getOrCreateAvroChatMessagePaginatedSchema(fundingSource);
          let page_id = 0;
          let target_hash = await getCurrentPaginatedHash(capacityProvider, schemaId, page_id)

          // Add and update actions
          const payload_1 = new Bytes(ExtrinsicHelper.api.registry, "Hello World From Frequency");
          const call = ExtrinsicHelper.upsertPage(capacityKeys, schemaId, capacityProvider, page_id, payload_1, target_hash);
          const { eventMap } = await call.payWithCapacity();
          assertEvent(eventMap, "system.ExtrinsicSuccess");
          assertEvent(eventMap, "capacity.CapacityWithdrawn");
          assertEvent(eventMap, "statefulStorage.PaginatedPageUpdated")

          // Remove the page
          target_hash = await getCurrentPaginatedHash(capacityProvider, schemaId, page_id)
          const call2 = ExtrinsicHelper.removePage(capacityKeys, schemaId, capacityProvider, page_id, target_hash);
          const { eventMap: eventMap2 } = await call2.payWithCapacity();
          assertEvent(eventMap2, "system.ExtrinsicSuccess");
          assertEvent(eventMap2, "capacity.CapacityWithdrawn");
          assertEvent(eventMap2, "statefulStorage.PaginatedPageDeleted");
        });

        it("successfully pays with Capacity for eligible transaction - applyItemActionsWithSignature", async function () {
          // Create a schema for Itemized PayloadLocation
          let itemizedSchemaId: SchemaId = await getOrCreateAvroChatMessageItemizedSchema(fundingSource);

          // Create a MSA for the delegator
          [delegatorKeys, delegatorProviderId] = await createDelegator(fundingSource);
          assert.notEqual(delegatorKeys, undefined, "setup should populate delegator_key");
          assert.notEqual(delegatorProviderId, undefined, "setup should populate msa_id");

          // Add and update actions
          let payload_1 = new Bytes(ExtrinsicHelper.api.registry, "Hello World From Frequency");
          const add_action = {
            "Add": payload_1
          }

          let payload_2 = new Bytes(ExtrinsicHelper.api.registry, "Hello World Again From Frequency");
          const update_action = {
            "Add": payload_2
          }

          const target_hash = await getCurrentItemizedHash(delegatorProviderId, itemizedSchemaId);

          let add_actions = [add_action, update_action];
          const payload = await generateItemizedSignaturePayload({
            msaId: delegatorProviderId,
            targetHash: target_hash,
            schemaId: itemizedSchemaId,
            actions: add_actions,
          });
          const itemizedPayloadData = ExtrinsicHelper.api.registry.createType("PalletStatefulStorageItemizedSignaturePayload", payload);
          let itemized_add_result_1 = ExtrinsicHelper.applyItemActionsWithSignature(delegatorKeys, capacityKeys, signPayloadSr25519(delegatorKeys, itemizedPayloadData), payload);
          const { target: pageUpdateEvent1, eventMap } = await itemized_add_result_1.payWithCapacity();
          assertEvent(eventMap, "system.ExtrinsicSuccess");
          assertEvent(eventMap, "capacity.CapacityWithdrawn");
          assert.notEqual(pageUpdateEvent1, undefined, "should have returned a PalletStatefulStorageItemizedActionApplied event");
        });

        it("successfully pays with Capacity for eligible transaction - applyItemActionsWithSignatureV2", async function () {
          // Create a schema for Itemized PayloadLocation
          let itemizedSchemaId: SchemaId = await getOrCreateAvroChatMessageItemizedSchema(fundingSource);

          // Create a MSA for the delegator
          [delegatorKeys, delegatorProviderId] = await createDelegator(fundingSource);
          assert.notEqual(delegatorKeys, undefined, "setup should populate delegator_key");
          assert.notEqual(delegatorProviderId, undefined, "setup should populate msa_id");

          // Add and update actions
          let payload_1 = new Bytes(ExtrinsicHelper.api.registry, "Hello World From Frequency");
          const add_action = {
            "Add": payload_1
          }

          let payload_2 = new Bytes(ExtrinsicHelper.api.registry, "Hello World Again From Frequency");
          const update_action = {
            "Add": payload_2
          }

          const target_hash = await getCurrentItemizedHash(delegatorProviderId, itemizedSchemaId);

          let add_actions = [add_action, update_action];
          const payload = await generateItemizedSignaturePayloadV2({
            targetHash: target_hash,
            schemaId: itemizedSchemaId,
            actions: add_actions,
          });
          const itemizedPayloadData = ExtrinsicHelper.api.registry.createType("PalletStatefulStorageItemizedSignaturePayloadV2", payload);
          let itemized_add_result_1 = ExtrinsicHelper.applyItemActionsWithSignatureV2(delegatorKeys, capacityKeys, signPayloadSr25519(delegatorKeys, itemizedPayloadData), payload);
          const { target: pageUpdateEvent1, eventMap } = await itemized_add_result_1.payWithCapacity();
          assertEvent(eventMap, "system.ExtrinsicSuccess");
          assertEvent(eventMap, "capacity.CapacityWithdrawn");
          assert.notEqual(pageUpdateEvent1, undefined, "should have returned a PalletStatefulStorageItemizedActionApplied event");
        });

        it("successfully pays with Capacity for eligible transaction - upsertPageWithSignature; deletePageWithSignature", async function () {
          let paginatedSchemaId: SchemaId = await getOrCreateAvroChatMessagePaginatedSchema(fundingSource);

          // Create a MSA for the delegator
          [delegatorKeys, delegatorProviderId] = await createDelegator(fundingSource);
          assert.notEqual(delegatorKeys, undefined, "setup should populate delegator_key");
          assert.notEqual(delegatorProviderId, undefined, "setup should populate msa_id");

          let page_id = new u16(ExtrinsicHelper.api.registry, 1);

          // Add and update actions
          let target_hash = await getCurrentPaginatedHash(delegatorProviderId, paginatedSchemaId, page_id.toNumber());
          const upsertPayload = await generatePaginatedUpsertSignaturePayload({
            msaId: delegatorProviderId,
            targetHash: target_hash,
            schemaId: paginatedSchemaId,
            pageId: page_id,
            payload: new Bytes(ExtrinsicHelper.api.registry, "Hello World From Frequency"),
          });
          const upsertPayloadData = ExtrinsicHelper.api.registry.createType("PalletStatefulStoragePaginatedUpsertSignaturePayload", upsertPayload);
          let upsert_result = ExtrinsicHelper.upsertPageWithSignature(delegatorKeys, capacityKeys, signPayloadSr25519(delegatorKeys, upsertPayloadData), upsertPayload);
          const { target: pageUpdateEvent, eventMap: eventMap1 } = await upsert_result.payWithCapacity();
          assertEvent(eventMap1, "system.ExtrinsicSuccess");
          assertEvent(eventMap1, "capacity.CapacityWithdrawn");
          assert.notEqual(pageUpdateEvent, undefined, "should have returned a PalletStatefulStoragePaginatedPageUpdate event");

          // Remove the page
          target_hash = await getCurrentPaginatedHash(delegatorProviderId, paginatedSchemaId, page_id.toNumber());
          const deletePayload = await generatePaginatedDeleteSignaturePayload({
            msaId: delegatorProviderId,
            targetHash: target_hash,
            schemaId: paginatedSchemaId,
            pageId: page_id,
          });
          const deletePayloadData = ExtrinsicHelper.api.registry.createType("PalletStatefulStoragePaginatedDeleteSignaturePayload", deletePayload);
          let remove_result = ExtrinsicHelper.deletePageWithSignature(delegatorKeys, capacityKeys, signPayloadSr25519(delegatorKeys, deletePayloadData), deletePayload);
          const { target: pageRemove, eventMap: eventMap2 } = await remove_result.payWithCapacity();
          assertEvent(eventMap2, "system.ExtrinsicSuccess");
          assertEvent(eventMap2, "capacity.CapacityWithdrawn");
          assert.notEqual(pageRemove, undefined, "should have returned a event");

          // no pages should exist
          const result = await ExtrinsicHelper.getPaginatedStorage(delegatorProviderId, paginatedSchemaId);
          assert.notEqual(result, undefined, "should have returned a valid response");
          assert.equal(result.length, 0, "should returned no paginated pages");
        });

        it("successfully pays with Capacity for eligible transaction - upsertPageWithSignatureV2; deletePageWithSignatureV2", async function () {
          let paginatedSchemaId: SchemaId = await getOrCreateAvroChatMessagePaginatedSchema(fundingSource);

          // Create a MSA for the delegator
          [delegatorKeys, delegatorProviderId] = await createDelegator(fundingSource);
          assert.notEqual(delegatorKeys, undefined, "setup should populate delegator_key");
          assert.notEqual(delegatorProviderId, undefined, "setup should populate msa_id");

          let page_id = new u16(ExtrinsicHelper.api.registry, 1);

          // Add and update actions
          let target_hash = await getCurrentPaginatedHash(delegatorProviderId, paginatedSchemaId, page_id.toNumber());
          const upsertPayload = await generatePaginatedUpsertSignaturePayloadV2({
            targetHash: target_hash,
            schemaId: paginatedSchemaId,
            pageId: page_id,
            payload: new Bytes(ExtrinsicHelper.api.registry, "Hello World From Frequency"),
          });
          const upsertPayloadData = ExtrinsicHelper.api.registry.createType("PalletStatefulStoragePaginatedUpsertSignaturePayloadV2", upsertPayload);
          let upsert_result = ExtrinsicHelper.upsertPageWithSignatureV2(delegatorKeys, capacityKeys, signPayloadSr25519(delegatorKeys, upsertPayloadData), upsertPayload);
          const { target: pageUpdateEvent, eventMap: eventMap1 } = await upsert_result.payWithCapacity();
          assertEvent(eventMap1, "system.ExtrinsicSuccess");
          assertEvent(eventMap1, "capacity.CapacityWithdrawn");
          assert.notEqual(pageUpdateEvent, undefined, "should have returned a PalletStatefulStoragePaginatedPageUpdate event");

          // Remove the page
          target_hash = await getCurrentPaginatedHash(delegatorProviderId, paginatedSchemaId, page_id.toNumber());
          const deletePayload = await generatePaginatedDeleteSignaturePayloadV2({
            targetHash: target_hash,
            schemaId: paginatedSchemaId,
            pageId: page_id,
          });
          const deletePayloadData = ExtrinsicHelper.api.registry.createType("PalletStatefulStoragePaginatedDeleteSignaturePayloadV2", deletePayload);
          let remove_result = ExtrinsicHelper.deletePageWithSignatureV2(delegatorKeys, capacityKeys, signPayloadSr25519(delegatorKeys, deletePayloadData), deletePayload);
          const { target: pageRemove, eventMap: eventMap2 } = await remove_result.payWithCapacity();
          assertEvent(eventMap2, "system.ExtrinsicSuccess");
          assertEvent(eventMap2, "capacity.CapacityWithdrawn");
          assert.notEqual(pageRemove, undefined, "should have returned a event");

          // no pages should exist
          const result = await ExtrinsicHelper.getPaginatedStorage(delegatorProviderId, paginatedSchemaId);
          assert.notEqual(result, undefined, "should have returned a valid response");
          assert.equal(result.length, 0, "should returned no paginated pages");
        });
      });

      describe("when capacity eligible transaction is from the handles pallet", async function () {
        let capacityKeys: KeyringPair;
        let capacityProvider: u64;

        before(async function () {
          capacityKeys = createKeys("CapacityKeys");
          capacityProvider = await createMsaAndProvider(fundingSource, capacityKeys, "CapacityProvider", FUNDS_AMOUNT);
        })
        it("successfully pays with Capacity for eligible transaction - claimHandle", async function () {
          await assert.doesNotReject(stakeToProvider(fundingSource, capacityKeys, capacityProvider, amountStaked));

          const handle = getTestHandle();
          const expiration = (await getBlockNumber()) + 10;
          const handle_vec = new Bytes(ExtrinsicHelper.api.registry, handle);
          const handlePayload = {
            baseHandle: handle_vec,
            expiration: expiration,
          };
          const claimHandlePayload = ExtrinsicHelper.api.registry.createType("CommonPrimitivesHandlesClaimHandlePayload", handlePayload);
          const claimHandle = ExtrinsicHelper.claimHandle(capacityKeys, claimHandlePayload);
          const { eventMap } = await claimHandle.payWithCapacity();
          assertEvent(eventMap, "system.ExtrinsicSuccess");
          assertEvent(eventMap, "capacity.CapacityWithdrawn");
          assertEvent(eventMap, "handles.HandleClaimed");
        });
      });

      // When a user attempts to pay for a non-capacity transaction with Capacity,
      // it should error and drop the transaction from the transaction-pool.
      it("fails to pay with Capacity for a non-capacity transaction", async function () {
        const capacityKeys = createKeys("CapacityKeys");
        const capacityProvider = await createMsaAndProvider(fundingSource, capacityKeys, "CapacityProvider", FUNDS_AMOUNT);
        const nonCapacityTxn = ExtrinsicHelper.stake(capacityKeys, capacityProvider, 1n * CENTS);
        await assert.rejects(nonCapacityTxn.payWithCapacity('current'), {
          name: "RpcError", message:
            "1010: Invalid Transaction: Custom error: 0"
        });
      });

      // When a user does not have enough capacity to pay for the transaction fee
      // and is NOT eligible to replenish Capacity, it should error and be dropped
      // from the transaction pool.
      it("fails to pay for a transaction with empty capacity", async function () {
        const capacityKeys = createKeys("CapKeysEmpty");
        const capacityProvider = await createMsaAndProvider(fundingSource, capacityKeys, "CapProvEmpty", FUNDS_AMOUNT);
        let noCapacityKeys = createKeys("noCapacityKeys");
        let _providerId = await createMsaAndProvider(fundingSource, noCapacityKeys, "NoCapProvider");

        let delegatorKeys = createKeys("delegatorKeys");

        const payload = await generateDelegationPayload({
          authorizedMsaId: capacityProvider,
          schemaIds: [schemaId],
        });
        const addProviderData = ExtrinsicHelper.api.registry.createType("PalletMsaAddProvider", payload);
        const grantDelegationOp = ExtrinsicHelper.grantDelegation(delegatorKeys, noCapacityKeys,
          signPayloadSr25519(noCapacityKeys, addProviderData), payload);

        await assert.rejects(grantDelegationOp.payWithCapacity('current'), {
          name: "RpcError", message:
            "1010: Invalid Transaction: Inability to pay some fees , e.g. account balance too low"
        });
      });

      // *All keys should have at least an EXISTENTIAL_DEPOSIT = 1M.
      it("fails to pay for transaction when key does has not met the min deposit", async function () {
        const capacityKeys = createKeys("CapKeysUnder");
        const capacityProvider = await createMsaAndProvider(fundingSource, capacityKeys, "CapProvUnder", FUNDS_AMOUNT);
        const noTokensKeys = createKeys("noTokensKeys");
        const delegatorKeys = await createAndFundKeypair(fundingSource, 2n * DOLLARS, "delegatorKeys");

        await assert.doesNotReject(stakeToProvider(fundingSource, capacityKeys, capacityProvider, 1n * DOLLARS));

        // Add new key
        let newKeyPayload: AddKeyData = await generateAddKeyPayload({
          msaId: new u64(ExtrinsicHelper.api.registry, capacityProvider), newPublicKey: noTokensKeys.publicKey
        });
        let addKeyData = ExtrinsicHelper.api.registry.createType("PalletMsaAddKeyData", newKeyPayload);

        let ownerSig = signPayloadSr25519(capacityKeys, addKeyData);
        let newSig = signPayloadSr25519(noTokensKeys, addKeyData);
        const addPublicKeyOp = ExtrinsicHelper.addPublicKeyToMsa(capacityKeys, ownerSig, newSig, newKeyPayload);

        const { target: publicKeyEvent } = await addPublicKeyOp.fundAndSend(fundingSource);
        assert.notEqual(publicKeyEvent, undefined, 'should have added public key');

        const createMsaOp = ExtrinsicHelper.createMsa(delegatorKeys);
        const { target: MsaCreatedEvent } = await createMsaOp.fundAndSend(fundingSource);
        assert.notEqual(MsaCreatedEvent, undefined, "should have returned MsaCreated event");

        const payload = await generateDelegationPayload({
          authorizedMsaId: capacityProvider,
          schemaIds: [schemaId],
        });
        const addProviderData = ExtrinsicHelper.api.registry.createType("PalletMsaAddProvider", payload);
        const grantDelegationOp = ExtrinsicHelper.grantDelegation(delegatorKeys, noTokensKeys,
          signPayloadSr25519(delegatorKeys, addProviderData), payload);

        await assert.rejects(grantDelegationOp.payWithCapacity('current'), {
          name: 'RpcError',
          message: "1010: Invalid Transaction: Inability to pay some fees , e.g. account balance too low",
        })
      });
    });

    describe("when caller does not have a Capacity account", async function () {
      let delegatorKeys: KeyringPair;
      let delegatorProviderId: u64;
      let schemaId: u16;

      beforeEach(async function () {
        // Create and fund a keypair with EXISTENTIAL_DEPOSIT
        // Use this keypair for delegator operations
        delegatorKeys = createKeys("OtherProviderKeys");
        delegatorProviderId = await createMsaAndProvider(fundingSource, delegatorKeys, "Delegator", FUNDS_AMOUNT);
        schemaId = new u16(ExtrinsicHelper.api.registry, 0);
      });

      describe("but has an MSA account that has not been registered as a Provider", async function () {
        it("fails to pay for a transaction", async function () {
          // Create a keypair with msaId, but no provider
          const noProviderKeys = await createAndFundKeypair(fundingSource, FUNDS_AMOUNT, "NoProviderKeys");

          const createMsaOp = ExtrinsicHelper.createMsa(noProviderKeys);

          const { target: msaCreatedEvent } = await createMsaOp.fundAndSend(fundingSource);
          assert.notEqual(msaCreatedEvent, undefined, "should have returned MsaCreated event");

          // When a user is not a registered provider and attempts to pay with Capacity,
          // it should error with InvalidTransaction::Payment, which is a 1010 error, Inability to pay some fees.
          const payload = await generateDelegationPayload({
            authorizedMsaId: delegatorProviderId,
            schemaIds: [schemaId],
          });
          const addProviderData = ExtrinsicHelper.api.registry.createType("PalletMsaAddProvider", payload);
          const grantDelegationOp = ExtrinsicHelper.grantDelegation(delegatorKeys, noProviderKeys,
            signPayloadSr25519(delegatorKeys, addProviderData), payload);

          await assert.rejects(grantDelegationOp.payWithCapacity('current'), {
            name: "RpcError", message:
              "1010: Invalid Transaction: Inability to pay some fees , e.g. account balance too low"
          });
        });
      });

      describe("and does not have an MSA account associated to signing keys", async function () {
        it("fails to pay for a transaction", async function () {
          let emptyKeys = await createAndFundKeypair(fundingSource, 50_000_000n);

          const payload = await generateDelegationPayload({
            authorizedMsaId: delegatorProviderId,
            schemaIds: [schemaId],
          });
          const addProviderData = ExtrinsicHelper.api.registry.createType("PalletMsaAddProvider", payload);
          const grantDelegationOp = ExtrinsicHelper.grantDelegation(delegatorKeys, emptyKeys,
            signPayloadSr25519(delegatorKeys, addProviderData), payload);

          await assert.rejects(grantDelegationOp.payWithCapacity('current'), {
            name: "RpcError", message:
              "1010: Invalid Transaction: Custom error: 1"
          });
        });
      });
    });
  });

  describe("pay_with_capacity_batch_all", function () {
    let capacityProviderKeys: KeyringPair;
    let capacityProvider: u64;
    let schemaId: u16;
    let defaultPayload: AddProviderPayload;
    const amountStaked = 9n * DOLLARS;

    beforeEach(async function () {
      capacityProviderKeys = createKeys("CapacityProviderKeys");
      capacityProvider = await createMsaAndProvider(fundingSource, capacityProviderKeys, "CapacityProvider", FUNDS_AMOUNT);
      defaultPayload = {
        authorizedMsaId: capacityProvider,
        schemaIds: [schemaId],
      }
    });

    it("successfully pays with Capacity for a batch of eligible transactions - [createSponsoredAccountWithDelegation, claimHandle]", async function () {
      await assert.doesNotReject(stakeToProvider(fundingSource, capacityProviderKeys, capacityProvider, amountStaked));

      const addProviderPayload = await generateDelegationPayload({ ...defaultPayload });
      const addProviderData = ExtrinsicHelper.api.registry.createType("PalletMsaAddProvider", addProviderPayload);
      let delegatorKeys = createKeys("delegatorKeys");
      const createSponsoredAccountWithDelegation = ExtrinsicHelper.api.tx.msa.createSponsoredAccountWithDelegation(
        delegatorKeys.publicKey,
        signPayloadSr25519(delegatorKeys, addProviderData),
        addProviderPayload
      );

      const handle = getTestHandle();
      const handle_vec = new Bytes(ExtrinsicHelper.api.registry, handle);
      const expiration = (await getBlockNumber()) + 5;
      const handlePayload = {
        baseHandle: handle_vec,
        expiration: expiration,
      };
      const claimHandlePayload: any = ExtrinsicHelper.api.registry.createType("CommonPrimitivesHandlesClaimHandlePayload", handlePayload);
      const claimHandleProof = {
        Sr25519: u8aToHex(delegatorKeys.sign(u8aWrapBytes(claimHandlePayload.toU8a()))),
      };

      const claimHandle = ExtrinsicHelper.api.tx.handles.claimHandle(
        delegatorKeys.publicKey,
        claimHandleProof,
        claimHandlePayload
      );
      const calls = [
        createSponsoredAccountWithDelegation,
        claimHandle,
      ];

      let payWithCapacityBatchAllOp = ExtrinsicHelper.payWithCapacityBatchAll(capacityProviderKeys, calls);

      const { target: batchCompletedEvent, eventMap } = await payWithCapacityBatchAllOp.signAndSend();

      if (batchCompletedEvent &&
        !(ExtrinsicHelper.api.events.utility.BatchCompleted.is(batchCompletedEvent))) {
        assert.fail("should return a BatchCompletedEvent");
      }

      assert.notEqual(eventMap["msa.DelegationGranted"], undefined, 'should have returned DelegationGranted event');
      assert.notEqual(eventMap["handles.HandleClaimed"], undefined, 'should have returned HandleClaimed event');
    });

    it("batch fails if one transaction fails - [createSponsoredAccountWithDelegation, claimHandle]", async function () {
      await assert.doesNotReject(stakeToProvider(fundingSource, capacityProviderKeys, capacityProvider, amountStaked));

      const addProviderPayload = await generateDelegationPayload({ ...defaultPayload });
      const addProviderData = ExtrinsicHelper.api.registry.createType("PalletMsaAddProvider", addProviderPayload);
      let delegatorKeys = createKeys("delegatorKeys");
      const createSponsoredAccountWithDelegation = ExtrinsicHelper.api.tx.msa.createSponsoredAccountWithDelegation(
        delegatorKeys.publicKey,
        signPayloadSr25519(delegatorKeys, addProviderData),
        addProviderPayload
      );

      const handle = "test_handle_that_exceeds_the_byte_limit";
      const handle_vec = new Bytes(ExtrinsicHelper.api.registry, handle);
      const expiration = (await getBlockNumber()) + 5;
      const handlePayload = {
        baseHandle: handle_vec,
        expiration: expiration,
      };
      const claimHandlePayload: any = ExtrinsicHelper.api.registry.createType("CommonPrimitivesHandlesClaimHandlePayload", handlePayload);
      const calimHandleProof = {
        Sr25519: u8aToHex(delegatorKeys.sign(u8aWrapBytes(claimHandlePayload.toU8a()))),
      };

      const claimHandle = ExtrinsicHelper.api.tx.handles.claimHandle(
        delegatorKeys.publicKey,
        calimHandleProof,
        claimHandlePayload
      );
      const calls = [
        createSponsoredAccountWithDelegation,
        claimHandle,
      ];

      let payWithCapacityBatchAllOp = ExtrinsicHelper.payWithCapacityBatchAll(capacityProviderKeys, calls);

      await assert.rejects(payWithCapacityBatchAllOp.signAndSend(), {
        name: "InvalidHandleByteLength"
      });
    });
  });

  describe("Capacity RPC", function () {
    let capacityProviderKeys: KeyringPair;
    let capacityProvider: u64;
    let schemaId: u16;
    let defaultPayload: AddProviderPayload;
    const amountStaked = 9n * DOLLARS;

    beforeEach(async function () {
      capacityProviderKeys = createKeys("CapacityProviderKeys");
      capacityProvider = await createMsaAndProvider(fundingSource, capacityProviderKeys, "CapacityProvider", FUNDS_AMOUNT);
      defaultPayload = {
        authorizedMsaId: capacityProvider,
        schemaIds: [schemaId],
      }
    });

    it("Returns `FeeDetails` when requesting capacity cost of a transaction", async function () {
      const addProviderPayload = await generateDelegationPayload({ ...defaultPayload });
      const addProviderData = ExtrinsicHelper.api.registry.createType("PalletMsaAddProvider", addProviderPayload);
      let delegatorKeys = createKeys("delegatorKeys");
      const call = ExtrinsicHelper.api.tx.msa.createSponsoredAccountWithDelegation(
        delegatorKeys.publicKey,
        signPayloadSr25519(delegatorKeys, addProviderData),
        addProviderPayload
      );

      // Actual weights and fee
      const { weight: { refTime, proofSize }, } = await ExtrinsicHelper.apiPromise.call.transactionPaymentApi.queryInfo(call.toHex(), 0);
      const weightFee = await ExtrinsicHelper.apiPromise.call.transactionPaymentApi.queryWeightToFee({refTime, proofSize});

      const feeDetails: FeeDetails = await ExtrinsicHelper.apiPromise.rpc.frequencyTxPayment.computeCapacityFeeDetails(call.toHex(), null);
      assert.notEqual(feeDetails, undefined, "should have returned a feeDetails");
      assert.notEqual(feeDetails.inclusionFee, undefined, "should have returned a partialFee");
      assert(feeDetails.inclusionFee.isSome, "should have returned a partialFee");
      const { baseFee, lenFee, adjustedWeightFee } = feeDetails.inclusionFee.toJSON() as any;
      assert(Math.abs(baseFee - 106382) < 10_000, "The base fee appears to be wrong or have changed more than expected");
      assert(Math.abs(lenFee - 1170000) < 100, "The len fee appears to be wrong or have changed more than expected");
      // This is comparing stable weight, which has no impact from targeted_fee_adjustment, with actual weights.
      assert(Math.abs(adjustedWeightFee - weightFee.toNumber()) < 10_000, "The adjusted weight fee appears to be wrong or have changed more than expected");
    });

    it("Returns `FeeDetails` when requesting capacity cost of a transaction when wrapped in payWithCapacity", async function () {
      const addProviderPayload = await generateDelegationPayload({ ...defaultPayload });
      const addProviderData = ExtrinsicHelper.api.registry.createType("PalletMsaAddProvider", addProviderPayload);
      let delegatorKeys = createKeys("delegatorKeys");
      const insideTx = ExtrinsicHelper.api.tx.msa.createSponsoredAccountWithDelegation(
        delegatorKeys.publicKey,
        signPayloadSr25519(delegatorKeys, addProviderData),
        addProviderPayload
      );
      const tx = ExtrinsicHelper.api.tx.frequencyTxPayment.payWithCapacity(insideTx);
      const feeDetails: FeeDetails = await ExtrinsicHelper.apiPromise.rpc.frequencyTxPayment.computeCapacityFeeDetails(tx.toHex(), null);
      assert.notEqual(feeDetails, undefined, "should have returned a feeDetails");
      assert.notEqual(feeDetails.inclusionFee, undefined, "should have returned a partialFee");
      assert(feeDetails.inclusionFee.isSome, "should have returned a partialFee");
      const { baseFee, lenFee, adjustedWeightFee } = feeDetails.inclusionFee.toJSON() as any;

      // payWithCapacity costs will fluctuate, so just checking that they are valid positive numbers
      assert(baseFee > 1, "The base fee appears to be wrong.");
      assert(lenFee > 1, "The len fee appears to be wrong.");
      assert(adjustedWeightFee > 1, "The adjusted weight fee appears to be wrong");
    });

    it("Returns nothing when requesting capacity cost of a non-capacity transaction", async function () {
      const tx = ExtrinsicHelper.api.tx.msa.retireMsa();
      const feeDetails: FeeDetails = await ExtrinsicHelper.apiPromise.rpc.frequencyTxPayment.computeCapacityFeeDetails(tx.toHex(), null);
      assert.notEqual(feeDetails, undefined, "should have returned a feeDetails");
      assert(feeDetails.inclusionFee.isNone, "should have returned something for the inclusionFee");
    });

    it("Returns nothing when requesting pay with capacity call with a non-capacity transaction", async function () {
      const insideTx = ExtrinsicHelper.api.tx.msa.retireMsa();
      const tx = ExtrinsicHelper.api.tx.frequencyTxPayment.payWithCapacity(insideTx);
      const feeDetails: FeeDetails = await ExtrinsicHelper.apiPromise.rpc.frequencyTxPayment.computeCapacityFeeDetails(tx.toHex(), null);
      assert.notEqual(feeDetails, undefined, "should have returned a feeDetails");
      assert(feeDetails.inclusionFee.isNone, "should have returned something for the inclusionFee");
    });
  });
});<|MERGE_RESOLUTION|>--- conflicted
+++ resolved
@@ -230,13 +230,8 @@
           const call = ExtrinsicHelper.addOnChainMessage(capacityKeys, dummySchemaId, "0xdeadbeef");
           const { eventMap } = await call.payWithCapacity();
           assertEvent(eventMap, "capacity.CapacityWithdrawn");
-<<<<<<< HEAD
           assertEvent(eventMap, "messages.MessagesInBlock");
-          const get = await firstValueFrom(ExtrinsicHelper.api.rpc.messages.getBySchemaId(
-=======
-          assertEvent(eventMap, "messages.MessagesStored");
           const get = await ExtrinsicHelper.apiPromise.rpc.messages.getBySchemaId(
->>>>>>> ef286644
             dummySchemaId,
             {
               from_block: starting_block,
