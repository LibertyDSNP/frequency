--- conflicted
+++ resolved
@@ -113,17 +113,6 @@
 
             assert.notEqual(event, undefined, "should have returned a MessagesInBlock event");
             const get = await ExtrinsicHelper.apiPromise.rpc.messages.getBySchemaId(
-<<<<<<< HEAD
-              dummySchemaId,
-              { from_block: starting_block,
-                from_index: 0,
-                to_block: starting_block + 999,
-                page_size: 999
-              }
-            );
-            const response: MessageResponse = get.content[get.content.length - 1];
-            assert.equal(response.payload, "0xdeadbeef", "payload should be 0xdeadbeef");
-=======
                     dummySchemaId,
                     { from_block: starting_block,
                     from_index: 0,
@@ -132,7 +121,6 @@
                     }
                 );
             assertHasMessage(get, x => x.payload.isSome && x.payload.toString() === "0xdeadbeef");
->>>>>>> 8c8384f7
         });
     });
 });