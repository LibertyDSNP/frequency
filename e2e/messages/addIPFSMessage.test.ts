--- conflicted
+++ resolved
@@ -107,10 +107,8 @@
     const f = ExtrinsicHelper.addIPFSMessage(keys, schemaId, ipfs_cid_64, ipfs_payload_len);
     const { target: event } = await f.fundAndSend(fundingSource);
 
-    assert.notEqual(event, undefined, 'should have returned a MessagesStored event');
-    assert.deepEqual(event?.data.schemaId, schemaId, 'schema ids should be equal');
-    assert.notEqual(event?.data.blockNumber, undefined, 'should have a block number');
-  });
+        assert.notEqual(event, undefined, "should have returned a MessagesInBlock event");
+    });
 
   it('should successfully retrieve added message and returned CID should have Base32 encoding', async function () {
     const f = await ExtrinsicHelper.apiPromise.rpc.messages.getBySchemaId(schemaId, {
@@ -123,40 +121,6 @@
       const cid = x.cid.isSome && Buffer.from(x.cid.unwrap()).toString();
       return cid === ipfs_cid_32;
     });
-<<<<<<< HEAD
-
-    it("should successfully add an IPFS message", async function () {
-        const f = ExtrinsicHelper.addIPFSMessage(keys, schemaId, ipfs_cid_64, ipfs_payload_len);
-        const { target: event } = await f.fundAndSend(fundingSource);
-
-        assert.notEqual(event, undefined, "should have returned a MessagesInBlock event");
-    });
-
-    it("should successfully retrieve added message and returned CID should have Base32 encoding", async function () {
-        const f = await ExtrinsicHelper.apiPromise.rpc.messages.getBySchemaId(schemaId, { from_block: starting_block, from_index: 0, to_block: starting_block + 999, page_size: 999 });
-        assertHasMessage(f, x => {
-          const cid = x.cid.isSome && Buffer.from(x.cid.unwrap()).toString();
-          return cid === ipfs_cid_32;
-        });
-    })
-
-    describe("Add OnChain Message and successfully retrieve it", function () {
-        it("should successfully add and retrieve an onchain message", async function () {
-            const f = ExtrinsicHelper.addOnChainMessage(keys, dummySchemaId, "0xdeadbeef");
-            const { target: event } = await f.fundAndSend(fundingSource);
-
-            assert.notEqual(event, undefined, "should have returned a MessagesInBlock event");
-            const get = await ExtrinsicHelper.apiPromise.rpc.messages.getBySchemaId(
-                    dummySchemaId,
-                    { from_block: starting_block,
-                    from_index: 0,
-                    to_block: starting_block + 999,
-                    page_size: 999
-                    }
-                );
-            assertHasMessage(get, x => x.payload.isSome && x.payload.toString() === "0xdeadbeef");
-        });
-=======
   });
 
   describe('Add OnChain Message and successfully retrieve it', function () {
@@ -164,9 +128,7 @@
       const f = ExtrinsicHelper.addOnChainMessage(keys, dummySchemaId, '0xdeadbeef');
       const { target: event } = await f.fundAndSend(fundingSource);
 
-      assert.notEqual(event, undefined, 'should have returned a MessagesStored event');
-      assert.deepEqual(event?.data.schemaId, dummySchemaId, 'schema ids should be equal');
-      assert.notEqual(event?.data.blockNumber, undefined, 'should have a block number');
+      assert.notEqual(event, undefined, 'should have returned a MessagesInBlock event');
 
       const get = await ExtrinsicHelper.apiPromise.rpc.messages.getBySchemaId(dummySchemaId, {
         from_block: starting_block,
@@ -175,7 +137,6 @@
         page_size: 999,
       });
       assertHasMessage(get, (x) => x.payload.isSome && x.payload.toString() === '0xdeadbeef');
->>>>>>> 8f55a11a
     });
   });
 });