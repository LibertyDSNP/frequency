//! Autogenerated weights for pallet_utility
//!
//! THIS FILE WAS AUTO-GENERATED USING THE SUBSTRATE BENCHMARK CLI VERSION 4.0.0-dev
//! DATE: 2022-12-06, STEPS: `50`, REPEAT: 20, LOW RANGE: `[]`, HIGH RANGE: `[]`
//! EXECUTION: Some(Wasm), WASM-EXECUTION: Compiled, CHAIN: Some("frequency-bench"), DB CACHE: 1024

// Executed Command:
// ./scripts/../target/production/frequency
// benchmark
// pallet
// --pallet
// pallet_utility
// --extrinsic
// *
// --chain=frequency-bench
// --execution
// wasm
// --heap-pages=4096
// --wasm-execution
// compiled
// --steps=50
// --repeat=20
// --output=./scripts/../runtime/common/src/weights/pallet_utility.rs
// --template=./scripts/../.maintain/runtime-weight-template.hbs

#![cfg_attr(rustfmt, rustfmt_skip)]
#![allow(unused_parens)]
#![allow(unused_imports)]

use frame_support::{traits::Get, weights::{Weight, constants::RocksDbWeight}};
use sp_std::marker::PhantomData;

/// Weights for pallet_utility using the Substrate node and recommended hardware.
pub struct SubstrateWeight<T>(PhantomData<T>);
impl<T: frame_system::Config> pallet_utility::WeightInfo for SubstrateWeight<T> {
	/// The range of component `c` is `[0, 1000]`.
	fn batch(c: u32, ) -> Weight {
<<<<<<< HEAD
		Weight::from_ref_time(1_024_390_073 as u64)
			// Standard Error: 39_114
			.saturating_add(Weight::from_ref_time(6_267_933 as u64).saturating_mul(c as u64))
	}
	fn as_derivative() -> Weight {
		Weight::from_ref_time(12_070_000 as u64)
	}
	/// The range of component `c` is `[0, 1000]`.
	fn batch_all(c: u32, ) -> Weight {
		Weight::from_ref_time(54_884_398 as u64)
			// Standard Error: 14_932
			.saturating_add(Weight::from_ref_time(7_494_730 as u64).saturating_mul(c as u64))
	}
	fn dispatch_as() -> Weight {
		Weight::from_ref_time(27_083_000 as u64)
	}
	/// The range of component `c` is `[0, 1000]`.
	fn force_batch(c: u32, ) -> Weight {
		Weight::from_ref_time(70_801_122 as u64)
			// Standard Error: 12_663
			.saturating_add(Weight::from_ref_time(7_280_980 as u64).saturating_mul(c as u64))
=======
		Weight::from_ref_time(17_411_000 as u64)
			// Standard Error: 1_000
			.saturating_add(Weight::from_ref_time(4_028_000 as u64).saturating_mul(c as u64))
	}
	fn as_derivative() -> Weight {
		Weight::from_ref_time(6_665_000 as u64)
	}
	/// The range of component `c` is `[0, 1000]`.
	fn batch_all(c: u32, ) -> Weight {
		Weight::from_ref_time(11_444_000 as u64)
			// Standard Error: 1_000
			.saturating_add(Weight::from_ref_time(4_123_000 as u64).saturating_mul(c as u64))
	}
	fn dispatch_as() -> Weight {
		Weight::from_ref_time(14_655_000 as u64)
	}
	/// The range of component `c` is `[0, 1000]`.
	fn force_batch(c: u32, ) -> Weight {
		Weight::from_ref_time(14_476_000 as u64)
			// Standard Error: 1_000
			.saturating_add(Weight::from_ref_time(4_021_000 as u64).saturating_mul(c as u64))
>>>>>>> 05d75b32
	}
}<|MERGE_RESOLUTION|>--- conflicted
+++ resolved
@@ -35,29 +35,6 @@
 impl<T: frame_system::Config> pallet_utility::WeightInfo for SubstrateWeight<T> {
 	/// The range of component `c` is `[0, 1000]`.
 	fn batch(c: u32, ) -> Weight {
-<<<<<<< HEAD
-		Weight::from_ref_time(1_024_390_073 as u64)
-			// Standard Error: 39_114
-			.saturating_add(Weight::from_ref_time(6_267_933 as u64).saturating_mul(c as u64))
-	}
-	fn as_derivative() -> Weight {
-		Weight::from_ref_time(12_070_000 as u64)
-	}
-	/// The range of component `c` is `[0, 1000]`.
-	fn batch_all(c: u32, ) -> Weight {
-		Weight::from_ref_time(54_884_398 as u64)
-			// Standard Error: 14_932
-			.saturating_add(Weight::from_ref_time(7_494_730 as u64).saturating_mul(c as u64))
-	}
-	fn dispatch_as() -> Weight {
-		Weight::from_ref_time(27_083_000 as u64)
-	}
-	/// The range of component `c` is `[0, 1000]`.
-	fn force_batch(c: u32, ) -> Weight {
-		Weight::from_ref_time(70_801_122 as u64)
-			// Standard Error: 12_663
-			.saturating_add(Weight::from_ref_time(7_280_980 as u64).saturating_mul(c as u64))
-=======
 		Weight::from_ref_time(17_411_000 as u64)
 			// Standard Error: 1_000
 			.saturating_add(Weight::from_ref_time(4_028_000 as u64).saturating_mul(c as u64))
@@ -79,6 +56,5 @@
 		Weight::from_ref_time(14_476_000 as u64)
 			// Standard Error: 1_000
 			.saturating_add(Weight::from_ref_time(4_021_000 as u64).saturating_mul(c as u64))
->>>>>>> 05d75b32
 	}
 }