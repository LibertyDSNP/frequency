//! Autogenerated weights for pallet_preimage
//!
//! THIS FILE WAS AUTO-GENERATED USING THE SUBSTRATE BENCHMARK CLI VERSION 4.0.0-dev
//! DATE: 2022-12-13, STEPS: `50`, REPEAT: 20, LOW RANGE: `[]`, HIGH RANGE: `[]`
//! EXECUTION: Some(Wasm), WASM-EXECUTION: Compiled, CHAIN: Some("frequency-bench"), DB CACHE: 1024

// Executed Command:
// ./scripts/../target/production/frequency
// benchmark
// pallet
// --pallet
// pallet_preimage
// --extrinsic
// *
// --chain=frequency-bench
// --execution
// wasm
// --heap-pages=4096
// --wasm-execution
// compiled
// --steps=50
// --repeat=20
// --output=./scripts/../runtime/common/src/weights/pallet_preimage.rs
// --template=./scripts/../.maintain/runtime-weight-template.hbs

#![cfg_attr(rustfmt, rustfmt_skip)]
#![allow(unused_parens)]
#![allow(unused_imports)]

use frame_support::{traits::Get, weights::{Weight, constants::RocksDbWeight}};
use sp_std::marker::PhantomData;

/// Weights for pallet_preimage using the Substrate node and recommended hardware.
pub struct SubstrateWeight<T>(PhantomData<T>);
impl<T: frame_system::Config> pallet_preimage::WeightInfo for SubstrateWeight<T> {
	// Storage: Preimage PreimageFor (r:1 w:1)
	// Storage: Preimage StatusFor (r:1 w:1)
	/// The range of component `s` is `[0, 4194304]`.
	fn note_preimage(s: u32, ) -> Weight {
		Weight::from_ref_time(110_530_000 as u64)
			// Standard Error: 6
			.saturating_add(Weight::from_ref_time(4_419 as u64).saturating_mul(s as u64))
			.saturating_add(T::DbWeight::get().reads(2 as u64))
			.saturating_add(T::DbWeight::get().writes(2 as u64))
	}
	// Storage: Preimage PreimageFor (r:1 w:1)
	// Storage: Preimage StatusFor (r:1 w:0)
	/// The range of component `s` is `[0, 4194304]`.
	fn note_requested_preimage(s: u32, ) -> Weight {
		Weight::from_ref_time(51_820_000 as u64)
			// Standard Error: 5
			.saturating_add(Weight::from_ref_time(4_420 as u64).saturating_mul(s as u64))
			.saturating_add(T::DbWeight::get().reads(2 as u64))
			.saturating_add(T::DbWeight::get().writes(1 as u64))
	}
	// Storage: Preimage PreimageFor (r:1 w:1)
	// Storage: Preimage StatusFor (r:1 w:0)
	/// The range of component `s` is `[0, 4194304]`.
	fn note_no_deposit_preimage(s: u32, ) -> Weight {
<<<<<<< HEAD
		Weight::from_ref_time(46_984_000 as u64)
			// Standard Error: 5
			.saturating_add(Weight::from_ref_time(4_394 as u64).saturating_mul(s as u64))
=======
		Weight::from_ref_time(0 as u64)
			// Standard Error: 0
			.saturating_add(Weight::from_ref_time(2_000 as u64).saturating_mul(s as u64))
>>>>>>> 2c399425
			.saturating_add(T::DbWeight::get().reads(2 as u64))
			.saturating_add(T::DbWeight::get().writes(1 as u64))
	}
	// Storage: Preimage StatusFor (r:1 w:1)
	// Storage: Preimage PreimageFor (r:0 w:1)
	fn unnote_preimage() -> Weight {
		Weight::from_ref_time(46_599_000 as u64)
			.saturating_add(T::DbWeight::get().reads(1 as u64))
			.saturating_add(T::DbWeight::get().writes(2 as u64))
	}
	// Storage: Preimage StatusFor (r:1 w:1)
	// Storage: Preimage PreimageFor (r:0 w:1)
	fn unnote_no_deposit_preimage() -> Weight {
		Weight::from_ref_time(29_275_000 as u64)
			.saturating_add(T::DbWeight::get().reads(1 as u64))
			.saturating_add(T::DbWeight::get().writes(2 as u64))
	}
	// Storage: Preimage StatusFor (r:1 w:1)
	fn request_preimage() -> Weight {
		Weight::from_ref_time(43_647_000 as u64)
			.saturating_add(T::DbWeight::get().reads(1 as u64))
			.saturating_add(T::DbWeight::get().writes(1 as u64))
	}
	// Storage: Preimage StatusFor (r:1 w:1)
	fn request_no_deposit_preimage() -> Weight {
		Weight::from_ref_time(30_507_000 as u64)
			.saturating_add(T::DbWeight::get().reads(1 as u64))
			.saturating_add(T::DbWeight::get().writes(1 as u64))
	}
	// Storage: Preimage StatusFor (r:1 w:1)
	fn request_unnoted_preimage() -> Weight {
		Weight::from_ref_time(24_145_000 as u64)
			.saturating_add(T::DbWeight::get().reads(1 as u64))
			.saturating_add(T::DbWeight::get().writes(1 as u64))
	}
	// Storage: Preimage StatusFor (r:1 w:1)
	fn request_requested_preimage() -> Weight {
		Weight::from_ref_time(12_740_000 as u64)
			.saturating_add(T::DbWeight::get().reads(1 as u64))
			.saturating_add(T::DbWeight::get().writes(1 as u64))
	}
	// Storage: Preimage StatusFor (r:1 w:1)
	// Storage: Preimage PreimageFor (r:0 w:1)
	fn unrequest_preimage() -> Weight {
		Weight::from_ref_time(30_218_000 as u64)
			.saturating_add(T::DbWeight::get().reads(1 as u64))
			.saturating_add(T::DbWeight::get().writes(2 as u64))
	}
	// Storage: Preimage StatusFor (r:1 w:1)
	// Storage: Preimage PreimageFor (r:0 w:1)
	fn unrequest_unnoted_preimage() -> Weight {
		Weight::from_ref_time(25_950_000 as u64)
			.saturating_add(T::DbWeight::get().reads(1 as u64))
			.saturating_add(T::DbWeight::get().writes(2 as u64))
	}
	// Storage: Preimage StatusFor (r:1 w:1)
	fn unrequest_multi_referenced_preimage() -> Weight {
		Weight::from_ref_time(12_713_000 as u64)
			.saturating_add(T::DbWeight::get().reads(1 as u64))
			.saturating_add(T::DbWeight::get().writes(1 as u64))
	}
}<|MERGE_RESOLUTION|>--- conflicted
+++ resolved
@@ -57,15 +57,9 @@
 	// Storage: Preimage StatusFor (r:1 w:0)
 	/// The range of component `s` is `[0, 4194304]`.
 	fn note_no_deposit_preimage(s: u32, ) -> Weight {
-<<<<<<< HEAD
 		Weight::from_ref_time(46_984_000 as u64)
 			// Standard Error: 5
 			.saturating_add(Weight::from_ref_time(4_394 as u64).saturating_mul(s as u64))
-=======
-		Weight::from_ref_time(0 as u64)
-			// Standard Error: 0
-			.saturating_add(Weight::from_ref_time(2_000 as u64).saturating_mul(s as u64))
->>>>>>> 2c399425
 			.saturating_add(T::DbWeight::get().reads(2 as u64))
 			.saturating_add(T::DbWeight::get().writes(1 as u64))
 	}
