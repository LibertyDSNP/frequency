--- conflicted
+++ resolved
@@ -38,68 +38,36 @@
 	// Storage: Democracy Blacklist (r:1 w:0)
 	// Storage: Democracy DepositOf (r:0 w:1)
 	fn propose() -> Weight {
-<<<<<<< HEAD
 		Weight::from_ref_time(241_316_000 as u64)
-=======
-		Weight::from_ref_time(65_921_000 as u64)
->>>>>>> 0f4860ec
 			.saturating_add(T::DbWeight::get().reads(3 as u64))
 			.saturating_add(T::DbWeight::get().writes(3 as u64))
 	}
 	// Storage: Democracy DepositOf (r:1 w:1)
-<<<<<<< HEAD
 	fn second() -> Weight {
 		Weight::from_ref_time(159_803_000 as u64)
-=======
-	/// The range of component `s` is `[0, 100]`.
-	fn second(s: u32, ) -> Weight {
-		Weight::from_ref_time(37_689_000 as u64)
-			// Standard Error: 1_000
-			.saturating_add(Weight::from_ref_time(167_000 as u64).saturating_mul(s as u64))
->>>>>>> 0f4860ec
 			.saturating_add(T::DbWeight::get().reads(1 as u64))
 			.saturating_add(T::DbWeight::get().writes(1 as u64))
 	}
 	// Storage: Democracy ReferendumInfoOf (r:1 w:1)
 	// Storage: Democracy VotingOf (r:1 w:1)
 	// Storage: Balances Locks (r:1 w:1)
-<<<<<<< HEAD
 	fn vote_new() -> Weight {
 		Weight::from_ref_time(184_000_000 as u64)
-=======
-	/// The range of component `r` is `[1, 99]`.
-	fn vote_new(r: u32, ) -> Weight {
-		Weight::from_ref_time(49_783_000 as u64)
-			// Standard Error: 1_000
-			.saturating_add(Weight::from_ref_time(293_000 as u64).saturating_mul(r as u64))
->>>>>>> 0f4860ec
-			.saturating_add(T::DbWeight::get().reads(3 as u64))
-			.saturating_add(T::DbWeight::get().writes(3 as u64))
-	}
-	// Storage: Democracy ReferendumInfoOf (r:1 w:1)
-	// Storage: Democracy VotingOf (r:1 w:1)
-	// Storage: Balances Locks (r:1 w:1)
-<<<<<<< HEAD
+			.saturating_add(T::DbWeight::get().reads(3 as u64))
+			.saturating_add(T::DbWeight::get().writes(3 as u64))
+	}
+	// Storage: Democracy ReferendumInfoOf (r:1 w:1)
+	// Storage: Democracy VotingOf (r:1 w:1)
+	// Storage: Balances Locks (r:1 w:1)
 	fn vote_existing() -> Weight {
 		Weight::from_ref_time(168_461_000 as u64)
-=======
-	/// The range of component `r` is `[1, 99]`.
-	fn vote_existing(r: u32, ) -> Weight {
-		Weight::from_ref_time(50_425_000 as u64)
-			// Standard Error: 2_000
-			.saturating_add(Weight::from_ref_time(262_000 as u64).saturating_mul(r as u64))
->>>>>>> 0f4860ec
 			.saturating_add(T::DbWeight::get().reads(3 as u64))
 			.saturating_add(T::DbWeight::get().writes(3 as u64))
 	}
 	// Storage: Democracy ReferendumInfoOf (r:1 w:1)
 	// Storage: Democracy Cancellations (r:1 w:1)
 	fn emergency_cancel() -> Weight {
-<<<<<<< HEAD
 		Weight::from_ref_time(56_125_000 as u64)
-=======
-		Weight::from_ref_time(23_590_000 as u64)
->>>>>>> 0f4860ec
 			.saturating_add(T::DbWeight::get().reads(2 as u64))
 			.saturating_add(T::DbWeight::get().writes(2 as u64))
 	}
@@ -109,132 +77,64 @@
 	// Storage: Democracy NextExternal (r:1 w:1)
 	// Storage: Democracy ReferendumInfoOf (r:1 w:1)
 	// Storage: Democracy Blacklist (r:0 w:1)
-<<<<<<< HEAD
 	fn blacklist() -> Weight {
 		Weight::from_ref_time(232_986_000 as u64)
-=======
-	// Storage: Democracy DepositOf (r:1 w:1)
-	// Storage: System Account (r:1 w:1)
-	/// The range of component `p` is `[1, 100]`.
-	fn blacklist(p: u32, ) -> Weight {
-		Weight::from_ref_time(58_198_000 as u64)
-			// Standard Error: 6_000
-			.saturating_add(Weight::from_ref_time(352_000 as u64).saturating_mul(p as u64))
->>>>>>> 0f4860ec
 			.saturating_add(T::DbWeight::get().reads(5 as u64))
 			.saturating_add(T::DbWeight::get().writes(6 as u64))
 	}
 	// Storage: Democracy NextExternal (r:1 w:1)
 	// Storage: Democracy Blacklist (r:1 w:0)
-<<<<<<< HEAD
 	fn external_propose() -> Weight {
 		Weight::from_ref_time(43_077_000 as u64)
-=======
-	/// The range of component `v` is `[1, 100]`.
-	fn external_propose(v: u32, ) -> Weight {
-		Weight::from_ref_time(16_915_000 as u64)
-			// Standard Error: 0
-			.saturating_add(Weight::from_ref_time(13_000 as u64).saturating_mul(v as u64))
->>>>>>> 0f4860ec
 			.saturating_add(T::DbWeight::get().reads(2 as u64))
 			.saturating_add(T::DbWeight::get().writes(1 as u64))
 	}
 	// Storage: Democracy NextExternal (r:0 w:1)
 	fn external_propose_majority() -> Weight {
-<<<<<<< HEAD
 		Weight::from_ref_time(11_963_000 as u64)
-=======
-		Weight::from_ref_time(5_169_000 as u64)
->>>>>>> 0f4860ec
 			.saturating_add(T::DbWeight::get().writes(1 as u64))
 	}
 	// Storage: Democracy NextExternal (r:0 w:1)
 	fn external_propose_default() -> Weight {
-<<<<<<< HEAD
 		Weight::from_ref_time(16_875_000 as u64)
-=======
-		Weight::from_ref_time(5_172_000 as u64)
->>>>>>> 0f4860ec
 			.saturating_add(T::DbWeight::get().writes(1 as u64))
 	}
 	// Storage: Democracy NextExternal (r:1 w:1)
 	// Storage: Democracy ReferendumCount (r:1 w:1)
 	// Storage: Democracy ReferendumInfoOf (r:0 w:1)
 	fn fast_track() -> Weight {
-<<<<<<< HEAD
 		Weight::from_ref_time(52_147_000 as u64)
-=======
-		Weight::from_ref_time(23_788_000 as u64)
->>>>>>> 0f4860ec
 			.saturating_add(T::DbWeight::get().reads(2 as u64))
 			.saturating_add(T::DbWeight::get().writes(3 as u64))
 	}
 	// Storage: Democracy NextExternal (r:1 w:1)
 	// Storage: Democracy Blacklist (r:1 w:1)
-<<<<<<< HEAD
 	fn veto_external() -> Weight {
 		Weight::from_ref_time(67_227_000 as u64)
-=======
-	/// The range of component `v` is `[0, 100]`.
-	fn veto_external(v: u32, ) -> Weight {
-		Weight::from_ref_time(25_802_000 as u64)
-			// Standard Error: 0
-			.saturating_add(Weight::from_ref_time(33_000 as u64).saturating_mul(v as u64))
->>>>>>> 0f4860ec
 			.saturating_add(T::DbWeight::get().reads(2 as u64))
 			.saturating_add(T::DbWeight::get().writes(2 as u64))
 	}
 	// Storage: Democracy PublicProps (r:1 w:1)
 	// Storage: Democracy DepositOf (r:1 w:1)
 	// Storage: System Account (r:1 w:1)
-<<<<<<< HEAD
 	fn cancel_proposal() -> Weight {
 		Weight::from_ref_time(182_105_000 as u64)
-=======
-	/// The range of component `p` is `[1, 100]`.
-	fn cancel_proposal(p: u32, ) -> Weight {
-		Weight::from_ref_time(47_061_000 as u64)
-			// Standard Error: 3_000
-			.saturating_add(Weight::from_ref_time(320_000 as u64).saturating_mul(p as u64))
->>>>>>> 0f4860ec
 			.saturating_add(T::DbWeight::get().reads(3 as u64))
 			.saturating_add(T::DbWeight::get().writes(3 as u64))
 	}
 	// Storage: Democracy ReferendumInfoOf (r:0 w:1)
 	fn cancel_referendum() -> Weight {
-<<<<<<< HEAD
 		Weight::from_ref_time(31_361_000 as u64)
 			.saturating_add(T::DbWeight::get().writes(1 as u64))
 	}
-=======
-		Weight::from_ref_time(15_099_000 as u64)
-			.saturating_add(T::DbWeight::get().writes(1 as u64))
-	}
-	// Storage: Scheduler Lookup (r:1 w:1)
-	// Storage: Scheduler Agenda (r:1 w:1)
-	/// The range of component `r` is `[1, 99]`.
-	fn cancel_queued(r: u32, ) -> Weight {
-		Weight::from_ref_time(28_710_000 as u64)
-			// Standard Error: 3_000
-			.saturating_add(Weight::from_ref_time(638_000 as u64).saturating_mul(r as u64))
-			.saturating_add(T::DbWeight::get().reads(2 as u64))
-			.saturating_add(T::DbWeight::get().writes(2 as u64))
-	}
->>>>>>> 0f4860ec
 	// Storage: Democracy LowestUnbaked (r:1 w:1)
 	// Storage: Democracy ReferendumCount (r:1 w:0)
 	// Storage: Democracy ReferendumInfoOf (r:2 w:0)
 	/// The range of component `r` is `[0, 99]`.
 	fn on_initialize_base(r: u32, ) -> Weight {
-<<<<<<< HEAD
 		Weight::from_ref_time(31_665_403 as u64)
 			// Standard Error: 12_812
 			.saturating_add(Weight::from_ref_time(4_574_388 as u64).saturating_mul(r as u64))
-=======
-		Weight::from_ref_time(8_340_000 as u64)
-			// Standard Error: 3_000
-			.saturating_add(Weight::from_ref_time(2_691_000 as u64).saturating_mul(r as u64))
->>>>>>> 0f4860ec
 			.saturating_add(T::DbWeight::get().reads(2 as u64))
 			.saturating_add(T::DbWeight::get().reads((1 as u64).saturating_mul(r as u64)))
 			.saturating_add(T::DbWeight::get().writes(1 as u64))
@@ -247,15 +147,9 @@
 	// Storage: Democracy ReferendumInfoOf (r:2 w:0)
 	/// The range of component `r` is `[0, 99]`.
 	fn on_initialize_base_with_launch_period(r: u32, ) -> Weight {
-<<<<<<< HEAD
 		Weight::from_ref_time(28_221_895 as u64)
 			// Standard Error: 9_810
 			.saturating_add(Weight::from_ref_time(4_398_902 as u64).saturating_mul(r as u64))
-=======
-		Weight::from_ref_time(11_888_000 as u64)
-			// Standard Error: 4_000
-			.saturating_add(Weight::from_ref_time(2_676_000 as u64).saturating_mul(r as u64))
->>>>>>> 0f4860ec
 			.saturating_add(T::DbWeight::get().reads(5 as u64))
 			.saturating_add(T::DbWeight::get().reads((1 as u64).saturating_mul(r as u64)))
 			.saturating_add(T::DbWeight::get().writes(1 as u64))
@@ -265,15 +159,9 @@
 	// Storage: Democracy ReferendumInfoOf (r:2 w:2)
 	/// The range of component `r` is `[0, 99]`.
 	fn delegate(r: u32, ) -> Weight {
-<<<<<<< HEAD
 		Weight::from_ref_time(96_920_957 as u64)
 			// Standard Error: 17_588
 			.saturating_add(Weight::from_ref_time(6_851_548 as u64).saturating_mul(r as u64))
-=======
-		Weight::from_ref_time(52_914_000 as u64)
-			// Standard Error: 4_000
-			.saturating_add(Weight::from_ref_time(4_007_000 as u64).saturating_mul(r as u64))
->>>>>>> 0f4860ec
 			.saturating_add(T::DbWeight::get().reads(4 as u64))
 			.saturating_add(T::DbWeight::get().reads((1 as u64).saturating_mul(r as u64)))
 			.saturating_add(T::DbWeight::get().writes(4 as u64))
@@ -283,15 +171,9 @@
 	// Storage: Democracy ReferendumInfoOf (r:2 w:2)
 	/// The range of component `r` is `[0, 99]`.
 	fn undelegate(r: u32, ) -> Weight {
-<<<<<<< HEAD
 		Weight::from_ref_time(50_915_148 as u64)
 			// Standard Error: 13_036
 			.saturating_add(Weight::from_ref_time(6_846_460 as u64).saturating_mul(r as u64))
-=======
-		Weight::from_ref_time(29_832_000 as u64)
-			// Standard Error: 4_000
-			.saturating_add(Weight::from_ref_time(3_893_000 as u64).saturating_mul(r as u64))
->>>>>>> 0f4860ec
 			.saturating_add(T::DbWeight::get().reads(2 as u64))
 			.saturating_add(T::DbWeight::get().reads((1 as u64).saturating_mul(r as u64)))
 			.saturating_add(T::DbWeight::get().writes(2 as u64))
@@ -299,57 +181,17 @@
 	}
 	// Storage: Democracy PublicProps (r:0 w:1)
 	fn clear_public_proposals() -> Weight {
-<<<<<<< HEAD
 		Weight::from_ref_time(11_588_000 as u64)
 			.saturating_add(T::DbWeight::get().writes(1 as u64))
 	}
-=======
-		Weight::from_ref_time(6_284_000 as u64)
-			.saturating_add(T::DbWeight::get().writes(1 as u64))
-	}
-	// Storage: Democracy Preimages (r:1 w:1)
-	/// The range of component `b` is `[0, 16384]`.
-	fn note_preimage(b: u32, ) -> Weight {
-		Weight::from_ref_time(33_577_000 as u64)
-			// Standard Error: 0
-			.saturating_add(Weight::from_ref_time(2_000 as u64).saturating_mul(b as u64))
-			.saturating_add(T::DbWeight::get().reads(1 as u64))
-			.saturating_add(T::DbWeight::get().writes(1 as u64))
-	}
-	// Storage: Democracy Preimages (r:1 w:1)
-	/// The range of component `b` is `[0, 16384]`.
-	fn note_imminent_preimage(b: u32, ) -> Weight {
-		Weight::from_ref_time(25_160_000 as u64)
-			// Standard Error: 0
-			.saturating_add(Weight::from_ref_time(2_000 as u64).saturating_mul(b as u64))
-			.saturating_add(T::DbWeight::get().reads(1 as u64))
-			.saturating_add(T::DbWeight::get().writes(1 as u64))
-	}
-	// Storage: Democracy Preimages (r:1 w:1)
-	// Storage: System Account (r:1 w:1)
-	/// The range of component `b` is `[0, 16384]`.
-	fn reap_preimage(b: u32, ) -> Weight {
-		Weight::from_ref_time(43_768_000 as u64)
-			// Standard Error: 0
-			.saturating_add(Weight::from_ref_time(1_000 as u64).saturating_mul(b as u64))
-			.saturating_add(T::DbWeight::get().reads(2 as u64))
-			.saturating_add(T::DbWeight::get().writes(2 as u64))
-	}
->>>>>>> 0f4860ec
 	// Storage: Democracy VotingOf (r:1 w:1)
 	// Storage: Balances Locks (r:1 w:1)
 	// Storage: System Account (r:1 w:1)
 	/// The range of component `r` is `[0, 99]`.
 	fn unlock_remove(r: u32, ) -> Weight {
-<<<<<<< HEAD
 		Weight::from_ref_time(65_768_150 as u64)
 			// Standard Error: 4_669
 			.saturating_add(Weight::from_ref_time(153_219 as u64).saturating_mul(r as u64))
-=======
-		Weight::from_ref_time(36_810_000 as u64)
-			// Standard Error: 1_000
-			.saturating_add(Weight::from_ref_time(215_000 as u64).saturating_mul(r as u64))
->>>>>>> 0f4860ec
 			.saturating_add(T::DbWeight::get().reads(3 as u64))
 			.saturating_add(T::DbWeight::get().writes(3 as u64))
 	}
@@ -358,15 +200,9 @@
 	// Storage: System Account (r:1 w:1)
 	/// The range of component `r` is `[0, 99]`.
 	fn unlock_set(r: u32, ) -> Weight {
-<<<<<<< HEAD
 		Weight::from_ref_time(64_481_498 as u64)
 			// Standard Error: 3_710
 			.saturating_add(Weight::from_ref_time(267_689 as u64).saturating_mul(r as u64))
-=======
-		Weight::from_ref_time(36_055_000 as u64)
-			// Standard Error: 1_000
-			.saturating_add(Weight::from_ref_time(263_000 as u64).saturating_mul(r as u64))
->>>>>>> 0f4860ec
 			.saturating_add(T::DbWeight::get().reads(3 as u64))
 			.saturating_add(T::DbWeight::get().writes(3 as u64))
 	}
@@ -374,15 +210,9 @@
 	// Storage: Democracy VotingOf (r:1 w:1)
 	/// The range of component `r` is `[1, 100]`.
 	fn remove_vote(r: u32, ) -> Weight {
-<<<<<<< HEAD
 		Weight::from_ref_time(36_964_349 as u64)
 			// Standard Error: 2_556
 			.saturating_add(Weight::from_ref_time(271_646 as u64).saturating_mul(r as u64))
-=======
-		Weight::from_ref_time(20_776_000 as u64)
-			// Standard Error: 1_000
-			.saturating_add(Weight::from_ref_time(256_000 as u64).saturating_mul(r as u64))
->>>>>>> 0f4860ec
 			.saturating_add(T::DbWeight::get().reads(2 as u64))
 			.saturating_add(T::DbWeight::get().writes(2 as u64))
 	}
@@ -390,15 +220,9 @@
 	// Storage: Democracy VotingOf (r:1 w:1)
 	/// The range of component `r` is `[1, 100]`.
 	fn remove_other_vote(r: u32, ) -> Weight {
-<<<<<<< HEAD
 		Weight::from_ref_time(36_170_992 as u64)
 			// Standard Error: 3_044
 			.saturating_add(Weight::from_ref_time(287_955 as u64).saturating_mul(r as u64))
-=======
-		Weight::from_ref_time(20_736_000 as u64)
-			// Standard Error: 1_000
-			.saturating_add(Weight::from_ref_time(256_000 as u64).saturating_mul(r as u64))
->>>>>>> 0f4860ec
 			.saturating_add(T::DbWeight::get().reads(2 as u64))
 			.saturating_add(T::DbWeight::get().writes(2 as u64))
 	}
