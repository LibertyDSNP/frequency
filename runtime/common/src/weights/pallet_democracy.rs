//! Autogenerated weights for pallet_democracy
//!
//! THIS FILE WAS AUTO-GENERATED USING THE SUBSTRATE BENCHMARK CLI VERSION 4.0.0-dev
//! DATE: 2022-12-06, STEPS: `50`, REPEAT: 20, LOW RANGE: `[]`, HIGH RANGE: `[]`
//! EXECUTION: Some(Wasm), WASM-EXECUTION: Compiled, CHAIN: Some("frequency-bench"), DB CACHE: 1024

// Executed Command:
// ./scripts/../target/production/frequency
// benchmark
// pallet
// --pallet
// pallet_democracy
// --extrinsic
// *
// --chain=frequency-bench
// --execution
// wasm
// --heap-pages=4096
// --wasm-execution
// compiled
// --steps=50
// --repeat=20
// --output=./scripts/../runtime/common/src/weights/pallet_democracy.rs
// --template=./scripts/../.maintain/runtime-weight-template.hbs

#![cfg_attr(rustfmt, rustfmt_skip)]
#![allow(unused_parens)]
#![allow(unused_imports)]

use frame_support::{traits::Get, weights::{Weight, constants::RocksDbWeight}};
use sp_std::marker::PhantomData;

/// Weights for pallet_democracy using the Substrate node and recommended hardware.
pub struct SubstrateWeight<T>(PhantomData<T>);
impl<T: frame_system::Config> pallet_democracy::WeightInfo for SubstrateWeight<T> {
	// Storage: Democracy PublicPropCount (r:1 w:1)
	// Storage: Democracy PublicProps (r:1 w:1)
	// Storage: Democracy Blacklist (r:1 w:0)
	// Storage: Democracy DepositOf (r:0 w:1)
	fn propose() -> Weight {
		Weight::from_ref_time(194_863_000 as u64)
			.saturating_add(T::DbWeight::get().reads(3 as u64))
			.saturating_add(T::DbWeight::get().writes(3 as u64))
	}
	// Storage: Democracy DepositOf (r:1 w:1)
<<<<<<< HEAD
	fn second() -> Weight {
		// Minimum execution time: 37_908 nanoseconds.
		Weight::from_ref_time(39_524_000 as u64)
=======
	/// The range of component `s` is `[0, 100]`.
	fn second(s: u32, ) -> Weight {
		Weight::from_ref_time(96_156_000 as u64)
			// Standard Error: 5_715
			.saturating_add(Weight::from_ref_time(328_834 as u64).saturating_mul(s as u64))
>>>>>>> 32be1e72
			.saturating_add(T::DbWeight::get().reads(1 as u64))
			.saturating_add(T::DbWeight::get().writes(1 as u64))
	}
	// Storage: Democracy ReferendumInfoOf (r:1 w:1)
	// Storage: Democracy VotingOf (r:1 w:1)
	// Storage: Balances Locks (r:1 w:1)
<<<<<<< HEAD
	fn vote_new() -> Weight {
		// Minimum execution time: 48_027 nanoseconds.
		Weight::from_ref_time(48_672_000 as u64)
=======
	/// The range of component `r` is `[1, 99]`.
	fn vote_new(r: u32, ) -> Weight {
		Weight::from_ref_time(105_114_000 as u64)
			// Standard Error: 10_001
			.saturating_add(Weight::from_ref_time(831_287 as u64).saturating_mul(r as u64))
>>>>>>> 32be1e72
			.saturating_add(T::DbWeight::get().reads(3 as u64))
			.saturating_add(T::DbWeight::get().writes(3 as u64))
	}
	// Storage: Democracy ReferendumInfoOf (r:1 w:1)
	// Storage: Democracy VotingOf (r:1 w:1)
	// Storage: Balances Locks (r:1 w:1)
<<<<<<< HEAD
	fn vote_existing() -> Weight {
		// Minimum execution time: 48_623 nanoseconds.
		Weight::from_ref_time(49_248_000 as u64)
=======
	/// The range of component `r` is `[1, 99]`.
	fn vote_existing(r: u32, ) -> Weight {
		Weight::from_ref_time(114_334_000 as u64)
			// Standard Error: 6_290
			.saturating_add(Weight::from_ref_time(660_496 as u64).saturating_mul(r as u64))
>>>>>>> 32be1e72
			.saturating_add(T::DbWeight::get().reads(3 as u64))
			.saturating_add(T::DbWeight::get().writes(3 as u64))
	}
	// Storage: Democracy ReferendumInfoOf (r:1 w:1)
	// Storage: Democracy Cancellations (r:1 w:1)
	fn emergency_cancel() -> Weight {
		Weight::from_ref_time(52_583_000 as u64)
			.saturating_add(T::DbWeight::get().reads(2 as u64))
			.saturating_add(T::DbWeight::get().writes(2 as u64))
	}
	// Storage: Democracy PublicProps (r:1 w:1)
	// Storage: Democracy DepositOf (r:1 w:1)
	// Storage: System Account (r:1 w:1)
	// Storage: Democracy NextExternal (r:1 w:1)
	// Storage: Democracy ReferendumInfoOf (r:1 w:1)
	// Storage: Democracy Blacklist (r:0 w:1)
<<<<<<< HEAD
	fn blacklist() -> Weight {
		// Minimum execution time: 75_593 nanoseconds.
		Weight::from_ref_time(76_707_000 as u64)
			.saturating_add(T::DbWeight::get().reads(5 as u64))
			.saturating_add(T::DbWeight::get().writes(6 as u64))
	}
	// Storage: Democracy NextExternal (r:1 w:1)
	// Storage: Democracy Blacklist (r:1 w:0)
	fn external_propose() -> Weight {
		// Minimum execution time: 15_433 nanoseconds.
		Weight::from_ref_time(15_751_000 as u64)
=======
	// Storage: Democracy DepositOf (r:1 w:1)
	// Storage: System Account (r:1 w:1)
	/// The range of component `p` is `[1, 100]`.
	fn blacklist(p: u32, ) -> Weight {
		Weight::from_ref_time(70_383_000 as u64)
			// Standard Error: 36_500
			.saturating_add(Weight::from_ref_time(1_897_402 as u64).saturating_mul(p as u64))
			.saturating_add(T::DbWeight::get().reads(3 as u64))
			.saturating_add(T::DbWeight::get().writes(4 as u64))
	}
	// Storage: Democracy NextExternal (r:1 w:1)
	// Storage: Democracy Blacklist (r:1 w:0)
	/// The range of component `v` is `[1, 100]`.
	fn external_propose(v: u32, ) -> Weight {
		Weight::from_ref_time(39_549_000 as u64)
			// Standard Error: 4_281
			.saturating_add(Weight::from_ref_time(73_397 as u64).saturating_mul(v as u64))
>>>>>>> 32be1e72
			.saturating_add(T::DbWeight::get().reads(2 as u64))
			.saturating_add(T::DbWeight::get().writes(1 as u64))
	}
	// Storage: Democracy NextExternal (r:0 w:1)
	fn external_propose_majority() -> Weight {
<<<<<<< HEAD
		// Minimum execution time: 4_187 nanoseconds.
		Weight::from_ref_time(4_344_000 as u64)
=======
		Weight::from_ref_time(12_425_000 as u64)
>>>>>>> 32be1e72
			.saturating_add(T::DbWeight::get().writes(1 as u64))
	}
	// Storage: Democracy NextExternal (r:0 w:1)
	fn external_propose_default() -> Weight {
<<<<<<< HEAD
		// Minimum execution time: 4_424 nanoseconds.
		Weight::from_ref_time(4_522_000 as u64)
=======
		Weight::from_ref_time(12_078_000 as u64)
>>>>>>> 32be1e72
			.saturating_add(T::DbWeight::get().writes(1 as u64))
	}
	// Storage: Democracy NextExternal (r:1 w:1)
	// Storage: Democracy ReferendumCount (r:1 w:1)
	// Storage: Democracy ReferendumInfoOf (r:0 w:1)
	fn fast_track() -> Weight {
		Weight::from_ref_time(56_889_000 as u64)
			.saturating_add(T::DbWeight::get().reads(2 as u64))
			.saturating_add(T::DbWeight::get().writes(3 as u64))
	}
	// Storage: Democracy NextExternal (r:1 w:1)
	// Storage: Democracy Blacklist (r:1 w:1)
<<<<<<< HEAD
	fn veto_external() -> Weight {
		// Minimum execution time: 24_749 nanoseconds.
		Weight::from_ref_time(25_443_000 as u64)
=======
	/// The range of component `v` is `[0, 100]`.
	fn veto_external(v: u32, ) -> Weight {
		Weight::from_ref_time(59_197_000 as u64)
			// Standard Error: 8_439
			.saturating_add(Weight::from_ref_time(140_168 as u64).saturating_mul(v as u64))
>>>>>>> 32be1e72
			.saturating_add(T::DbWeight::get().reads(2 as u64))
			.saturating_add(T::DbWeight::get().writes(2 as u64))
	}
	// Storage: Democracy PublicProps (r:1 w:1)
	// Storage: Democracy DepositOf (r:1 w:1)
	// Storage: System Account (r:1 w:1)
<<<<<<< HEAD
	fn cancel_proposal() -> Weight {
		// Minimum execution time: 63_025 nanoseconds.
		Weight::from_ref_time(64_438_000 as u64)
=======
	/// The range of component `p` is `[1, 100]`.
	fn cancel_proposal(p: u32, ) -> Weight {
		Weight::from_ref_time(100_183_000 as u64)
			// Standard Error: 7_173
			.saturating_add(Weight::from_ref_time(874_125 as u64).saturating_mul(p as u64))
>>>>>>> 32be1e72
			.saturating_add(T::DbWeight::get().reads(3 as u64))
			.saturating_add(T::DbWeight::get().writes(3 as u64))
	}
	// Storage: Democracy ReferendumInfoOf (r:0 w:1)
	fn cancel_referendum() -> Weight {
		Weight::from_ref_time(36_582_000 as u64)
			.saturating_add(T::DbWeight::get().writes(1 as u64))
	}
<<<<<<< HEAD
=======
	// Storage: Scheduler Lookup (r:1 w:1)
	// Storage: Scheduler Agenda (r:1 w:1)
	/// The range of component `r` is `[1, 99]`.
	fn cancel_queued(r: u32, ) -> Weight {
		Weight::from_ref_time(57_606_000 as u64)
			// Standard Error: 8_094
			.saturating_add(Weight::from_ref_time(1_684_693 as u64).saturating_mul(r as u64))
			.saturating_add(T::DbWeight::get().reads(2 as u64))
			.saturating_add(T::DbWeight::get().writes(2 as u64))
	}
>>>>>>> 32be1e72
	// Storage: Democracy LowestUnbaked (r:1 w:1)
	// Storage: Democracy ReferendumCount (r:1 w:0)
	// Storage: Democracy ReferendumInfoOf (r:1 w:0)
	/// The range of component `r` is `[1, 99]`.
	fn on_initialize_base(r: u32, ) -> Weight {
		Weight::from_ref_time(29_696_000 as u64)
			// Standard Error: 17_043
			.saturating_add(Weight::from_ref_time(6_007_923 as u64).saturating_mul(r as u64))
			.saturating_add(T::DbWeight::get().reads(3 as u64))
			.saturating_add(T::DbWeight::get().reads((1 as u64).saturating_mul(r as u64)))
			.saturating_add(T::DbWeight::get().writes(1 as u64))
	}
	// Storage: Democracy LowestUnbaked (r:1 w:1)
	// Storage: Democracy ReferendumCount (r:1 w:0)
	// Storage: Democracy LastTabledWasExternal (r:1 w:0)
	// Storage: Democracy NextExternal (r:1 w:0)
	// Storage: Democracy PublicProps (r:1 w:0)
	// Storage: Democracy ReferendumInfoOf (r:1 w:0)
	/// The range of component `r` is `[1, 99]`.
	fn on_initialize_base_with_launch_period(r: u32, ) -> Weight {
		Weight::from_ref_time(37_860_000 as u64)
			// Standard Error: 23_810
			.saturating_add(Weight::from_ref_time(6_054_300 as u64).saturating_mul(r as u64))
			.saturating_add(T::DbWeight::get().reads(6 as u64))
			.saturating_add(T::DbWeight::get().reads((1 as u64).saturating_mul(r as u64)))
			.saturating_add(T::DbWeight::get().writes(1 as u64))
	}
	// Storage: Democracy VotingOf (r:3 w:3)
	// Storage: Democracy ReferendumInfoOf (r:1 w:1)
	// Storage: Balances Locks (r:1 w:1)
	/// The range of component `r` is `[1, 99]`.
	fn delegate(r: u32, ) -> Weight {
		Weight::from_ref_time(130_251_000 as u64)
			// Standard Error: 15_372
			.saturating_add(Weight::from_ref_time(8_842_634 as u64).saturating_mul(r as u64))
			.saturating_add(T::DbWeight::get().reads(5 as u64))
			.saturating_add(T::DbWeight::get().reads((1 as u64).saturating_mul(r as u64)))
			.saturating_add(T::DbWeight::get().writes(5 as u64))
			.saturating_add(T::DbWeight::get().writes((1 as u64).saturating_mul(r as u64)))
	}
	// Storage: Democracy VotingOf (r:2 w:2)
	// Storage: Democracy ReferendumInfoOf (r:1 w:1)
	/// The range of component `r` is `[1, 99]`.
	fn undelegate(r: u32, ) -> Weight {
		Weight::from_ref_time(79_995_000 as u64)
			// Standard Error: 16_155
			.saturating_add(Weight::from_ref_time(8_738_240 as u64).saturating_mul(r as u64))
			.saturating_add(T::DbWeight::get().reads(3 as u64))
			.saturating_add(T::DbWeight::get().reads((1 as u64).saturating_mul(r as u64)))
			.saturating_add(T::DbWeight::get().writes(3 as u64))
			.saturating_add(T::DbWeight::get().writes((1 as u64).saturating_mul(r as u64)))
	}
	// Storage: Democracy PublicProps (r:0 w:1)
	fn clear_public_proposals() -> Weight {
		Weight::from_ref_time(15_141_000 as u64)
			.saturating_add(T::DbWeight::get().writes(1 as u64))
	}
<<<<<<< HEAD
=======
	// Storage: Democracy Preimages (r:1 w:1)
	/// The range of component `b` is `[0, 16384]`.
	fn note_preimage(b: u32, ) -> Weight {
		Weight::from_ref_time(82_212_000 as u64)
			// Standard Error: 140
			.saturating_add(Weight::from_ref_time(5_706 as u64).saturating_mul(b as u64))
			.saturating_add(T::DbWeight::get().reads(1 as u64))
			.saturating_add(T::DbWeight::get().writes(1 as u64))
	}
	// Storage: Democracy Preimages (r:1 w:1)
	/// The range of component `b` is `[0, 16384]`.
	fn note_imminent_preimage(b: u32, ) -> Weight {
		Weight::from_ref_time(54_196_000 as u64)
			// Standard Error: 123
			.saturating_add(Weight::from_ref_time(5_948 as u64).saturating_mul(b as u64))
			.saturating_add(T::DbWeight::get().reads(1 as u64))
			.saturating_add(T::DbWeight::get().writes(1 as u64))
	}
	// Storage: Democracy Preimages (r:1 w:1)
	// Storage: System Account (r:1 w:1)
	/// The range of component `b` is `[0, 16384]`.
	fn reap_preimage(b: u32, ) -> Weight {
		Weight::from_ref_time(56_931_000 as u64)
			// Standard Error: 178
			.saturating_add(Weight::from_ref_time(6_219 as u64).saturating_mul(b as u64))
			.saturating_add(T::DbWeight::get().reads(1 as u64))
			.saturating_add(T::DbWeight::get().writes(1 as u64))
	}
>>>>>>> 32be1e72
	// Storage: Democracy VotingOf (r:1 w:1)
	// Storage: Balances Locks (r:1 w:1)
	// Storage: System Account (r:1 w:1)
	/// The range of component `r` is `[1, 99]`.
	fn unlock_remove(r: u32, ) -> Weight {
		Weight::from_ref_time(83_603_000 as u64)
			// Standard Error: 4_229
			.saturating_add(Weight::from_ref_time(504_619 as u64).saturating_mul(r as u64))
			.saturating_add(T::DbWeight::get().reads(3 as u64))
			.saturating_add(T::DbWeight::get().writes(3 as u64))
	}
	// Storage: Democracy VotingOf (r:1 w:1)
	// Storage: Balances Locks (r:1 w:1)
	// Storage: System Account (r:1 w:1)
	/// The range of component `r` is `[1, 99]`.
	fn unlock_set(r: u32, ) -> Weight {
		Weight::from_ref_time(80_862_000 as u64)
			// Standard Error: 3_388
			.saturating_add(Weight::from_ref_time(615_771 as u64).saturating_mul(r as u64))
			.saturating_add(T::DbWeight::get().reads(3 as u64))
			.saturating_add(T::DbWeight::get().writes(3 as u64))
	}
	// Storage: Democracy ReferendumInfoOf (r:1 w:1)
	// Storage: Democracy VotingOf (r:1 w:1)
	/// The range of component `r` is `[1, 99]`.
	fn remove_vote(r: u32, ) -> Weight {
		Weight::from_ref_time(44_611_000 as u64)
			// Standard Error: 8_518
			.saturating_add(Weight::from_ref_time(683_574 as u64).saturating_mul(r as u64))
			.saturating_add(T::DbWeight::get().reads(2 as u64))
			.saturating_add(T::DbWeight::get().writes(2 as u64))
	}
	// Storage: Democracy ReferendumInfoOf (r:1 w:1)
	// Storage: Democracy VotingOf (r:1 w:1)
	/// The range of component `r` is `[1, 99]`.
	fn remove_other_vote(r: u32, ) -> Weight {
		Weight::from_ref_time(45_415_000 as u64)
			// Standard Error: 3_243
			.saturating_add(Weight::from_ref_time(624_366 as u64).saturating_mul(r as u64))
			.saturating_add(T::DbWeight::get().reads(2 as u64))
			.saturating_add(T::DbWeight::get().writes(2 as u64))
	}
}<|MERGE_RESOLUTION|>--- conflicted
+++ resolved
@@ -43,51 +43,33 @@
 			.saturating_add(T::DbWeight::get().writes(3 as u64))
 	}
 	// Storage: Democracy DepositOf (r:1 w:1)
-<<<<<<< HEAD
-	fn second() -> Weight {
-		// Minimum execution time: 37_908 nanoseconds.
-		Weight::from_ref_time(39_524_000 as u64)
-=======
 	/// The range of component `s` is `[0, 100]`.
 	fn second(s: u32, ) -> Weight {
 		Weight::from_ref_time(96_156_000 as u64)
 			// Standard Error: 5_715
 			.saturating_add(Weight::from_ref_time(328_834 as u64).saturating_mul(s as u64))
->>>>>>> 32be1e72
-			.saturating_add(T::DbWeight::get().reads(1 as u64))
-			.saturating_add(T::DbWeight::get().writes(1 as u64))
-	}
-	// Storage: Democracy ReferendumInfoOf (r:1 w:1)
-	// Storage: Democracy VotingOf (r:1 w:1)
-	// Storage: Balances Locks (r:1 w:1)
-<<<<<<< HEAD
-	fn vote_new() -> Weight {
-		// Minimum execution time: 48_027 nanoseconds.
-		Weight::from_ref_time(48_672_000 as u64)
-=======
+			.saturating_add(T::DbWeight::get().reads(1 as u64))
+			.saturating_add(T::DbWeight::get().writes(1 as u64))
+	}
+	// Storage: Democracy ReferendumInfoOf (r:1 w:1)
+	// Storage: Democracy VotingOf (r:1 w:1)
+	// Storage: Balances Locks (r:1 w:1)
 	/// The range of component `r` is `[1, 99]`.
 	fn vote_new(r: u32, ) -> Weight {
 		Weight::from_ref_time(105_114_000 as u64)
 			// Standard Error: 10_001
 			.saturating_add(Weight::from_ref_time(831_287 as u64).saturating_mul(r as u64))
->>>>>>> 32be1e72
-			.saturating_add(T::DbWeight::get().reads(3 as u64))
-			.saturating_add(T::DbWeight::get().writes(3 as u64))
-	}
-	// Storage: Democracy ReferendumInfoOf (r:1 w:1)
-	// Storage: Democracy VotingOf (r:1 w:1)
-	// Storage: Balances Locks (r:1 w:1)
-<<<<<<< HEAD
-	fn vote_existing() -> Weight {
-		// Minimum execution time: 48_623 nanoseconds.
-		Weight::from_ref_time(49_248_000 as u64)
-=======
+			.saturating_add(T::DbWeight::get().reads(3 as u64))
+			.saturating_add(T::DbWeight::get().writes(3 as u64))
+	}
+	// Storage: Democracy ReferendumInfoOf (r:1 w:1)
+	// Storage: Democracy VotingOf (r:1 w:1)
+	// Storage: Balances Locks (r:1 w:1)
 	/// The range of component `r` is `[1, 99]`.
 	fn vote_existing(r: u32, ) -> Weight {
 		Weight::from_ref_time(114_334_000 as u64)
 			// Standard Error: 6_290
 			.saturating_add(Weight::from_ref_time(660_496 as u64).saturating_mul(r as u64))
->>>>>>> 32be1e72
 			.saturating_add(T::DbWeight::get().reads(3 as u64))
 			.saturating_add(T::DbWeight::get().writes(3 as u64))
 	}
@@ -104,19 +86,6 @@
 	// Storage: Democracy NextExternal (r:1 w:1)
 	// Storage: Democracy ReferendumInfoOf (r:1 w:1)
 	// Storage: Democracy Blacklist (r:0 w:1)
-<<<<<<< HEAD
-	fn blacklist() -> Weight {
-		// Minimum execution time: 75_593 nanoseconds.
-		Weight::from_ref_time(76_707_000 as u64)
-			.saturating_add(T::DbWeight::get().reads(5 as u64))
-			.saturating_add(T::DbWeight::get().writes(6 as u64))
-	}
-	// Storage: Democracy NextExternal (r:1 w:1)
-	// Storage: Democracy Blacklist (r:1 w:0)
-	fn external_propose() -> Weight {
-		// Minimum execution time: 15_433 nanoseconds.
-		Weight::from_ref_time(15_751_000 as u64)
-=======
 	// Storage: Democracy DepositOf (r:1 w:1)
 	// Storage: System Account (r:1 w:1)
 	/// The range of component `p` is `[1, 100]`.
@@ -134,28 +103,17 @@
 		Weight::from_ref_time(39_549_000 as u64)
 			// Standard Error: 4_281
 			.saturating_add(Weight::from_ref_time(73_397 as u64).saturating_mul(v as u64))
->>>>>>> 32be1e72
 			.saturating_add(T::DbWeight::get().reads(2 as u64))
 			.saturating_add(T::DbWeight::get().writes(1 as u64))
 	}
 	// Storage: Democracy NextExternal (r:0 w:1)
 	fn external_propose_majority() -> Weight {
-<<<<<<< HEAD
-		// Minimum execution time: 4_187 nanoseconds.
-		Weight::from_ref_time(4_344_000 as u64)
-=======
 		Weight::from_ref_time(12_425_000 as u64)
->>>>>>> 32be1e72
 			.saturating_add(T::DbWeight::get().writes(1 as u64))
 	}
 	// Storage: Democracy NextExternal (r:0 w:1)
 	fn external_propose_default() -> Weight {
-<<<<<<< HEAD
-		// Minimum execution time: 4_424 nanoseconds.
-		Weight::from_ref_time(4_522_000 as u64)
-=======
 		Weight::from_ref_time(12_078_000 as u64)
->>>>>>> 32be1e72
 			.saturating_add(T::DbWeight::get().writes(1 as u64))
 	}
 	// Storage: Democracy NextExternal (r:1 w:1)
@@ -168,34 +126,22 @@
 	}
 	// Storage: Democracy NextExternal (r:1 w:1)
 	// Storage: Democracy Blacklist (r:1 w:1)
-<<<<<<< HEAD
-	fn veto_external() -> Weight {
-		// Minimum execution time: 24_749 nanoseconds.
-		Weight::from_ref_time(25_443_000 as u64)
-=======
 	/// The range of component `v` is `[0, 100]`.
 	fn veto_external(v: u32, ) -> Weight {
 		Weight::from_ref_time(59_197_000 as u64)
 			// Standard Error: 8_439
 			.saturating_add(Weight::from_ref_time(140_168 as u64).saturating_mul(v as u64))
->>>>>>> 32be1e72
 			.saturating_add(T::DbWeight::get().reads(2 as u64))
 			.saturating_add(T::DbWeight::get().writes(2 as u64))
 	}
 	// Storage: Democracy PublicProps (r:1 w:1)
 	// Storage: Democracy DepositOf (r:1 w:1)
 	// Storage: System Account (r:1 w:1)
-<<<<<<< HEAD
-	fn cancel_proposal() -> Weight {
-		// Minimum execution time: 63_025 nanoseconds.
-		Weight::from_ref_time(64_438_000 as u64)
-=======
 	/// The range of component `p` is `[1, 100]`.
 	fn cancel_proposal(p: u32, ) -> Weight {
 		Weight::from_ref_time(100_183_000 as u64)
 			// Standard Error: 7_173
 			.saturating_add(Weight::from_ref_time(874_125 as u64).saturating_mul(p as u64))
->>>>>>> 32be1e72
 			.saturating_add(T::DbWeight::get().reads(3 as u64))
 			.saturating_add(T::DbWeight::get().writes(3 as u64))
 	}
@@ -204,8 +150,6 @@
 		Weight::from_ref_time(36_582_000 as u64)
 			.saturating_add(T::DbWeight::get().writes(1 as u64))
 	}
-<<<<<<< HEAD
-=======
 	// Storage: Scheduler Lookup (r:1 w:1)
 	// Storage: Scheduler Agenda (r:1 w:1)
 	/// The range of component `r` is `[1, 99]`.
@@ -216,7 +160,6 @@
 			.saturating_add(T::DbWeight::get().reads(2 as u64))
 			.saturating_add(T::DbWeight::get().writes(2 as u64))
 	}
->>>>>>> 32be1e72
 	// Storage: Democracy LowestUnbaked (r:1 w:1)
 	// Storage: Democracy ReferendumCount (r:1 w:0)
 	// Storage: Democracy ReferendumInfoOf (r:1 w:0)
@@ -274,8 +217,6 @@
 		Weight::from_ref_time(15_141_000 as u64)
 			.saturating_add(T::DbWeight::get().writes(1 as u64))
 	}
-<<<<<<< HEAD
-=======
 	// Storage: Democracy Preimages (r:1 w:1)
 	/// The range of component `b` is `[0, 16384]`.
 	fn note_preimage(b: u32, ) -> Weight {
@@ -304,7 +245,6 @@
 			.saturating_add(T::DbWeight::get().reads(1 as u64))
 			.saturating_add(T::DbWeight::get().writes(1 as u64))
 	}
->>>>>>> 32be1e72
 	// Storage: Democracy VotingOf (r:1 w:1)
 	// Storage: Balances Locks (r:1 w:1)
 	// Storage: System Account (r:1 w:1)
