--- conflicted
+++ resolved
@@ -30,16 +30,6 @@
 sp-core = { git = "https://github.com/paritytech/substrate", default-features = false, branch = "polkadot-v0.9.33" }
 sp-std = { git = "https://github.com/paritytech/substrate", default-features = false, branch = "polkadot-v0.9.33" }
 # Substrate pallets
-<<<<<<< HEAD
-pallet-balances = { git = "https://github.com/paritytech/substrate", default-features = false, branch = "polkadot-v0.9.33" }
-pallet-democracy = { git = "https://github.com/paritytech/substrate", default-features = false, branch = "polkadot-v0.9.33" }
-pallet-preimage = { git = "https://github.com/paritytech/substrate", default-features = false, branch = "polkadot-v0.9.33" }
-pallet-scheduler = { git = "https://github.com/paritytech/substrate", default-features = false, branch = "polkadot-v0.9.33" }
-pallet-session = { git = "https://github.com/paritytech/substrate", default-features = false, branch = "polkadot-v0.9.33" }
-pallet-timestamp = { git = "https://github.com/paritytech/substrate", default-features = false, branch = "polkadot-v0.9.33" }
-pallet-treasury = { git = "https://github.com/paritytech/substrate", default-features = false, branch = "polkadot-v0.9.33" }
-pallet-utility = { git = "https://github.com/paritytech/substrate", default-features = false, branch = "polkadot-v0.9.33" }
-=======
 pallet-balances = { git = "https://github.com/paritytech/substrate", default-features = false, branch = "polkadot-v0.9.32" }
 pallet-collective = { git = "https://github.com/paritytech/substrate", default-features = false, branch = "polkadot-v0.9.32" }
 pallet-democracy = { git = "https://github.com/paritytech/substrate", default-features = false, branch = "polkadot-v0.9.32" }
@@ -49,7 +39,6 @@
 pallet-timestamp = { git = "https://github.com/paritytech/substrate", default-features = false, branch = "polkadot-v0.9.32" }
 pallet-treasury = { git = "https://github.com/paritytech/substrate", default-features = false, branch = "polkadot-v0.9.32" }
 pallet-utility = { git = "https://github.com/paritytech/substrate", default-features = false, branch = "polkadot-v0.9.32" }
->>>>>>> 0cebe13d
 # cumulus
 cumulus-primitives-core = { git = "https://github.com/paritytech/cumulus", default-features = false, branch = "polkadot-v0.9.33" }
 # ORML
