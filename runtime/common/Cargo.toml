[package]
authors = ["Frequency Team"]
description = "Common Runtime for Frequency parachain"
edition = "2021"
homepage = "https://frequency.xyz"
license = "Apache-2.0"
name = "common-runtime"
repository = "https://github.com/LibertyDSNP/frequency/"
version = "0.1.0"

[package.metadata.docs.rs]
targets = ["x86_64-unknown-linux-gnu"]

[build-dependencies]
substrate-wasm-builder = {git = "https://github.com/paritytech/substrate", branch = "polkadot-v0.9.29" }

[dependencies]
# Unfinished
common-primitives = {default-features = false, path = "../../common/primitives"}

codec = {package = "parity-scale-codec", version = "3.1.5", default-features = false, features = ["derive"]}
scale-info = {version = "2.1.2", default-features = false, features = ["derive"]}

# Substrate
frame-support = {git = "https://github.com/paritytech/substrate", default-features = false, branch = "polkadot-v0.9.29" }
frame-system = {git = "https://github.com/paritytech/substrate", default-features = false, branch = "polkadot-v0.9.29" }
sp-core = {git = "https://github.com/paritytech/substrate", default-features = false, branch = "polkadot-v0.9.29" }
sp-std = {git = "https://github.com/paritytech/substrate", default-features = false, branch = "polkadot-v0.9.29" }

# Substrate pallets
<<<<<<< HEAD
pallet-democracy = {git = "https://github.com/paritytech/substrate", default-features = false, branch = "polkadot-v0.9.29" }
pallet-preimage = { git = "https://github.com/paritytech/substrate", default-features = false, branch = "polkadot-v0.9.29" }
pallet-scheduler = {git = "https://github.com/paritytech/substrate", default-features = false, branch = "polkadot-v0.9.29" }
pallet-utility = {git = "https://github.com/paritytech/substrate", default-features = false, branch = "polkadot-v0.9.29" }
=======
pallet-democracy = {git = "https://github.com/paritytech/substrate", default-features = false, branch = "polkadot-v0.9.28" }
pallet-preimage = { git = "https://github.com/paritytech/substrate", default-features = false, branch = "polkadot-v0.9.28" }
pallet-scheduler = {git = "https://github.com/paritytech/substrate", default-features = false, branch = "polkadot-v0.9.28" }
pallet-utility = {git = "https://github.com/paritytech/substrate", default-features = false, branch = "polkadot-v0.9.28" }

>>>>>>> ea7af5cb
# ORML
orml-vesting = {git = "https://github.com/open-web3-stack/open-runtime-module-library", default-features = false, branch = "polkadot-v0.9.29" }

[features]
default = [
  "std",
]
std = [
  "frame-support/std",
]<|MERGE_RESOLUTION|>--- conflicted
+++ resolved
@@ -28,18 +28,10 @@
 sp-std = {git = "https://github.com/paritytech/substrate", default-features = false, branch = "polkadot-v0.9.29" }
 
 # Substrate pallets
-<<<<<<< HEAD
 pallet-democracy = {git = "https://github.com/paritytech/substrate", default-features = false, branch = "polkadot-v0.9.29" }
 pallet-preimage = { git = "https://github.com/paritytech/substrate", default-features = false, branch = "polkadot-v0.9.29" }
 pallet-scheduler = {git = "https://github.com/paritytech/substrate", default-features = false, branch = "polkadot-v0.9.29" }
 pallet-utility = {git = "https://github.com/paritytech/substrate", default-features = false, branch = "polkadot-v0.9.29" }
-=======
-pallet-democracy = {git = "https://github.com/paritytech/substrate", default-features = false, branch = "polkadot-v0.9.28" }
-pallet-preimage = { git = "https://github.com/paritytech/substrate", default-features = false, branch = "polkadot-v0.9.28" }
-pallet-scheduler = {git = "https://github.com/paritytech/substrate", default-features = false, branch = "polkadot-v0.9.28" }
-pallet-utility = {git = "https://github.com/paritytech/substrate", default-features = false, branch = "polkadot-v0.9.28" }
-
->>>>>>> ea7af5cb
 # ORML
 orml-vesting = {git = "https://github.com/open-web3-stack/open-runtime-module-library", default-features = false, branch = "polkadot-v0.9.29" }
 
