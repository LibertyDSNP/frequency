#![cfg_attr(not(feature = "std"), no_std)]
// `construct_runtime!` does a lot of recursion and requires us to increase the limit to 256.
#![recursion_limit = "256"]

// Make the WASM binary available.
#[cfg(feature = "std")]
include!(concat!(env!("OUT_DIR"), "/wasm_binary.rs"));

pub mod xcm_config;

mod benchmarking;

use cumulus_pallet_parachain_system::{
	RelayNumberStrictlyIncreases, RelaychainBlockNumberProvider,
};
use smallvec::smallvec;
use sp_api::impl_runtime_apis;
use sp_core::{crypto::KeyTypeId, OpaqueMetadata};
use sp_runtime::{
	create_runtime_str, generic, impl_opaque_keys,
	traits::{AccountIdConversion, AccountIdLookup, BlakeTwo256, Block as BlockT, ConvertInto},
	transaction_validity::{TransactionSource, TransactionValidity},
	ApplyExtrinsicResult,
};

#[cfg(feature = "runtime-benchmarks")]
use codec::Decode;

use sp_std::prelude::*;
#[cfg(feature = "std")]
use sp_version::NativeVersion;
use sp_version::RuntimeVersion;

use common_primitives::{
	messages::*,
	msa::*,
	node::*,
	schema::{PayloadLocation, SchemaResponse},
};
pub use common_runtime::constants::*;

use frame_support::{
	construct_runtime,
	dispatch::DispatchError,
	parameter_types,
	traits::{ConstU32, Contains, EitherOfDiverse, EnsureOrigin, EqualPrivilegeOnly},
	weights::{
		constants::RocksDbWeight, ConstantMultiplier, DispatchClass, Weight,
		WeightToFeeCoefficient, WeightToFeeCoefficients, WeightToFeePolynomial,
	},
};
use frame_system::{
	limits::{BlockLength, BlockWeights},
	EnsureRoot, RawOrigin,
};
pub use sp_consensus_aura::sr25519::AuthorityId as AuraId;
pub use sp_runtime::{MultiAddress, Perbill, Permill};
use xcm_config::{XcmConfig, XcmOriginToTransactDispatchOrigin};

#[cfg(any(feature = "std", test))]
pub use sp_runtime::BuildStorage;

pub use pallet_msa;
pub use pallet_schemas;
// Polkadot Imports
use polkadot_runtime_common::{BlockHashCount, SlowAdjustingFeeUpdate};

pub use common_runtime::{
	constants::MaxDataSize,
	weights,
	weights::{BlockExecutionWeight, ExtrinsicBaseWeight},
};

// XCM Imports
use xcm_executor::XcmExecutor;

/// Basefilter to only allow specified transactions call to be executed
pub struct BaseCallFilter;
impl Contains<Call> for BaseCallFilter {
	fn contains(call: &Call) -> bool {
		let core_calls = match call {
			Call::System(..) => true,
			Call::Timestamp(..) => true,
			Call::ParachainSystem(..) => true,
			Call::Sudo(..) => true,
			Call::TechnicalCommittee(..) => true,
			Call::Council(..) => true,
			Call::Democracy(..) => true,
			_ => false,
		};
		core_calls
	}
}

/// The SignedExtension to the basic transaction logic.
pub type SignedExtra = (
	frame_system::CheckNonZeroSender<Runtime>,
	frame_system::CheckSpecVersion<Runtime>,
	frame_system::CheckTxVersion<Runtime>,
	frame_system::CheckGenesis<Runtime>,
	frame_system::CheckEra<Runtime>,
	common_runtime::extensions::check_nonce::CheckNonce<Runtime>,
	frame_system::CheckWeight<Runtime>,
	pallet_transaction_payment::ChargeTransactionPayment<Runtime>,
	pallet_msa::CheckFreeExtrinsicUse<Runtime>,
);
/// A Block signed with a Justification
pub type SignedBlock = generic::SignedBlock<Block>;

/// BlockId type as expected by this runtime.
pub type BlockId = generic::BlockId<Block>;

/// Block type as expected by this runtime.
pub type Block = generic::Block<Header, UncheckedExtrinsic>;

/// Unchecked extrinsic type as expected by this runtime.
pub type UncheckedExtrinsic = generic::UncheckedExtrinsic<Address, Call, Signature, SignedExtra>;

/// Extrinsic type that has already been checked.
pub type CheckedExtrinsic = generic::CheckedExtrinsic<AccountId, Call, SignedExtra>;

/// Executive: handles dispatch to the various modules.
pub type Executive = frame_executive::Executive<
	Runtime,
	Block,
	frame_system::ChainContext<Runtime>,
	Runtime,
	AllPalletsWithSystem,
>;

/// Handles converting a weight scalar to a fee value, based on the scale and granularity of the
/// node's balance type.
///
/// This should typically create a mapping between the following ranges:
///   - `[0, MAXIMUM_BLOCK_WEIGHT]`
///   - `[Balance::min, Balance::max]`
///
/// Yet, it can be used for any other sort of change to weight-fee. Some examples being:
///   - Setting it to `0` will essentially disable the weight fee.
///   - Setting it to `1` will cause the literal `#[weight = x]` values to be charged.
pub struct WeightToFee;
impl WeightToFeePolynomial for WeightToFee {
	type Balance = Balance;
	fn polynomial() -> WeightToFeeCoefficients<Self::Balance> {
		// in Rococo, extrinsic base weight (smallest non-zero weight) is mapped to 1 MILLIUNIT:
		// in our template, we map to 1/10 of that, or 1/10 MILLIUNIT
		let p = MILLIUNIT / 10;
		let q = 100 * Balance::from(ExtrinsicBaseWeight::get().ref_time());
		smallvec![WeightToFeeCoefficient {
			degree: 1,
			negative: false,
			coeff_frac: Perbill::from_rational(p % q, q),
			coeff_integer: p / q,
		}]
	}
}

/// Opaque types. These are used by the CLI to instantiate machinery that don't need to know
/// the specifics of the runtime. They can then be made to be agnostic over specific formats
/// of data like extrinsics, allowing for them to continue syncing the network through upgrades
/// to even the core data structures.
pub mod opaque {
	use super::*;
	use sp_runtime::{generic, traits::BlakeTwo256};

	pub use sp_runtime::OpaqueExtrinsic as UncheckedExtrinsic;
	/// Opaque block header type.
	pub type Header = generic::Header<BlockNumber, BlakeTwo256>;
	/// Opaque block type.
	pub type Block = generic::Block<Header, UncheckedExtrinsic>;
	/// Opaque block identifier type.
	pub type BlockId = generic::BlockId<Block>;
}

impl_opaque_keys! {
	pub struct SessionKeys {
		pub aura: Aura,
	}
}

#[sp_version::runtime_version]
pub const VERSION: RuntimeVersion = RuntimeVersion {
	spec_name: create_runtime_str!("frequency"),
	impl_name: create_runtime_str!("frequency"),
	authoring_version: 1,
	spec_version: 1,
	impl_version: 0,
	apis: RUNTIME_API_VERSIONS,
	transaction_version: 1,
	state_version: 1,
};

/// The version information used to identify this runtime when compiled natively.
#[cfg(feature = "std")]
pub fn native_version() -> NativeVersion {
	NativeVersion { runtime_version: VERSION, can_author_with: Default::default() }
}

parameter_types! {
	pub const Version: RuntimeVersion = VERSION;

	// This part is copied from Substrate's `bin/node/runtime/src/lib.rs`.
	//  The `RuntimeBlockLength` and `RuntimeBlockWeights` exist here because the
	// `DeletionWeightLimit` and `DeletionQueueDepth` depend on those to parameterize
	// the lazy contract deletion.
	pub RuntimeBlockLength: BlockLength =
		BlockLength::max_with_normal_ratio(5 * 1024 * 1024, NORMAL_DISPATCH_RATIO);
	pub RuntimeBlockWeights: BlockWeights = BlockWeights::builder()
		.base_block(BlockExecutionWeight::get())
		.for_class(DispatchClass::all(), |weights| {
			weights.base_extrinsic = ExtrinsicBaseWeight::get();
		})
		.for_class(DispatchClass::Normal, |weights| {
			weights.max_total = Some(NORMAL_DISPATCH_RATIO * MAXIMUM_BLOCK_WEIGHT);
		})
		.for_class(DispatchClass::Operational, |weights| {
			weights.max_total = Some(MAXIMUM_BLOCK_WEIGHT);
			// Operational transactions have some extra reserved space, so that they
			// are included even if block reached `MAXIMUM_BLOCK_WEIGHT`.
			weights.reserved = Some(
				MAXIMUM_BLOCK_WEIGHT - NORMAL_DISPATCH_RATIO * MAXIMUM_BLOCK_WEIGHT
			);
		})
		.avg_block_initialization(AVERAGE_ON_INITIALIZE_RATIO)
		.build_or_panic();
	pub const SS58Prefix: u16 = 42;
}

// Configure FRAME pallets to include in runtime.

impl frame_system::Config for Runtime {
	/// The identifier used to distinguish between accounts.
	type AccountId = AccountId;
	/// Base call filter to use in dispatchable.
	type BaseCallFilter = BaseCallFilter;
	/// The aggregated dispatch type that is available for extrinsics.
	type Call = Call;
	/// The lookup mechanism to get account ID from whatever is passed in dispatchers.
	type Lookup = AccountIdLookup<AccountId, ()>;
	/// The index type for storing how many extrinsics an account has signed.
	type Index = Index;
	/// The index type for blocks.
	type BlockNumber = BlockNumber;
	/// The type for hashing blocks and tries.
	type Hash = Hash;
	/// The hashing algorithm used.
	type Hashing = BlakeTwo256;
	/// The header type.
	type Header = generic::Header<BlockNumber, BlakeTwo256>;
	/// The ubiquitous event type.
	type Event = Event;
	/// The ubiquitous origin type.
	type Origin = Origin;
	/// Maximum number of block number to block hash mappings to keep (oldest pruned first).
	type BlockHashCount = BlockHashCount;
	/// Runtime version.
	type Version = Version;
	/// Converts a module to an index of this module in the runtime.
	type PalletInfo = PalletInfo;
	/// The data to be stored in an account.
	type AccountData = pallet_balances::AccountData<Balance>;
	/// What to do if a new account is created.
	type OnNewAccount = ();
	/// What to do if an account is fully reaped from the system.
	type OnKilledAccount = ();
	/// The weight of database operations that the runtime can invoke.
	type DbWeight = RocksDbWeight;
	/// Weight information for the extrinsics of this pallet.
	type SystemWeightInfo = ();
	/// Block & extrinsics weights: base values and limits.
	type BlockWeights = RuntimeBlockWeights;
	/// The maximum length of a block (in bytes).
	type BlockLength = RuntimeBlockLength;
	/// This is used as an identifier of the chain. 42 is the generic substrate prefix.
	type SS58Prefix = SS58Prefix;
	/// The action to take on a Runtime Upgrade
	type OnSetCode = cumulus_pallet_parachain_system::ParachainSetCode<Self>;
	type MaxConsumers = FrameSystemMaxConsumers;
}

impl pallet_msa::Config for Runtime {
	type Event = Event;
	type WeightInfo = pallet_msa::weights::SubstrateWeight<Runtime>;
	type ConvertIntoAccountId32 = ConvertInto;
	type MaxKeys = MsaMaxKeys;
	type MaxSchemaGrants = MaxDataSize;
	type MaxProviderNameSize = MsaMaxProviderNameSize;
}

pub use common_primitives::schema::SchemaId;

impl pallet_schemas::Config for Runtime {
	type Event = Event;
	type WeightInfo = pallet_schemas::weights::SubstrateWeight<Runtime>;
	type MinSchemaModelSizeBytes = SchemasMinModelSizeBytes;
	type MaxSchemaRegistrations = SchemasMaxRegistrations;
	type SchemaModelMaxBytesBoundedVecLimit = SchemasMaxBytesBoundedVecLimit;
}

pub struct RootAsVestingPallet;
impl EnsureOrigin<Origin> for RootAsVestingPallet {
	type Success = AccountId;

	fn try_origin(o: Origin) -> Result<Self::Success, Origin> {
		Into::<Result<RawOrigin<AccountId>, Origin>>::into(o).and_then(|o| match o {
			RawOrigin::Root => Ok(VestingPalletId::get().into_account_truncating()),
			r => Err(Origin::from(r)),
		})
	}

	#[cfg(feature = "runtime-benchmarks")]
	fn successful_origin() -> Origin {
		let zero_account_id =
			AccountId::decode(&mut sp_runtime::traits::TrailingZeroInput::zeroes())
				.expect("infinite length input; no invalid inputs for type; qed");
		Origin::from(RawOrigin::Signed(zero_account_id))
	}
}

parameter_types! {
	/// Need this declaration method for use + type safety in benchmarks
	pub const MaxVestingSchedules: u32 = ORML_MAX_VESTING_SCHEDULES;
}

impl orml_vesting::Config for Runtime {
	type Event = Event;
	type Currency = Balances;
	type MinVestedTransfer = MinVestedTransfer;
	type VestedTransferOrigin = RootAsVestingPallet;
	type WeightInfo = ();
	type MaxVestingSchedules = MaxVestingSchedules;
	type BlockNumberProvider = RelaychainBlockNumberProvider<Runtime>;
}

impl pallet_timestamp::Config for Runtime {
	/// A timestamp: milliseconds since the unix epoch.
	type Moment = u64;
	type OnTimestampSet = ();
	type MinimumPeriod = MinimumPeriod;
	type WeightInfo = ();
}

impl pallet_authorship::Config for Runtime {
	type FindAuthor = pallet_session::FindAccountFromAuthorIndex<Self, Aura>;
	type UncleGenerations = AuthorshipUncleGenerations;
	type FilterUncle = ();
	type EventHandler = (CollatorSelection,);
}

parameter_types! {
	pub const ExistentialDeposit: Balance = EXISTENTIAL_DEPOSIT;
}

impl pallet_balances::Config for Runtime {
	type MaxLocks = BalancesMaxLocks;
	/// The type for recording an account's balance.
	type Balance = Balance;
	/// The ubiquitous event type.
	type Event = Event;
	type DustRemoval = ();
	type ExistentialDeposit = ExistentialDeposit;
	type AccountStore = System;
	type WeightInfo = pallet_balances::weights::SubstrateWeight<Runtime>;
	type MaxReserves = BalancesMaxReserves;
	type ReserveIdentifier = [u8; 8];
}
parameter_types! {
	// The maximum weight that may be scheduled per block for any dispatchables of less priority than schedule::HARD_DEADLINE.
	pub MaximumSchedulerWeight: Weight = Perbill::from_percent(10) * RuntimeBlockWeights::get().max_block;
	// The maximum number of scheduled calls in the queue for a single block. Not strictly enforced, but used for weight estimation.
	// Retry a scheduled item every 25 blocks (5 minute) until the preimage exists.
	pub const NoPreimagePostponement: Option<u32> = Some(5 * MINUTES);
}

// See also https://docs.rs/pallet-scheduler/latest/pallet_scheduler/trait.Config.html
impl pallet_scheduler::Config for Runtime {
	type Event = Event;
	type Origin = Origin;
	type PalletsOrigin = OriginCaller;
	type Call = Call;
	type MaximumWeight = MaximumSchedulerWeight;
	type ScheduleOrigin = EnsureRoot<AccountId>;
	type MaxScheduledPerBlock = SchedulerMaxScheduledPerBlock;
	type WeightInfo = pallet_scheduler::weights::SubstrateWeight<Runtime>;
	type OriginPrivilegeCmp = EqualPrivilegeOnly;
	type PreimageProvider = Preimage;
	type NoPreimagePostponement = NoPreimagePostponement;
}

impl pallet_preimage::Config for Runtime {
	type WeightInfo = pallet_preimage::weights::SubstrateWeight<Runtime>;
	type Event = Event;
	type Currency = Balances;
	type ManagerOrigin = EnsureRoot<AccountId>;
	type MaxSize = PreimageMaxSize;
	type BaseDeposit = PreimageBaseDeposit;
	type ByteDeposit = PreimageByteDeposit;
}

type CouncilCollective = pallet_collective::Instance1;
impl pallet_collective::Config<CouncilCollective> for Runtime {
	type Origin = Origin;
	type Proposal = Call;
	type Event = Event;
	type MotionDuration = CouncilMotionDuration;
	type MaxProposals = CouncilMaxProposals;
	type MaxMembers = ConstU32<1>;
	type DefaultVote = pallet_collective::PrimeDefaultVote;
	type WeightInfo = pallet_collective::weights::SubstrateWeight<Runtime>;
}

type TechnicalCommitteeInstance = pallet_collective::Instance2;
impl pallet_collective::Config<TechnicalCommitteeInstance> for Runtime {
	type Origin = Origin;
	type Proposal = Call;
	type Event = Event;
	type MotionDuration = TCMotionDuration;
	type MaxProposals = TCMaxProposals;
	type MaxMembers = TCMaxMembers;
	type DefaultVote = pallet_collective::PrimeDefaultVote;
	// TODO: this uses default but we don't have weights yet
	type WeightInfo = pallet_collective::weights::SubstrateWeight<Runtime>;
}

// see https://paritytech.github.io/substrate/master/pallet_democracy/pallet/trait.Config.html
// for the definitions of these configs
impl pallet_democracy::Config for Runtime {
	type CooloffPeriod = CooloffPeriod;
	type Currency = Balances;
	type EnactmentPeriod = EnactmentPeriod;
	type Event = Event;
	type FastTrackVotingPeriod = FastTrackVotingPeriod;
	type InstantAllowed = frame_support::traits::ConstBool<true>;
	type LaunchPeriod = LaunchPeriod;
	type MaxProposals = DemocracyMaxProposals;
	type MaxVotes = DemocracyMaxVotes;
	type MinimumDeposit = MinimumDeposit;
	type PreimageByteDeposit = PreimageByteDeposit;
	type Proposal = Call;
	type Scheduler = Scheduler;
	type Slash = (); // Treasury;
	type WeightInfo = pallet_democracy::weights::SubstrateWeight<Runtime>;
	type VoteLockingPeriod = EnactmentPeriod; // Same as EnactmentPeriod
	type VotingPeriod = VotingPeriod;

	// See https://paritytech.github.io/substrate/master/pallet_democracy/index.html for
	// the descriptions of these origins.
	/// A unanimous council can have the next scheduled referendum be a straight default-carries
	/// (NTB) vote.
	type ExternalDefaultOrigin = EitherOfDiverse<
		pallet_collective::EnsureProportionAtLeast<AccountId, CouncilCollective, 1, 1>,
		frame_system::EnsureRoot<AccountId>,
	>;

	/// A super-majority of 75% can have the next scheduled referendum be a straight majority-carries vote.
	type ExternalMajorityOrigin = EitherOfDiverse<
		pallet_collective::EnsureProportionAtLeast<AccountId, CouncilCollective, 3, 5>,
		frame_system::EnsureRoot<AccountId>,
	>;
	/// A straight majority (at least 50%) of the council can decide what their next motion is.
	type ExternalOrigin = EitherOfDiverse<
		pallet_collective::EnsureProportionAtLeast<AccountId, CouncilCollective, 1, 2>,
		frame_system::EnsureRoot<AccountId>,
	>;
	/// Two thirds of the technical committee can have an ExternalMajority/ExternalDefault vote
	/// be tabled immediately and with a shorter voting/enactment period.
	type FastTrackOrigin = EitherOfDiverse<
		pallet_collective::EnsureProportionAtLeast<AccountId, TechnicalCommitteeInstance, 2, 3>,
		frame_system::EnsureRoot<AccountId>,
	>;
	/// Origin from which the next majority-carries (or more permissive) referendum may be tabled to
	/// vote immediately and asynchronously in a similar manner to the emergency origin.
	/// Requires TechnicalCommittee to be unanimous.
	type InstantOrigin = EitherOfDiverse<
		pallet_collective::EnsureProportionAtLeast<AccountId, CouncilCollective, 1, 1>,
		frame_system::EnsureRoot<AccountId>,
	>;
	/// Overarching type of all pallets origins
	type PalletsOrigin = OriginCaller;

	/// To cancel a proposal which has been passed, 2/3 of the council must agree to it.
	type CancellationOrigin = EitherOfDiverse<
		pallet_collective::EnsureProportionAtLeast<AccountId, CouncilCollective, 2, 3>,
		EnsureRoot<AccountId>,
	>;
	/// To cancel a proposal before it has been passed, the technical committee must be unanimous or
	/// Root must agree.
	type CancelProposalOrigin = EitherOfDiverse<
		EnsureRoot<AccountId>,
		pallet_collective::EnsureProportionAtLeast<AccountId, CouncilCollective, 1, 1>,
	>;

	/// This origin can blacklist proposals.
	type BlacklistOrigin = EnsureRoot<AccountId>;

	/// Any single technical committee member may veto a coming council proposal, however they can
	/// only do it once and it lasts only for the cool-off period.
	type VetoOrigin = pallet_collective::EnsureMember<AccountId, TechnicalCommitteeInstance>;

	type OperationalPreimageOrigin = pallet_collective::EnsureMember<AccountId, CouncilCollective>;
}

<<<<<<< HEAD
=======
parameter_types! {
	/// The time proposals are collected before payout
	/// as well as when the burn of left over funds happens (if any)
	/// Setup on a 4-week scheduled for Mainnet
	pub const SpendPeriod: BlockNumber = 28 * DAYS;
}

>>>>>>> 64b44d36
impl pallet_treasury::Config for Runtime {
	/// Treasury Account: 5EYCAe5ijiYfyeZ2JJCGq56LmPyNRAKzpG4QkoQkkQNB5e6Z
	type PalletId = TreasuryPalletId;
	type Currency = Balances;
	type Event = Event;
	type WeightInfo = weights::pallet_treasury::WeightInfo<Runtime>;

	/// Who approves treasury proposals?
	/// - Root (sudo or governance)
	/// - 3/5ths of the Frequency Council
	type ApproveOrigin = EitherOfDiverse<
		EnsureRoot<AccountId>,
		pallet_collective::EnsureProportionAtLeast<AccountId, CouncilCollective, 3, 5>,
	>;

	/// Who rejects treasury proposals?
	/// - Root (sudo or governance)
<<<<<<< HEAD
	/// - 3/5ths of the Frequency Council
=======
	/// - Simple majority of the Frequency Council
>>>>>>> 64b44d36
	type RejectOrigin = EitherOfDiverse<
		EnsureRoot<AccountId>,
		pallet_collective::EnsureProportionMoreThan<AccountId, CouncilCollective, 1, 2>,
	>;

	/// Spending funds outside of the proposal?
	/// Nobody
	type SpendOrigin = frame_support::traits::NeverEnsureOrigin<Balance>;

	/// Rejected proposals lose their bond
	/// This takes the slashed amount and is often set to the Treasury
	/// We burn it so there is no incentive to the treasury to reject to enrich itself
	type OnSlash = ();

	/// Bond 5% of a treasury proposal
	type ProposalBond = ProposalBondPercent;

	/// Minimum bond of 100 Tokens
	type ProposalBondMinimum = ProposalBondMinimum;

	/// Max bond of 1_000 Tokens
	type ProposalBondMaximum = ProposalBondMaximum;

	/// Pay out on a 4-week basis
	type SpendPeriod = SpendPeriod;

	/// Do not burn any unused funds
	type Burn = ();

	/// Where should tokens burned from the treasury go?
	/// Set to go to /dev/null
	type BurnDestination = ();

	/// Runtime hooks to external pallet using treasury to compute spend funds.
	/// Set to Bounties often.
	/// Not currently in use
	type SpendFunds = ();

	/// 64
	type MaxApprovals = MaxApprovals;
}

impl pallet_transaction_payment::Config for Runtime {
	type Event = Event;
	type OnChargeTransaction = pallet_transaction_payment::CurrencyAdapter<Balances, ()>;
	type WeightToFee = WeightToFee;
	type LengthToFee = ConstantMultiplier<Balance, TransactionByteFee>;
	type FeeMultiplierUpdate = SlowAdjustingFeeUpdate<Self>;
	type OperationalFeeMultiplier = TransactionPaymentOperationalFeeMultiplier;
}

parameter_types! {
	pub const ReservedXcmpWeight: Weight = MAXIMUM_BLOCK_WEIGHT.saturating_div(4);
	pub const ReservedDmpWeight: Weight = MAXIMUM_BLOCK_WEIGHT.saturating_div(4);
}

impl cumulus_pallet_parachain_system::Config for Runtime {
	type Event = Event;
	type OnSystemEvent = ();
	type SelfParaId = parachain_info::Pallet<Runtime>;
	type DmpMessageHandler = DmpQueue;
	type ReservedDmpWeight = ReservedDmpWeight;
	type OutboundXcmpMessageSource = XcmpQueue;
	type XcmpMessageHandler = XcmpQueue;
	type ReservedXcmpWeight = ReservedXcmpWeight;
	type CheckAssociatedRelayNumber = RelayNumberStrictlyIncreases;
}

impl parachain_info::Config for Runtime {}

impl cumulus_pallet_aura_ext::Config for Runtime {}

impl cumulus_pallet_xcmp_queue::Config for Runtime {
	type Event = Event;
	type XcmExecutor = XcmExecutor<XcmConfig>;
	type ChannelInfo = ParachainSystem;
	type VersionWrapper = ();
	type ExecuteOverweightOrigin = EnsureRoot<AccountId>;
	type ControllerOrigin = EnsureRoot<AccountId>;
	type ControllerOriginConverter = XcmOriginToTransactDispatchOrigin;
	type WeightInfo = ();
}

impl cumulus_pallet_dmp_queue::Config for Runtime {
	type Event = Event;
	type XcmExecutor = XcmExecutor<XcmConfig>;
	type ExecuteOverweightOrigin = EnsureRoot<AccountId>;
}

// We allow root only to execute privileged collator selection operations.
pub type CollatorSelectionUpdateOrigin = EnsureRoot<AccountId>;

impl pallet_session::Config for Runtime {
	type Event = Event;
	type ValidatorId = <Self as frame_system::Config>::AccountId;
	// we don't have stash and controller, thus we don't need the convert as well.
	type ValidatorIdOf = pallet_collator_selection::IdentityCollator;
	type ShouldEndSession = pallet_session::PeriodicSessions<SessionPeriod, SessionOffset>;
	type NextSessionRotation = pallet_session::PeriodicSessions<SessionPeriod, SessionOffset>;
	type SessionManager = CollatorSelection;
	// Essentially just Aura, but lets be pedantic.
	type SessionHandler = <SessionKeys as sp_runtime::traits::OpaqueKeys>::KeyTypeIdProviders;
	type Keys = SessionKeys;
	type WeightInfo = ();
}

impl pallet_aura::Config for Runtime {
	type AuthorityId = AuraId;
	type DisabledValidators = ();
	type MaxAuthorities = AuraMaxAuthorities;
}

impl pallet_collator_selection::Config for Runtime {
	type Event = Event;
	type Currency = Balances;
	type UpdateOrigin = CollatorSelectionUpdateOrigin;
	type PotId = CollatorPotId;
	type MaxCandidates = CollatorMaxCandidates;
	type MinCandidates = CollatorMinCandidates;
	type MaxInvulnerables = ConstU32<10>;
	// should be a multiple of session or things will get inconsistent
	type KickThreshold = SessionPeriod;
	type ValidatorId = <Self as frame_system::Config>::AccountId;
	type ValidatorIdOf = pallet_collator_selection::IdentityCollator;
	type ValidatorRegistration = Session;
	type WeightInfo = ();
}

impl pallet_messages::Config for Runtime {
	type Event = Event;
	type WeightInfo = pallet_messages::weights::SubstrateWeight<Runtime>;
	type AccountProvider = Msa;
	type SchemaProvider = Schemas;
	type MaxMessagesPerBlock = MessagesMaxPerBlock;
	type MaxMessagePayloadSizeBytes = MessagesMaxPayloadSizeBytes;
}

impl pallet_sudo::Config for Runtime {
	type Event = Event;
	type Call = Call;
}

impl pallet_utility::Config for Runtime {
	type Event = Event;
	type Call = Call;
	type PalletsOrigin = OriginCaller;
	type WeightInfo = weights::pallet_utility::SubstrateWeight<Runtime>;
}

// Create the runtime by composing the FRAME pallets that were previously configured.
construct_runtime!(
	pub enum Runtime where
		Block = Block,
		NodeBlock = opaque::Block,
		UncheckedExtrinsic = UncheckedExtrinsic,
	{
		// System support stuff.
		System: frame_system::{Pallet, Call, Config, Storage, Event<T>} = 0,
		ParachainSystem: cumulus_pallet_parachain_system::{
			Pallet, Call, Config, Storage, Inherent, Event<T>, ValidateUnsigned,
		} = 1,
		Timestamp: pallet_timestamp::{Pallet, Call, Storage, Inherent} = 2,
		ParachainInfo: parachain_info::{Pallet, Storage, Config} = 3,
		Sudo: pallet_sudo::{Pallet, Call, Config<T>, Storage, Event<T> }= 4,
		Preimage: pallet_preimage::{Pallet, Call, Storage, Event<T>} = 5,
		Democracy: pallet_democracy::{Pallet, Call, Config<T>, Storage, Event<T> } = 6,
		Scheduler: pallet_scheduler::{Pallet, Call, Storage, Event<T> } = 8,
		Utility: pallet_utility::{Pallet, Call, Event} = 9,

		// Monetary stuff.
		Balances: pallet_balances::{Pallet, Call, Storage, Config<T>, Event<T>} = 10,
		TransactionPayment: pallet_transaction_payment::{Pallet, Storage, Event<T>} = 11,

		// Collectives
		Council: pallet_collective::<Instance1>::{Pallet, Call, Config<T,I>, Storage, Event<T>, Origin<T>} = 12,
		TechnicalCommittee: pallet_collective::<Instance2>::{Pallet, Call, Config<T,I>, Storage, Event<T>, Origin<T>} = 13,

		// Treasury
		Treasury: pallet_treasury::{Pallet, Call, Storage, Config, Event<T>} = 14,

		// Collator support. The order of these 4 are important and shall not change.
		Authorship: pallet_authorship::{Pallet, Call, Storage} = 20,
		CollatorSelection: pallet_collator_selection::{Pallet, Call, Storage, Event<T>, Config<T>} = 21,
		Session: pallet_session::{Pallet, Call, Storage, Event, Config<T>} = 22,
		Aura: pallet_aura::{Pallet, Storage, Config<T>} = 23,
		AuraExt: cumulus_pallet_aura_ext::{Pallet, Storage, Config} = 24,

		// XCM helpers.
		XcmpQueue: cumulus_pallet_xcmp_queue::{Pallet, Call, Storage, Event<T>} = 30,
		PolkadotXcm: pallet_xcm::{Pallet, Call, Event<T>, Origin, Config} = 31,
		CumulusXcm: cumulus_pallet_xcm::{Pallet, Event<T>, Origin} = 32,
		DmpQueue: cumulus_pallet_dmp_queue::{Pallet, Call, Storage, Event<T>} = 33,

		// ORML
		Vesting: orml_vesting::{Pallet, Call, Storage, Event<T>, Config<T>} = 40,

		// Frequency related pallets
		Msa: pallet_msa::{Pallet, Call, Storage, Event<T>} = 60,
		Messages: pallet_messages::{Pallet, Call, Storage, Event<T>} = 61,
		Schemas: pallet_schemas::{Pallet, Call, Storage, Event<T>, Config} = 62,
	}
);

#[cfg(feature = "runtime-benchmarks")]
#[macro_use]
extern crate frame_benchmarking;

#[cfg(feature = "runtime-benchmarks")]
mod benches {
	define_benchmarks!(
		// Substrate
		[frame_system, SystemBench::<Runtime>]
		[pallet_balances, Balances]
		[pallet_collective, Council]
		[pallet_collective, TechnicalCommittee]
		[pallet_preimage, Preimage]
		[pallet_democracy, Democracy]
		[pallet_treasury, Treasury]
		[pallet_scheduler, Scheduler]
		[pallet_session, SessionBench::<Runtime>]
		[pallet_timestamp, Timestamp]
		[pallet_collator_selection, CollatorSelection]
		[cumulus_pallet_xcmp_queue, XcmpQueue]
		[pallet_utility, Utility]

		// Frequency
		[pallet_msa, Msa]
		[pallet_schemas, Schemas]
		[pallet_messages, Messages]
	);
}

impl_runtime_apis! {
	impl sp_consensus_aura::AuraApi<Block, AuraId> for Runtime {
		fn slot_duration() -> sp_consensus_aura::SlotDuration {
			sp_consensus_aura::SlotDuration::from_millis(Aura::slot_duration())
		}

		fn authorities() -> Vec<AuraId> {
			Aura::authorities().into_inner()
		}
	}

	impl sp_api::Core<Block> for Runtime {
		fn version() -> RuntimeVersion {
			VERSION
		}

		fn execute_block(block: Block) {
			Executive::execute_block(block)
		}

		fn initialize_block(header: &<Block as BlockT>::Header) {
			Executive::initialize_block(header)
		}
	}

	impl sp_api::Metadata<Block> for Runtime {
		fn metadata() -> OpaqueMetadata {
			OpaqueMetadata::new(Runtime::metadata().into())
		}
	}

	impl sp_block_builder::BlockBuilder<Block> for Runtime {
		fn apply_extrinsic(extrinsic: <Block as BlockT>::Extrinsic) -> ApplyExtrinsicResult {
			Executive::apply_extrinsic(extrinsic)
		}

		fn finalize_block() -> <Block as BlockT>::Header {
			Executive::finalize_block()
		}

		fn inherent_extrinsics(data: sp_inherents::InherentData) -> Vec<<Block as BlockT>::Extrinsic> {
			data.create_extrinsics()
		}

		fn check_inherents(
			block: Block,
			data: sp_inherents::InherentData,
		) -> sp_inherents::CheckInherentsResult {
			data.check_extrinsics(&block)
		}
	}

	impl sp_transaction_pool::runtime_api::TaggedTransactionQueue<Block> for Runtime {
		fn validate_transaction(
			source: TransactionSource,
			tx: <Block as BlockT>::Extrinsic,
			block_hash: <Block as BlockT>::Hash,
		) -> TransactionValidity {
			Executive::validate_transaction(source, tx, block_hash)
		}
	}

	impl sp_offchain::OffchainWorkerApi<Block> for Runtime {
		fn offchain_worker(header: &<Block as BlockT>::Header) {
			Executive::offchain_worker(header)
		}
	}

	impl sp_session::SessionKeys<Block> for Runtime {
		fn generate_session_keys(seed: Option<Vec<u8>>) -> Vec<u8> {
			SessionKeys::generate(seed)
		}

		fn decode_session_keys(
			encoded: Vec<u8>,
		) -> Option<Vec<(Vec<u8>, KeyTypeId)>> {
			SessionKeys::decode_into_raw_public_keys(&encoded)
		}
	}

	impl frame_system_rpc_runtime_api::AccountNonceApi<Block, AccountId, Index> for Runtime {
		fn account_nonce(account: AccountId) -> Index {
			System::account_nonce(account)
		}
	}

	impl pallet_transaction_payment_rpc_runtime_api::TransactionPaymentApi<Block, Balance> for Runtime {
		fn query_info(
			uxt: <Block as BlockT>::Extrinsic,
			len: u32,
		) -> pallet_transaction_payment_rpc_runtime_api::RuntimeDispatchInfo<Balance> {
			TransactionPayment::query_info(uxt, len)
		}
		fn query_fee_details(
			uxt: <Block as BlockT>::Extrinsic,
			len: u32,
		) -> pallet_transaction_payment::FeeDetails<Balance> {
			TransactionPayment::query_fee_details(uxt, len)
		}
	}

	impl cumulus_primitives_core::CollectCollationInfo<Block> for Runtime {
		fn collect_collation_info(header: &<Block as BlockT>::Header) -> cumulus_primitives_core::CollationInfo {
			ParachainSystem::collect_collation_info(header)
		}
	}

	// Unfinished runtime APIs
	impl pallet_messages_runtime_api::MessagesApi<Block, BlockNumber> for Runtime {
		fn get_messages_by_schema_and_block(schema_id: SchemaId, schema_payload_location: PayloadLocation, block_number: BlockNumber,) ->
			Vec<MessageResponse<BlockNumber>> {
			Messages::get_messages_by_schema_and_block(schema_id, schema_payload_location, block_number)
		}

		fn get_schema_by_id(schema_id: SchemaId) -> Option<SchemaResponse> {
			Schemas::get_schema_by_id(schema_id)
		}
	}

	impl pallet_schemas_runtime_api::SchemasRuntimeApi<Block> for Runtime {
		fn get_by_schema_id(schema_id: SchemaId) -> Result<Option<SchemaResponse>, DispatchError> {
			Ok(Schemas::get_schema_by_id(schema_id))
		}
	}

	impl pallet_msa_runtime_api::MsaApi<Block, AccountId> for Runtime {
		// *Temporarily Removed* until https://github.com/LibertyDSNP/frequency/issues/418 is completed
		// fn get_msa_keys(msa_id: MessageSourceId) -> Result<Vec<KeyInfoResponse<AccountId>>, DispatchError> {
		// 	Ok(Msa::fetch_msa_keys(msa_id))
		// }

		fn has_delegation(delegator: Delegator, provider: Provider, block_number: Option<BlockNumber>) -> Result<bool, DispatchError> {
			match Msa::ensure_valid_delegation(provider, delegator, block_number) {
				Ok(_) => Ok(true),
				Err(_) => Err(sp_runtime::DispatchError::Other("Invalid Delegation")),
			}
		}

		fn get_granted_schemas(delegator: Delegator, provider: Provider) -> Result<Option<Vec<SchemaId>>, DispatchError> {
			Msa::get_granted_schemas(delegator, provider)
		}
	}

	#[cfg(feature = "try-runtime")]
	impl frame_try_runtime::TryRuntime<Block> for Runtime {
		fn on_runtime_upgrade() -> (Weight, Weight) {
			log::info!("try-runtime::on_runtime_upgrade frequency.");
			let weight = Executive::try_runtime_upgrade().unwrap();
			(weight, RuntimeBlockWeights::get().max_block)
		}
		fn execute_block(block: Block, state_root_check: bool, select: frame_try_runtime::TryStateSelect) -> Weight {
			log::info!(
				target: "runtime::frequency", "try-runtime: executing block #{} ({:?}) / root checks: {:?} / sanity-checks: {:?}",
				block.header.number,
				block.header.hash(),
				state_root_check,
				select,
			);
			Executive::try_execute_block(block, state_root_check, select).expect("try_execute_block failed")
		}
	}

	#[cfg(feature = "runtime-benchmarks")]
	impl frame_benchmarking::Benchmark<Block> for Runtime {
		fn benchmark_metadata(extra: bool) -> (
			Vec<frame_benchmarking::BenchmarkList>,
			Vec<frame_support::traits::StorageInfo>,
		) {
			use frame_benchmarking::{Benchmarking, BenchmarkList};
			use frame_support::traits::StorageInfoTrait;
			use frame_system_benchmarking::Pallet as SystemBench;
			use cumulus_pallet_session_benchmarking::Pallet as SessionBench;
			use orml_benchmarking::list_benchmark as list_orml_benchmark;


			let mut list = Vec::<BenchmarkList>::new();
			list_benchmarks!(list, extra);
			list_orml_benchmark!(list, extra, orml_vesting, benchmarking::vesting);

			let storage_info = AllPalletsWithSystem::storage_info();
			return (list, storage_info)
		}

		fn dispatch_benchmark(
			config: frame_benchmarking::BenchmarkConfig
		) -> Result<Vec<frame_benchmarking::BenchmarkBatch>, sp_runtime::RuntimeString> {
			use frame_benchmarking::{Benchmarking, BenchmarkBatch, TrackedStorageKey};

			use frame_system_benchmarking::Pallet as SystemBench;
			impl frame_system_benchmarking::Config for Runtime {}

			use cumulus_pallet_session_benchmarking::Pallet as SessionBench;
			impl cumulus_pallet_session_benchmarking::Config for Runtime {}
			use orml_benchmarking::{add_benchmark as orml_add_benchmark};

			let whitelist: Vec<TrackedStorageKey> = vec![
				// Block Number
				hex_literal::hex!("26aa394eea5630e07c48ae0c9558cef702a5c1b19ab7a04f536c519aca4983ac").to_vec().into(),
				// Total Issuance
				hex_literal::hex!("c2261276cc9d1f8598ea4b6a74b15c2f57c875e4cff74148e4628f264b974c80").to_vec().into(),
				// Execution Phase
				hex_literal::hex!("26aa394eea5630e07c48ae0c9558cef7ff553b5a9862a516939d82b3d3d8661a").to_vec().into(),
				// Event Count
				hex_literal::hex!("26aa394eea5630e07c48ae0c9558cef70a98fdbe9ce6c55837576c60c7af3850").to_vec().into(),
				// System Events
				hex_literal::hex!("26aa394eea5630e07c48ae0c9558cef780d41e5e16056765bc8461851072c9d7").to_vec().into(),
			];

			let mut batches = Vec::<BenchmarkBatch>::new();
			let params = (&config, &whitelist);
			add_benchmarks!(params, batches);
			orml_add_benchmark!(params, batches, orml_vesting, benchmarking::vesting);

			if batches.is_empty() { return Err("Benchmark not found for this pallet.".into()) }
			Ok(batches)
		}
	}
}

struct CheckInherents;

impl cumulus_pallet_parachain_system::CheckInherents<Block> for CheckInherents {
	fn check_inherents(
		block: &Block,
		relay_state_proof: &cumulus_pallet_parachain_system::RelayChainStateProof,
	) -> sp_inherents::CheckInherentsResult {
		let relay_chain_slot = relay_state_proof
			.read_slot()
			.expect("Could not read the relay chain slot from the proof");

		let inherent_data =
			cumulus_primitives_timestamp::InherentDataProvider::from_relay_chain_slot_and_duration(
				relay_chain_slot,
				sp_std::time::Duration::from_secs(6),
			)
			.create_inherent_data()
			.expect("Could not create the timestamp inherent data");

		inherent_data.check_extrinsics(block)
	}
}

cumulus_pallet_parachain_system::register_validate_block! {
	Runtime = Runtime,
	BlockExecutor = cumulus_pallet_aura_ext::BlockExecutor::<Runtime, Executive>,
	CheckInherents = CheckInherents,
}<|MERGE_RESOLUTION|>--- conflicted
+++ resolved
@@ -500,16 +500,6 @@
 	type OperationalPreimageOrigin = pallet_collective::EnsureMember<AccountId, CouncilCollective>;
 }
 
-<<<<<<< HEAD
-=======
-parameter_types! {
-	/// The time proposals are collected before payout
-	/// as well as when the burn of left over funds happens (if any)
-	/// Setup on a 4-week scheduled for Mainnet
-	pub const SpendPeriod: BlockNumber = 28 * DAYS;
-}
-
->>>>>>> 64b44d36
 impl pallet_treasury::Config for Runtime {
 	/// Treasury Account: 5EYCAe5ijiYfyeZ2JJCGq56LmPyNRAKzpG4QkoQkkQNB5e6Z
 	type PalletId = TreasuryPalletId;
@@ -527,11 +517,7 @@
 
 	/// Who rejects treasury proposals?
 	/// - Root (sudo or governance)
-<<<<<<< HEAD
-	/// - 3/5ths of the Frequency Council
-=======
 	/// - Simple majority of the Frequency Council
->>>>>>> 64b44d36
 	type RejectOrigin = EitherOfDiverse<
 		EnsureRoot<AccountId>,
 		pallet_collective::EnsureProportionMoreThan<AccountId, CouncilCollective, 1, 2>,
