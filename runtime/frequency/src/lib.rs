--- conflicted
+++ resolved
@@ -120,16 +120,18 @@
 		#[cfg(not(feature = "frequency"))]
 		{
 			match call {
-				RuntimeCall::Utility(pallet_utility_call) =>
-					Self::is_utility_call_allowed(pallet_utility_call),
+				RuntimeCall::Utility(pallet_utility_call) => {
+					Self::is_utility_call_allowed(pallet_utility_call)
+				},
 				_ => true,
 			}
 		}
 		#[cfg(feature = "frequency")]
 		{
 			match call {
-				RuntimeCall::Utility(pallet_utility_call) =>
-					Self::is_utility_call_allowed(pallet_utility_call),
+				RuntimeCall::Utility(pallet_utility_call) => {
+					Self::is_utility_call_allowed(pallet_utility_call)
+				},
 				// Create provider and create schema are not allowed in mainnet for now. See propose functions.
 				RuntimeCall::Msa(pallet_msa::Call::create_provider { .. }) => false,
 				RuntimeCall::Schemas(pallet_schemas::Call::create_schema { .. }) => false,
@@ -145,9 +147,11 @@
 impl BaseCallFilter {
 	fn is_utility_call_allowed(call: &pallet_utility::Call<Runtime>) -> bool {
 		match call {
-			pallet_utility::Call::batch { calls, .. } |
-			pallet_utility::Call::batch_all { calls, .. } |
-			pallet_utility::Call::force_batch { calls, .. } => calls.iter().any(Self::is_batch_call_allowed),
+			pallet_utility::Call::batch { calls, .. }
+			| pallet_utility::Call::batch_all { calls, .. }
+			| pallet_utility::Call::force_batch { calls, .. } => {
+				calls.iter().any(Self::is_batch_call_allowed)
+			},
 			_ => true,
 		}
 	}
@@ -155,17 +159,17 @@
 	fn is_batch_call_allowed(call: &RuntimeCall) -> bool {
 		match call {
 			// Block all nested `batch` calls from utility batch
-			RuntimeCall::Utility(pallet_utility::Call::batch { .. }) |
-			RuntimeCall::Utility(pallet_utility::Call::batch_all { .. }) |
-			RuntimeCall::Utility(pallet_utility::Call::force_batch { .. }) => false,
+			RuntimeCall::Utility(pallet_utility::Call::batch { .. })
+			| RuntimeCall::Utility(pallet_utility::Call::batch_all { .. })
+			| RuntimeCall::Utility(pallet_utility::Call::force_batch { .. }) => false,
 
 			// Block all `FrequencyTxPayment` calls from utility batch
 			RuntimeCall::FrequencyTxPayment(..) => false,
 
 			// Block `create_provider` and `create_schema` calls from utility batch
-			RuntimeCall::Msa(pallet_msa::Call::create_provider { .. }) |
-			RuntimeCall::Schemas(pallet_schemas::Call::create_schema { .. }) |
-			RuntimeCall::Schemas(pallet_schemas::Call::create_schema_v2 { .. }) => false,
+			RuntimeCall::Msa(pallet_msa::Call::create_provider { .. })
+			| RuntimeCall::Schemas(pallet_schemas::Call::create_schema { .. })
+			| RuntimeCall::Schemas(pallet_schemas::Call::create_schema_v2 { .. }) => false,
 			RuntimeCall::Schemas(pallet_schemas::Call::create_schema_v3 { .. }) => false,
 
 			// Block `Pays::No` calls from utility batch
@@ -243,48 +247,48 @@
 {
 	fn on_runtime_upgrade() -> Weight {
 		let mut writes = 0u64;
-		if pallet_preimage::Pallet::<T>::on_chain_storage_version() !=
-			pallet_preimage::Pallet::<T>::current_storage_version()
+		if pallet_preimage::Pallet::<T>::on_chain_storage_version()
+			!= pallet_preimage::Pallet::<T>::current_storage_version()
 		{
 			pallet_preimage::Pallet::<T>::current_storage_version()
 				.put::<pallet_preimage::Pallet<T>>();
 			writes += 1;
 			log::info!("Setting version on pallet_preimage");
 		}
-		if pallet_democracy::Pallet::<T>::on_chain_storage_version() !=
-			pallet_democracy::Pallet::<T>::current_storage_version()
+		if pallet_democracy::Pallet::<T>::on_chain_storage_version()
+			!= pallet_democracy::Pallet::<T>::current_storage_version()
 		{
 			pallet_democracy::Pallet::<T>::current_storage_version()
 				.put::<pallet_democracy::Pallet<T>>();
 			writes += 1;
 			log::info!("Setting version on pallet_democracy");
 		}
-		if pallet_scheduler::Pallet::<T>::on_chain_storage_version() !=
-			pallet_scheduler::Pallet::<T>::current_storage_version()
+		if pallet_scheduler::Pallet::<T>::on_chain_storage_version()
+			!= pallet_scheduler::Pallet::<T>::current_storage_version()
 		{
 			pallet_scheduler::Pallet::<T>::current_storage_version()
 				.put::<pallet_scheduler::Pallet<T>>();
 			writes += 1;
 			log::info!("Setting version on pallet_scheduler");
 		}
-		if pallet_balances::Pallet::<T>::on_chain_storage_version() !=
-			pallet_balances::Pallet::<T>::current_storage_version()
+		if pallet_balances::Pallet::<T>::on_chain_storage_version()
+			!= pallet_balances::Pallet::<T>::current_storage_version()
 		{
 			pallet_balances::Pallet::<T>::current_storage_version()
 				.put::<pallet_balances::Pallet<T>>();
 			writes += 1;
 			log::info!("Setting version on pallet_balances");
 		}
-		if pallet_collator_selection::Pallet::<T>::on_chain_storage_version() !=
-			pallet_collator_selection::Pallet::<T>::current_storage_version()
+		if pallet_collator_selection::Pallet::<T>::on_chain_storage_version()
+			!= pallet_collator_selection::Pallet::<T>::current_storage_version()
 		{
 			pallet_collator_selection::Pallet::<T>::current_storage_version()
 				.put::<pallet_collator_selection::Pallet<T>>();
 			writes += 1;
 			log::info!("Setting version on pallet_collator_selection");
 		}
-		if pallet_multisig::Pallet::<T>::on_chain_storage_version() !=
-			pallet_multisig::Pallet::<T>::current_storage_version()
+		if pallet_multisig::Pallet::<T>::on_chain_storage_version()
+			!= pallet_multisig::Pallet::<T>::current_storage_version()
 		{
 			pallet_multisig::Pallet::<T>::current_storage_version()
 				.put::<pallet_multisig::Pallet<T>>();
@@ -330,11 +334,7 @@
 	spec_name: create_runtime_str!("frequency"),
 	impl_name: create_runtime_str!("frequency"),
 	authoring_version: 1,
-<<<<<<< HEAD
 	spec_version: 70,
-=======
-	spec_version: 69,
->>>>>>> 70aec768
 	impl_version: 0,
 	apis: RUNTIME_API_VERSIONS,
 	transaction_version: 1,
@@ -348,11 +348,7 @@
 	spec_name: create_runtime_str!("frequency-rococo"),
 	impl_name: create_runtime_str!("frequency"),
 	authoring_version: 1,
-<<<<<<< HEAD
 	spec_version: 70,
-=======
-	spec_version: 69,
->>>>>>> 70aec768
 	impl_version: 0,
 	apis: RUNTIME_API_VERSIONS,
 	transaction_version: 1,
