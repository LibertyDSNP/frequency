#![cfg_attr(not(feature = "std"), no_std)]
// `construct_runtime!` does a lot of recursion and requires us to increase the limit to 256.
#![recursion_limit = "256"]

// Make the WASM binary available.
#[cfg(feature = "std")]
include!(concat!(env!("OUT_DIR"), "/wasm_binary.rs"));

#[cfg(any(not(feature = "frequency-no-relay"), feature = "frequency-lint-check"))]
use cumulus_pallet_parachain_system::{RelayNumberMonotonicallyIncreases, RelaychainDataProvider};
use sp_api::impl_runtime_apis;
use sp_core::{crypto::KeyTypeId, OpaqueMetadata};
use sp_runtime::{
	create_runtime_str, generic, impl_opaque_keys,
	traits::{AccountIdLookup, BlakeTwo256, Block as BlockT, ConvertInto},
	transaction_validity::{TransactionSource, TransactionValidity},
	ApplyExtrinsicResult, DispatchError,
};

use parity_scale_codec::Encode;

use sp_std::prelude::*;
#[cfg(feature = "std")]
use sp_version::NativeVersion;
use sp_version::RuntimeVersion;

use common_primitives::{
	handles::*, messages::*, msa::*, node::*, rpc::RpcEvent, schema::*, stateful_storage::*,
};

pub use common_runtime::{
	constants::{currency::EXISTENTIAL_DEPOSIT, *},
	fee::WeightToFee,
	proxy::ProxyType,
};

use frame_support::{
	construct_runtime,
	dispatch::{DispatchClass, GetDispatchInfo, Pays},
	pallet_prelude::{DispatchResultWithPostInfo, Get, GetStorageVersion},
	parameter_types,
	traits::{
		fungible::HoldConsideration, ConstBool, ConstU128, ConstU32, EitherOfDiverse,
		EqualPrivilegeOnly, InstanceFilter, LinearStoragePrice,
	},
	weights::{constants::RocksDbWeight, ConstantMultiplier, Weight},
	Twox128,
};

use frame_system::{
	limits::{BlockLength, BlockWeights},
	EnsureRoot, EnsureSigned,
};

use sp_std::boxed::Box;

pub use sp_consensus_aura::sr25519::AuthorityId as AuraId;
pub use sp_runtime::{MultiAddress, Perbill, Permill};

#[cfg(any(feature = "std", test))]
pub use sp_runtime::BuildStorage;

pub use pallet_capacity;
pub use pallet_frequency_tx_payment::{capacity_stable_weights, types::GetStableWeight};
pub use pallet_msa;
pub use pallet_schemas;
pub use pallet_time_release;

// Polkadot Imports
use polkadot_runtime_common::{BlockHashCount, SlowAdjustingFeeUpdate};

pub use common_runtime::{
	constants::MaxSchemaGrants,
	weights,
	weights::{block_weights::BlockExecutionWeight, extrinsic_weights::ExtrinsicBaseWeight},
};
use frame_support::traits::{Contains, OnRuntimeUpgrade};

#[cfg(feature = "try-runtime")]
use frame_support::traits::{TryStateSelect, UpgradeCheckSelect};
use pallet_schemas::Config;

/// Interface to collective pallet to propose a proposal.
pub struct CouncilProposalProvider;

impl ProposalProvider<AccountId, RuntimeCall> for CouncilProposalProvider {
	fn propose(
		who: AccountId,
		threshold: u32,
		proposal: Box<RuntimeCall>,
	) -> Result<(u32, u32), DispatchError> {
		let length_bound: u32 = proposal.using_encoded(|p| p.len() as u32);
		Council::do_propose_proposed(who, threshold, proposal, length_bound)
	}

	fn propose_with_simple_majority(
		who: AccountId,
		proposal: Box<RuntimeCall>,
	) -> Result<(u32, u32), DispatchError> {
		let threshold: u32 = ((Council::members().len() / 2) + 1) as u32;
		let length_bound: u32 = proposal.using_encoded(|p| p.len() as u32);
		Council::do_propose_proposed(who, threshold, proposal, length_bound)
	}

	#[cfg(any(feature = "runtime-benchmarks", feature = "test"))]
	fn proposal_count() -> u32 {
		Council::proposal_count()
	}
}

pub struct CapacityBatchProvider;

impl UtilityProvider<RuntimeOrigin, RuntimeCall> for CapacityBatchProvider {
	fn batch_all(origin: RuntimeOrigin, calls: Vec<RuntimeCall>) -> DispatchResultWithPostInfo {
		Utility::batch_all(origin, calls)
	}
}

/// Basefilter to only allow calls to specified transactions to be executed
pub struct BaseCallFilter;

impl Contains<RuntimeCall> for BaseCallFilter {
	fn contains(call: &RuntimeCall) -> bool {
		#[cfg(not(feature = "frequency"))]
		{
			match call {
				RuntimeCall::Utility(pallet_utility_call) =>
					Self::is_utility_call_allowed(pallet_utility_call),
				_ => true,
			}
		}
		#[cfg(feature = "frequency")]
		{
			match call {
				RuntimeCall::Utility(pallet_utility_call) =>
					Self::is_utility_call_allowed(pallet_utility_call),
				// Create provider and create schema are not allowed in mainnet for now. See propose functions.
				RuntimeCall::Msa(pallet_msa::Call::create_provider { .. }) => false,
				RuntimeCall::Schemas(pallet_schemas::Call::create_schema { .. }) => false,
				RuntimeCall::Schemas(pallet_schemas::Call::create_schema_v2 { .. }) => false,
				RuntimeCall::Schemas(pallet_schemas::Call::create_schema_v3 { .. }) => false,
				// Everything else is allowed on Mainnet
				_ => true,
			}
		}
	}
}

impl BaseCallFilter {
	fn is_utility_call_allowed(call: &pallet_utility::Call<Runtime>) -> bool {
		match call {
			pallet_utility::Call::batch { calls, .. } |
			pallet_utility::Call::batch_all { calls, .. } |
			pallet_utility::Call::force_batch { calls, .. } => calls.iter().any(Self::is_batch_call_allowed),
			_ => true,
		}
	}

	fn is_batch_call_allowed(call: &RuntimeCall) -> bool {
		match call {
			// Block all nested `batch` calls from utility batch
			RuntimeCall::Utility(pallet_utility::Call::batch { .. }) |
			RuntimeCall::Utility(pallet_utility::Call::batch_all { .. }) |
			RuntimeCall::Utility(pallet_utility::Call::force_batch { .. }) => false,

			// Block all `FrequencyTxPayment` calls from utility batch
			RuntimeCall::FrequencyTxPayment(..) => false,

			// Block `create_provider` and `create_schema` calls from utility batch
			RuntimeCall::Msa(pallet_msa::Call::create_provider { .. }) |
			RuntimeCall::Schemas(pallet_schemas::Call::create_schema { .. }) |
			RuntimeCall::Schemas(pallet_schemas::Call::create_schema_v2 { .. }) => false,
			RuntimeCall::Schemas(pallet_schemas::Call::create_schema_v3 { .. }) => false,

			// Block `Pays::No` calls from utility batch
			_ if Self::is_pays_no_call(call) => false,

			// Allow all other calls
			_ => true,
		}
	}

	fn is_pays_no_call(call: &RuntimeCall) -> bool {
		call.get_dispatch_info().pays_fee == Pays::No
	}
}

// Proxy Pallet Filters
impl InstanceFilter<RuntimeCall> for ProxyType {
	fn filter(&self, c: &RuntimeCall) -> bool {
		match self {
			ProxyType::Any => true,
			ProxyType::NonTransfer => matches!(
				c,
				// Sorted
				// Skip: RuntimeCall::Balances
				RuntimeCall::Capacity(..)
				| RuntimeCall::CollatorSelection(..)
				| RuntimeCall::Council(..)
				| RuntimeCall::Democracy(..)
				| RuntimeCall::FrequencyTxPayment(..) // Capacity Tx never transfer
				| RuntimeCall::Handles(..)
				| RuntimeCall::Messages(..)
				| RuntimeCall::Msa(..)
				| RuntimeCall::Multisig(..)
				// Skip: ParachainSystem(..)
				| RuntimeCall::Preimage(..)
				| RuntimeCall::Scheduler(..)
				| RuntimeCall::Schemas(..)
				| RuntimeCall::Session(..)
				| RuntimeCall::StatefulStorage(..)
				// Skip: RuntimeCall::Sudo
				// Skip: RuntimeCall::System
				| RuntimeCall::TechnicalCommittee(..)
				// Specifically omitting TimeRelease `transfer`, and `update_release_schedules`
				| RuntimeCall::TimeRelease(pallet_time_release::Call::claim{..})
				| RuntimeCall::TimeRelease(pallet_time_release::Call::claim_for{..})
				// Skip: RuntimeCall::Timestamp
				| RuntimeCall::Treasury(..)
				| RuntimeCall::Utility(..) // Calls inside a batch are also run through filters
			),
			ProxyType::Governance => matches!(
				c,
				RuntimeCall::Treasury(..) |
					RuntimeCall::Democracy(..) |
					RuntimeCall::TechnicalCommittee(..) |
					RuntimeCall::Council(..) |
					RuntimeCall::Utility(..) // Calls inside a batch are also run through filters
			),
			ProxyType::Staking => {
				matches!(
					c,
					RuntimeCall::Capacity(pallet_capacity::Call::stake { .. }) |
						RuntimeCall::CollatorSelection(
							pallet_collator_selection::Call::set_candidacy_bond { .. }
						)
				)
			},
			ProxyType::CancelProxy => {
				matches!(c, RuntimeCall::Proxy(pallet_proxy::Call::reject_announcement { .. }))
			},
		}
	}
	fn is_superset(&self, o: &Self) -> bool {
		match (self, o) {
			(x, y) if x == y => true,
			(ProxyType::Any, _) => true,
			(_, ProxyType::Any) => false,
			(ProxyType::NonTransfer, _) => true,
			_ => false,
		}
	}
}

/// The SignedExtension to the basic transaction logic.
pub type SignedExtra = (
	frame_system::CheckNonZeroSender<Runtime>,
	frame_system::CheckSpecVersion<Runtime>,
	frame_system::CheckTxVersion<Runtime>,
	frame_system::CheckGenesis<Runtime>,
	frame_system::CheckEra<Runtime>,
	common_runtime::extensions::check_nonce::CheckNonce<Runtime>,
	frame_system::CheckWeight<Runtime>,
	pallet_frequency_tx_payment::ChargeFrqTransactionPayment<Runtime>,
	pallet_msa::CheckFreeExtrinsicUse<Runtime>,
	pallet_handles::handles_signed_extension::HandlesSignedExtension<Runtime>,
);
/// A Block signed with a Justification
pub type SignedBlock = generic::SignedBlock<Block>;

/// BlockId type as expected by this runtime.
pub type BlockId = generic::BlockId<Block>;

/// Block type as expected by this runtime.
pub type Block = generic::Block<Header, UncheckedExtrinsic>;

/// Unchecked extrinsic type as expected by this runtime.
pub type UncheckedExtrinsic =
	generic::UncheckedExtrinsic<Address, RuntimeCall, Signature, SignedExtra>;

/// Extrinsic type that has already been checked.
pub type CheckedExtrinsic = generic::CheckedExtrinsic<AccountId, RuntimeCall, SignedExtra>;

/// Executive: handles dispatch to the various modules.
pub type Executive = frame_executive::Executive<
	Runtime,
	Block,
	frame_system::ChainContext<Runtime>,
	Runtime,
	AllPalletsWithSystem,
	(
		pallet_messages::migration::v2::MigrateToV2<Runtime>,
		pallet_capacity::migration::v2::MigrateToV2<Runtime>,
		pallet_capacity::migration::v3::MigrationToV3<Runtime, pallet_balances::Pallet<Runtime>>,
		pallet_schemas::migration::v3::MigrateToV3<Runtime>,
		pallet_time_release::migration::v2::MigrationToV2<
			Runtime,
			pallet_balances::Pallet<Runtime>,
		>,
		MigratePalletsCurrentStorage<Runtime>,
	),
>;

pub struct MigratePalletsCurrentStorage<T>(sp_std::marker::PhantomData<T>);
impl<
		T: Config
			+ pallet_preimage::Config
			+ pallet_democracy::Config
			+ pallet_scheduler::Config
			+ pallet_balances::Config
			+ pallet_collator_selection::Config
			+ pallet_multisig::Config,
	> OnRuntimeUpgrade for MigratePalletsCurrentStorage<T>
{
	fn on_runtime_upgrade() -> Weight {
		let mut writes = 0u64;
		if pallet_preimage::Pallet::<T>::on_chain_storage_version() !=
			pallet_preimage::Pallet::<T>::current_storage_version()
		{
			pallet_preimage::Pallet::<T>::current_storage_version()
				.put::<pallet_preimage::Pallet<T>>();
			writes += 1;
			log::info!("Setting version on pallet_preimage");
		}
		if pallet_democracy::Pallet::<T>::on_chain_storage_version() !=
			pallet_democracy::Pallet::<T>::current_storage_version()
		{
			pallet_democracy::Pallet::<T>::current_storage_version()
				.put::<pallet_democracy::Pallet<T>>();
			writes += 1;
			log::info!("Setting version on pallet_democracy");
		}
		if pallet_scheduler::Pallet::<T>::on_chain_storage_version() !=
			pallet_scheduler::Pallet::<T>::current_storage_version()
		{
			pallet_scheduler::Pallet::<T>::current_storage_version()
				.put::<pallet_scheduler::Pallet<T>>();
			writes += 1;
			log::info!("Setting version on pallet_scheduler");
		}
		if pallet_balances::Pallet::<T>::on_chain_storage_version() !=
			pallet_balances::Pallet::<T>::current_storage_version()
		{
			pallet_balances::Pallet::<T>::current_storage_version()
				.put::<pallet_balances::Pallet<T>>();
			writes += 1;
			log::info!("Setting version on pallet_balances");
		}
		if pallet_collator_selection::Pallet::<T>::on_chain_storage_version() !=
			pallet_collator_selection::Pallet::<T>::current_storage_version()
		{
			pallet_collator_selection::Pallet::<T>::current_storage_version()
				.put::<pallet_collator_selection::Pallet<T>>();
			writes += 1;
			log::info!("Setting version on pallet_collator_selection");
		}
		if pallet_multisig::Pallet::<T>::on_chain_storage_version() !=
			pallet_multisig::Pallet::<T>::current_storage_version()
		{
			pallet_multisig::Pallet::<T>::current_storage_version()
				.put::<pallet_multisig::Pallet<T>>();
			writes += 1;
			log::info!("Setting version on pallet_multisig");
		}

		T::DbWeight::get().reads_writes(6, writes)
	}
}
/// Opaque types. These are used by the CLI to instantiate machinery that don't need to know
/// the specifics of the runtime. They can then be made to be agnostic over specific formats
/// of data like extrinsics, allowing for them to continue syncing the network through upgrades
/// to even the core data structures.
pub mod opaque {
	use super::*;
	use sp_runtime::{
		generic,
		traits::{BlakeTwo256, Hash as HashT},
	};

	pub use sp_runtime::OpaqueExtrinsic as UncheckedExtrinsic;
	/// Opaque block header type.
	pub type Header = generic::Header<BlockNumber, BlakeTwo256>;
	/// Opaque block type.
	pub type Block = generic::Block<Header, UncheckedExtrinsic>;
	/// Opaque block identifier type.
	pub type BlockId = generic::BlockId<Block>;
	/// Opaque block hash type.
	pub type Hash = <BlakeTwo256 as HashT>::Output;
}

impl_opaque_keys! {
	pub struct SessionKeys {
		pub aura: Aura,
	}
}

// IMPORTANT: Remember to update spec_version in BOTH structs below
#[cfg(feature = "frequency")]
#[sp_version::runtime_version]
pub const VERSION: RuntimeVersion = RuntimeVersion {
	spec_name: create_runtime_str!("frequency"),
	impl_name: create_runtime_str!("frequency"),
	authoring_version: 1,
<<<<<<< HEAD
	spec_version: 78,
=======
	spec_version: 79,
>>>>>>> a99aab4a
	impl_version: 0,
	apis: RUNTIME_API_VERSIONS,
	transaction_version: 1,
	state_version: 1,
};

// IMPORTANT: Remember to update spec_version in above struct too
#[cfg(not(feature = "frequency"))]
#[sp_version::runtime_version]
pub const VERSION: RuntimeVersion = RuntimeVersion {
	spec_name: create_runtime_str!("frequency-testnet"),
	impl_name: create_runtime_str!("frequency"),
	authoring_version: 1,
<<<<<<< HEAD
	spec_version: 78,
=======
	spec_version: 79,
>>>>>>> a99aab4a
	impl_version: 0,
	apis: RUNTIME_API_VERSIONS,
	transaction_version: 1,
	state_version: 1,
};

/// The version information used to identify this runtime when compiled natively.
#[cfg(feature = "std")]
pub fn native_version() -> NativeVersion {
	NativeVersion { runtime_version: VERSION, can_author_with: Default::default() }
}

// Needs parameter_types! for the complex logic
parameter_types! {
	pub const Version: RuntimeVersion = VERSION;

	// This part is copied from Substrate's `bin/node/runtime/src/lib.rs`.
	//  The `RuntimeBlockLength` and `RuntimeBlockWeights` exist here because the
	// `DeletionWeightLimit` and `DeletionQueueDepth` depend on those to parameterize
	// the lazy contract deletion.
	pub RuntimeBlockLength: BlockLength =
		BlockLength::max_with_normal_ratio(5 * 1024 * 1024, NORMAL_DISPATCH_RATIO);

	pub RuntimeBlockWeights: BlockWeights = BlockWeights::builder()
		.base_block(BlockExecutionWeight::get())
		.for_class(DispatchClass::all(), |weights| {
			weights.base_extrinsic = ExtrinsicBaseWeight::get();
		})
		.for_class(DispatchClass::Normal, |weights| {
			weights.max_total = Some(NORMAL_DISPATCH_RATIO * MAXIMUM_BLOCK_WEIGHT);
		})
		.for_class(DispatchClass::Operational, |weights| {
			weights.max_total = Some(MAXIMUM_BLOCK_WEIGHT);
			// Operational transactions have some extra reserved space, so that they
			// are included even if block reached `MAXIMUM_BLOCK_WEIGHT`.
			weights.reserved = Some(
				MAXIMUM_BLOCK_WEIGHT - NORMAL_DISPATCH_RATIO * MAXIMUM_BLOCK_WEIGHT
			);
		})
		.avg_block_initialization(AVERAGE_ON_INITIALIZE_RATIO)
		.build_or_panic();
}

// Configure FRAME pallets to include in runtime.

impl frame_system::Config for Runtime {
	/// The identifier used to distinguish between accounts.
	type AccountId = AccountId;
	/// Base call filter to use in dispatchable.
	// enable for cfg feature "frequency" only
	type BaseCallFilter = BaseCallFilter;
	/// The aggregated dispatch type that is available for extrinsics.
	type RuntimeCall = RuntimeCall;
	/// The lookup mechanism to get account ID from whatever is passed in dispatchers.
	type Lookup = AccountIdLookup<AccountId, ()>;
	/// The index type for storing how many extrinsics an account has signed.
	type Nonce = Index;
	/// The block type.
	type Block = Block;
	/// The type for hashing blocks and tries.
	type Hash = Hash;
	/// The hashing algorithm used.
	type Hashing = BlakeTwo256;
	/// The ubiquitous event type.
	type RuntimeEvent = RuntimeEvent;
	/// The ubiquitous origin type.
	type RuntimeOrigin = RuntimeOrigin;
	/// Maximum number of block number to block hash mappings to keep (oldest pruned first).
	type BlockHashCount = BlockHashCount;
	/// Runtime version.
	type Version = Version;
	/// Converts a module to an index of this module in the runtime.
	type PalletInfo = PalletInfo;
	/// The data to be stored in an account.
	type AccountData = pallet_balances::AccountData<Balance>;
	/// What to do if a new account is created.
	type OnNewAccount = ();
	/// What to do if an account is fully reaped from the system.
	type OnKilledAccount = ();
	/// The weight of database operations that the runtime can invoke.
	type DbWeight = RocksDbWeight;
	/// Weight information for the extrinsics of this pallet.
	type SystemWeightInfo = ();
	/// Block & extrinsics weights: base values and limits.
	type BlockWeights = RuntimeBlockWeights;
	/// The maximum length of a block (in bytes).
	type BlockLength = RuntimeBlockLength;
	/// This is used as an identifier of the chain. 42 is the generic substrate prefix.
	type SS58Prefix = Ss58Prefix;
	/// The action to take on a Runtime Upgrade
	#[cfg(any(not(feature = "frequency-no-relay"), feature = "frequency-lint-check"))]
	type OnSetCode = cumulus_pallet_parachain_system::ParachainSetCode<Self>;
	#[cfg(feature = "frequency-no-relay")]
	type OnSetCode = ();
	type MaxConsumers = FrameSystemMaxConsumers;
}

impl pallet_msa::Config for Runtime {
	type RuntimeEvent = RuntimeEvent;
	type WeightInfo = pallet_msa::weights::SubstrateWeight<Runtime>;
	// The conversion to a 32 byte AccountId
	type ConvertIntoAccountId32 = ConvertInto;
	// The maximum number of public keys per MSA
	type MaxPublicKeysPerMsa = MsaMaxPublicKeysPerMsa;
	// The maximum number of schema grants per delegation
	type MaxSchemaGrantsPerDelegation = MaxSchemaGrants;
	// The maximum provider name size (in bytes)
	type MaxProviderNameSize = MsaMaxProviderNameSize;
	// The type that provides schema related info
	type SchemaValidator = Schemas;
	// The type that provides `Handle` related info for a given `MesssageSourceAccount`
	type HandleProvider = Handles;
	// The number of blocks per virtual bucket
	type MortalityWindowSize = MSAMortalityWindowSize;
	// The maximum number of signatures that can be stored in the payload signature registry
	type MaxSignaturesStored = MSAMaxSignaturesStored;
	// The proposal type
	type Proposal = RuntimeCall;
	// The Council proposal provider interface
	type ProposalProvider = CouncilProposalProvider;
	// The origin that is allowed to create providers via governance
	type CreateProviderViaGovernanceOrigin = EitherOfDiverse<
		EnsureRoot<AccountId>,
		pallet_collective::EnsureMembers<AccountId, CouncilCollective, 1>,
	>;
}

impl pallet_capacity::Config for Runtime {
	type RuntimeEvent = RuntimeEvent;
	type WeightInfo = pallet_capacity::weights::SubstrateWeight<Runtime>;
	type Currency = Balances;
	type MinimumStakingAmount = CapacityMinimumStakingAmount;
	type MinimumTokenBalance = CapacityMinimumTokenBalance;
	type TargetValidator = Msa;
	type MaxUnlockingChunks = CapacityMaxUnlockingChunks;
	#[cfg(feature = "runtime-benchmarks")]
	type BenchmarkHelper = Msa;
	type UnstakingThawPeriod = CapacityUnstakingThawPeriod;
	type MaxEpochLength = CapacityMaxEpochLength;
	type EpochNumber = u32;
	type CapacityPerToken = CapacityPerToken;
	type RuntimeFreezeReason = RuntimeFreezeReason;
}

impl pallet_schemas::Config for Runtime {
	type RuntimeEvent = RuntimeEvent;
	type WeightInfo = pallet_schemas::weights::SubstrateWeight<Runtime>;
	// The mininum size (in bytes) for a schema model
	type MinSchemaModelSizeBytes = SchemasMinModelSizeBytes;
	// The maximum number of schemas that can be registered
	type MaxSchemaRegistrations = SchemasMaxRegistrations;
	// The maximum length of a schema model (in bytes)
	type SchemaModelMaxBytesBoundedVecLimit = SchemasMaxBytesBoundedVecLimit;
	// The proposal type
	type Proposal = RuntimeCall;
	// The Council proposal provider interface
	type ProposalProvider = CouncilProposalProvider;
	// The origin that is allowed to create schemas via governance
	type CreateSchemaViaGovernanceOrigin = EitherOfDiverse<
		EnsureRoot<AccountId>,
		pallet_collective::EnsureProportionMoreThan<AccountId, CouncilCollective, 1, 2>,
	>;
	// Maximum number of schema grants that are allowed per schema
	type MaxSchemaSettingsPerSchema = MaxSchemaSettingsPerSchema;
}

// One storage item; key size is 32; value is size 4+4+16+32 bytes = 56 bytes.
pub type DepositBase = ConstU128<{ currency::deposit(1, 88) }>;
// Additional storage item size of 32 bytes.
pub type DepositFactor = ConstU128<{ currency::deposit(0, 32) }>;
pub type MaxSignatories = ConstU32<100>;

// See https://paritytech.github.io/substrate/master/pallet_multisig/pallet/trait.Config.html for
// the descriptions of these configs.
impl pallet_multisig::Config for Runtime {
	type RuntimeEvent = RuntimeEvent;
	type RuntimeCall = RuntimeCall;
	type Currency = Balances;
	type DepositBase = DepositBase;
	type DepositFactor = DepositFactor;
	type MaxSignatories = MaxSignatories;
	type WeightInfo = weights::pallet_multisig::SubstrateWeight<Runtime>;
}

/// Need this declaration method for use + type safety in benchmarks
pub type MaxReleaseSchedules = ConstU32<{ MAX_RELEASE_SCHEDULES }>;

// See https://paritytech.github.io/substrate/master/pallet_vesting/index.html for
// the descriptions of these configs.
impl pallet_time_release::Config for Runtime {
	type RuntimeEvent = RuntimeEvent;
	type Balance = Balance;
	type Currency = Balances;
	type MinReleaseTransfer = MinReleaseTransfer;
	type TransferOrigin = EnsureSigned<AccountId>;
	type WeightInfo = pallet_time_release::weights::SubstrateWeight<Runtime>;
	type MaxReleaseSchedules = MaxReleaseSchedules;
	#[cfg(any(not(feature = "frequency-no-relay"), feature = "frequency-lint-check"))]
	type BlockNumberProvider = RelaychainDataProvider<Runtime>;
	#[cfg(feature = "frequency-no-relay")]
	type BlockNumberProvider = System;
	type RuntimeFreezeReason = RuntimeFreezeReason;
}

// See https://paritytech.github.io/substrate/master/pallet_timestamp/index.html for
// the descriptions of these configs.
impl pallet_timestamp::Config for Runtime {
	/// A timestamp: milliseconds since the unix epoch.
	type Moment = u64;
	type OnTimestampSet = ();
	type MinimumPeriod = MinimumPeriod;
	type WeightInfo = weights::pallet_timestamp::SubstrateWeight<Runtime>;
}

// See https://paritytech.github.io/substrate/master/pallet_authorship/index.html for
// the descriptions of these configs.
impl pallet_authorship::Config for Runtime {
	type FindAuthor = pallet_session::FindAccountFromAuthorIndex<Self, Aura>;
	type EventHandler = (CollatorSelection,);
}

impl pallet_balances::Config for Runtime {
	type MaxLocks = BalancesMaxLocks;
	/// The type for recording an account's balance.
	type Balance = Balance;
	/// The ubiquitous event type.
	type RuntimeEvent = RuntimeEvent;
	type DustRemoval = ();
	type ExistentialDeposit = ConstU128<EXISTENTIAL_DEPOSIT>;
	type AccountStore = System;
	type WeightInfo = weights::pallet_balances::SubstrateWeight<Runtime>;
	type MaxReserves = BalancesMaxReserves;
	type ReserveIdentifier = [u8; 8];
	type MaxHolds = ConstU32<1>;
	type MaxFreezes = BalancesMaxFreezes;
	type RuntimeHoldReason = RuntimeHoldReason;
	type FreezeIdentifier = RuntimeFreezeReason;
}
// Needs parameter_types! for the Weight type
parameter_types! {
	// The maximum weight that may be scheduled per block for any dispatchables of less priority than schedule::HARD_DEADLINE.
	pub MaximumSchedulerWeight: Weight = Perbill::from_percent(10) * RuntimeBlockWeights::get().max_block;
	pub MaxCollectivesProposalWeight: Weight = Perbill::from_percent(50) * RuntimeBlockWeights::get().max_block;
}

// See also https://docs.rs/pallet-scheduler/latest/pallet_scheduler/trait.Config.html
impl pallet_scheduler::Config for Runtime {
	type RuntimeEvent = RuntimeEvent;
	type RuntimeOrigin = RuntimeOrigin;
	type PalletsOrigin = OriginCaller;
	type RuntimeCall = RuntimeCall;
	type MaximumWeight = MaximumSchedulerWeight;
	/// Origin to schedule or cancel calls
	/// Set to Root or a simple majority of the Frequency Council
	type ScheduleOrigin = EitherOfDiverse<
		EnsureRoot<AccountId>,
		pallet_collective::EnsureProportionAtLeast<AccountId, CouncilCollective, 1, 2>,
	>;
	type MaxScheduledPerBlock = SchedulerMaxScheduledPerBlock;
	type WeightInfo = weights::pallet_scheduler::SubstrateWeight<Runtime>;
	type OriginPrivilegeCmp = EqualPrivilegeOnly;
	type Preimages = Preimage;
}

parameter_types! {
	pub const PreimageHoldReason: RuntimeHoldReason = RuntimeHoldReason::Preimage(pallet_preimage::HoldReason::Preimage);
}

// See https://paritytech.github.io/substrate/master/pallet_preimage/index.html for
// the descriptions of these configs.
impl pallet_preimage::Config for Runtime {
	type WeightInfo = weights::pallet_preimage::SubstrateWeight<Runtime>;
	type RuntimeEvent = RuntimeEvent;
	type Currency = Balances;
	// Allow the Technical council to request preimages without deposit or fees
	type ManagerOrigin = EitherOfDiverse<
		EnsureRoot<AccountId>,
		pallet_collective::EnsureMember<AccountId, TechnicalCommitteeCollective>,
	>;

	type Consideration = HoldConsideration<
		AccountId,
		Balances,
		PreimageHoldReason,
		LinearStoragePrice<PreimageBaseDeposit, PreimageByteDeposit, Balance>,
	>;
}

// See https://paritytech.github.io/substrate/master/pallet_collective/index.html for
// the descriptions of these configs.
type CouncilCollective = pallet_collective::Instance1;
impl pallet_collective::Config<CouncilCollective> for Runtime {
	type RuntimeOrigin = RuntimeOrigin;
	type Proposal = RuntimeCall;
	type RuntimeEvent = RuntimeEvent;
	type MotionDuration = CouncilMotionDuration;
	type MaxProposals = CouncilMaxProposals;
	type MaxMembers = CouncilMaxMembers;
	type DefaultVote = pallet_collective::PrimeDefaultVote;
	type WeightInfo = weights::pallet_collective_council::SubstrateWeight<Runtime>;
	type SetMembersOrigin = EnsureRoot<Self::AccountId>;
	type MaxProposalWeight = MaxCollectivesProposalWeight;
}

type TechnicalCommitteeCollective = pallet_collective::Instance2;
impl pallet_collective::Config<TechnicalCommitteeCollective> for Runtime {
	type RuntimeOrigin = RuntimeOrigin;
	type Proposal = RuntimeCall;
	type RuntimeEvent = RuntimeEvent;
	type MotionDuration = TCMotionDuration;
	type MaxProposals = TCMaxProposals;
	type MaxMembers = TCMaxMembers;
	type DefaultVote = pallet_collective::PrimeDefaultVote;
	type WeightInfo = weights::pallet_collective_technical_committee::SubstrateWeight<Runtime>;
	type SetMembersOrigin = EnsureRoot<Self::AccountId>;
	type MaxProposalWeight = MaxCollectivesProposalWeight;
}

// see https://paritytech.github.io/substrate/master/pallet_democracy/pallet/trait.Config.html
// for the definitions of these configs
impl pallet_democracy::Config for Runtime {
	type CooloffPeriod = CooloffPeriod;
	type Currency = Balances;
	type EnactmentPeriod = EnactmentPeriod;
	type RuntimeEvent = RuntimeEvent;
	type FastTrackVotingPeriod = FastTrackVotingPeriod;
	type InstantAllowed = frame_support::traits::ConstBool<true>;
	type LaunchPeriod = LaunchPeriod;
	type MaxProposals = DemocracyMaxProposals;
	type MaxVotes = DemocracyMaxVotes;
	type MinimumDeposit = MinimumDeposit;
	type Scheduler = Scheduler;
	type Slash = ();
	// Treasury;
	type WeightInfo = weights::pallet_democracy::SubstrateWeight<Runtime>;
	type VoteLockingPeriod = EnactmentPeriod;
	// Same as EnactmentPeriod
	type VotingPeriod = VotingPeriod;
	type Preimages = Preimage;
	type MaxDeposits = ConstU32<100>;
	type MaxBlacklisted = ConstU32<100>;

	// See https://paritytech.github.io/substrate/master/pallet_democracy/index.html for
	// the descriptions of these origins.
	// See https://paritytech.github.io/substrate/master/pallet_democracy/pallet/trait.Config.html for
	// the definitions of these config traits.
	/// A unanimous council can have the next scheduled referendum be a straight default-carries
	/// (NTB) vote.
	type ExternalDefaultOrigin = EitherOfDiverse<
		pallet_collective::EnsureProportionAtLeast<AccountId, CouncilCollective, 1, 1>,
		frame_system::EnsureRoot<AccountId>,
	>;

	/// A simple-majority of 50% + 1 can have the next scheduled referendum be a straight majority-carries vote.
	type ExternalMajorityOrigin = EitherOfDiverse<
		pallet_collective::EnsureProportionMoreThan<AccountId, CouncilCollective, 1, 2>,
		frame_system::EnsureRoot<AccountId>,
	>;
	/// A straight majority (at least 50%) of the council can decide what their next motion is.
	type ExternalOrigin = EitherOfDiverse<
		pallet_collective::EnsureProportionAtLeast<AccountId, CouncilCollective, 1, 2>,
		frame_system::EnsureRoot<AccountId>,
	>;
	// Origin from which the new proposal can be made.
	// The success variant is the account id of the depositor.
	type SubmitOrigin = frame_system::EnsureSigned<AccountId>;

	/// Two thirds of the technical committee can have an ExternalMajority/ExternalDefault vote
	/// be tabled immediately and with a shorter voting/enactment period.
	type FastTrackOrigin = EitherOfDiverse<
		pallet_collective::EnsureProportionAtLeast<AccountId, TechnicalCommitteeCollective, 2, 3>,
		frame_system::EnsureRoot<AccountId>,
	>;
	/// Origin from which the next majority-carries (or more permissive) referendum may be tabled to
	/// vote immediately and asynchronously in a similar manner to the emergency origin.
	/// Requires TechnicalCommittee to be unanimous.
	type InstantOrigin = EitherOfDiverse<
		pallet_collective::EnsureProportionAtLeast<AccountId, TechnicalCommitteeCollective, 1, 1>,
		frame_system::EnsureRoot<AccountId>,
	>;
	/// Overarching type of all pallets origins
	type PalletsOrigin = OriginCaller;

	/// To cancel a proposal which has been passed, 2/3 of the council must agree to it.
	type CancellationOrigin = EitherOfDiverse<
		pallet_collective::EnsureProportionAtLeast<AccountId, CouncilCollective, 2, 3>,
		EnsureRoot<AccountId>,
	>;
	/// To cancel a proposal before it has been passed, the technical committee must be unanimous or
	/// Root must agree.
	type CancelProposalOrigin = EitherOfDiverse<
		EnsureRoot<AccountId>,
		pallet_collective::EnsureProportionAtLeast<AccountId, TechnicalCommitteeCollective, 1, 1>,
	>;

	/// This origin can blacklist proposals.
	type BlacklistOrigin = EnsureRoot<AccountId>;

	/// Any single technical committee member may veto a coming council proposal, however they can
	/// only do it once and it lasts only for the cool-off period.
	type VetoOrigin = pallet_collective::EnsureMember<AccountId, TechnicalCommitteeCollective>;
}

// See https://paritytech.github.io/substrate/master/pallet_treasury/index.html for
// the descriptions of these configs.
impl pallet_treasury::Config for Runtime {
	/// Treasury Account: 5EYCAe5ijiYfyeZ2JJCGq56LmPyNRAKzpG4QkoQkkQNB5e6Z
	type PalletId = TreasuryPalletId;
	type Currency = Balances;
	type RuntimeEvent = RuntimeEvent;
	type WeightInfo = weights::pallet_treasury::SubstrateWeight<Runtime>;

	/// Who approves treasury proposals?
	/// - Root (sudo or governance)
	/// - 3/5ths of the Frequency Council
	type ApproveOrigin = EitherOfDiverse<
		EnsureRoot<AccountId>,
		pallet_collective::EnsureProportionAtLeast<AccountId, CouncilCollective, 3, 5>,
	>;

	/// Who rejects treasury proposals?
	/// - Root (sudo or governance)
	/// - Simple majority of the Frequency Council
	type RejectOrigin = EitherOfDiverse<
		EnsureRoot<AccountId>,
		pallet_collective::EnsureProportionMoreThan<AccountId, CouncilCollective, 1, 2>,
	>;

	/// Spending funds outside of the proposal?
	/// Nobody
	type SpendOrigin = frame_support::traits::NeverEnsureOrigin<Balance>;

	/// Rejected proposals lose their bond
	/// This takes the slashed amount and is often set to the Treasury
	/// We burn it so there is no incentive to the treasury to reject to enrich itself
	type OnSlash = ();

	/// Bond 5% of a treasury proposal
	type ProposalBond = ProposalBondPercent;

	/// Minimum bond of 100 Tokens
	type ProposalBondMinimum = ProposalBondMinimum;

	/// Max bond of 1_000 Tokens
	type ProposalBondMaximum = ProposalBondMaximum;

	/// Pay out on a 4-week basis
	type SpendPeriod = SpendPeriod;

	/// Do not burn any unused funds
	type Burn = ();

	/// Where should tokens burned from the treasury go?
	/// Set to go to /dev/null
	type BurnDestination = ();

	/// Runtime hooks to external pallet using treasury to compute spend funds.
	/// Set to Bounties often.
	/// Not currently in use
	type SpendFunds = ();

	/// 64
	type MaxApprovals = MaxApprovals;
}

// See https://paritytech.github.io/substrate/master/pallet_transaction_payment/index.html for
// the descriptions of these configs.
impl pallet_transaction_payment::Config for Runtime {
	type RuntimeEvent = RuntimeEvent;
	type OnChargeTransaction = pallet_transaction_payment::CurrencyAdapter<Balances, ()>;
	type WeightToFee = WeightToFee;
	type LengthToFee = ConstantMultiplier<Balance, TransactionByteFee>;
	type FeeMultiplierUpdate = SlowAdjustingFeeUpdate<Self>;
	type OperationalFeeMultiplier = TransactionPaymentOperationalFeeMultiplier;
}

use pallet_frequency_tx_payment::Call as FrequencyPaymentCall;
use pallet_handles::Call as HandlesCall;
use pallet_messages::Call as MessagesCall;
use pallet_msa::Call as MsaCall;
use pallet_stateful_storage::Call as StatefulStorageCall;

pub struct CapacityEligibleCalls;
impl GetStableWeight<RuntimeCall, Weight> for CapacityEligibleCalls {
	fn get_stable_weight(call: &RuntimeCall) -> Option<Weight> {
		use pallet_frequency_tx_payment::capacity_stable_weights::WeightInfo;
		match call {
			RuntimeCall::Msa(MsaCall::add_public_key_to_msa { .. }) => Some(
				capacity_stable_weights::SubstrateWeight::<Runtime>::add_public_key_to_msa()
			),
			RuntimeCall::Msa(MsaCall::create_sponsored_account_with_delegation {  add_provider_payload, .. }) => Some(capacity_stable_weights::SubstrateWeight::<Runtime>::create_sponsored_account_with_delegation(add_provider_payload.schema_ids.len() as u32)),
			RuntimeCall::Msa(MsaCall::grant_delegation { add_provider_payload, .. }) => Some(capacity_stable_weights::SubstrateWeight::<Runtime>::grant_delegation(add_provider_payload.schema_ids.len() as u32)),
			RuntimeCall::Messages(MessagesCall::add_ipfs_message { .. }) => Some(capacity_stable_weights::SubstrateWeight::<Runtime>::add_ipfs_message()),
			RuntimeCall::Messages(MessagesCall::add_onchain_message { payload, .. }) => Some(capacity_stable_weights::SubstrateWeight::<Runtime>::add_onchain_message(payload.len() as u32)),
			RuntimeCall::StatefulStorage(StatefulStorageCall::apply_item_actions { actions, ..}) => Some(capacity_stable_weights::SubstrateWeight::<Runtime>::apply_item_actions(StatefulStorage::sum_add_actions_bytes(actions))),
			RuntimeCall::StatefulStorage(StatefulStorageCall::upsert_page { payload, ..}) => Some(capacity_stable_weights::SubstrateWeight::<Runtime>::upsert_page(payload.len() as u32)),
			RuntimeCall::StatefulStorage(StatefulStorageCall::delete_page { .. }) => Some(capacity_stable_weights::SubstrateWeight::<Runtime>::delete_page()),
			RuntimeCall::StatefulStorage(StatefulStorageCall::apply_item_actions_with_signature { payload, ..}) => Some(capacity_stable_weights::SubstrateWeight::<Runtime>::apply_item_actions_with_signature(StatefulStorage::sum_add_actions_bytes(&payload.actions))),
			RuntimeCall::StatefulStorage(StatefulStorageCall::apply_item_actions_with_signature_v2 { payload, ..}) => Some(capacity_stable_weights::SubstrateWeight::<Runtime>::apply_item_actions_with_signature(StatefulStorage::sum_add_actions_bytes(&payload.actions))),
			RuntimeCall::StatefulStorage(StatefulStorageCall::upsert_page_with_signature { payload, ..}) => Some(capacity_stable_weights::SubstrateWeight::<Runtime>::upsert_page_with_signature(payload.payload.len() as u32 )),
			RuntimeCall::StatefulStorage(StatefulStorageCall::upsert_page_with_signature_v2 { payload, ..}) => Some(capacity_stable_weights::SubstrateWeight::<Runtime>::upsert_page_with_signature(payload.payload.len() as u32 )),
			RuntimeCall::StatefulStorage(StatefulStorageCall::delete_page_with_signature { .. }) => Some(capacity_stable_weights::SubstrateWeight::<Runtime>::delete_page_with_signature()),
			RuntimeCall::StatefulStorage(StatefulStorageCall::delete_page_with_signature_v2 { .. }) => Some(capacity_stable_weights::SubstrateWeight::<Runtime>::delete_page_with_signature()),
			RuntimeCall::Handles(HandlesCall::claim_handle { payload, .. }) => Some(capacity_stable_weights::SubstrateWeight::<Runtime>::claim_handle(payload.base_handle.len() as u32)),
			RuntimeCall::Handles(HandlesCall::change_handle { payload, .. }) => Some(capacity_stable_weights::SubstrateWeight::<Runtime>::change_handle(payload.base_handle.len() as u32)),
			_ => None,
		}
	}

	fn get_inner_calls(outer_call: &RuntimeCall) -> Option<Vec<&RuntimeCall>> {
		match outer_call {
			RuntimeCall::FrequencyTxPayment(FrequencyPaymentCall::pay_with_capacity {
				call,
				..
			}) => return Some(vec![call]),
			RuntimeCall::FrequencyTxPayment(
				FrequencyPaymentCall::pay_with_capacity_batch_all { calls, .. },
			) => return Some(calls.iter().collect()),
			_ => Some(vec![outer_call]),
		}
	}
}

impl pallet_frequency_tx_payment::Config for Runtime {
	type RuntimeEvent = RuntimeEvent;
	type RuntimeCall = RuntimeCall;
	type Capacity = Capacity;
	type WeightInfo = pallet_frequency_tx_payment::weights::SubstrateWeight<Runtime>;
	type CapacityCalls = CapacityEligibleCalls;
	type OnChargeCapacityTransaction = pallet_frequency_tx_payment::CapacityAdapter<Balances, Msa>;
	type BatchProvider = CapacityBatchProvider;
	type MaximumCapacityBatchLength = MaximumCapacityBatchLength;
}

#[cfg(any(not(feature = "frequency-no-relay"), feature = "frequency-lint-check"))]
/// Maximum number of blocks simultaneously accepted by the Runtime, not yet included
/// into the relay chain.
const UNINCLUDED_SEGMENT_CAPACITY: u32 = 1;
#[cfg(any(not(feature = "frequency-no-relay"), feature = "frequency-lint-check"))]
/// How many parachain blocks are processed by the relay chain per parent. Limits the
/// number of blocks authored per slot.
const BLOCK_PROCESSING_VELOCITY: u32 = 1;
#[cfg(any(not(feature = "frequency-no-relay"), feature = "frequency-lint-check"))]
/// Relay chain slot duration, in milliseconds.
const RELAY_CHAIN_SLOT_DURATION_MILLIS: u32 = 6000;

// See https://paritytech.github.io/substrate/master/pallet_parachain_system/index.html for
// the descriptions of these configs.
#[cfg(any(not(feature = "frequency-no-relay"), feature = "frequency-lint-check"))]
impl cumulus_pallet_parachain_system::Config for Runtime {
	type RuntimeEvent = RuntimeEvent;
	type OnSystemEvent = ();
	type SelfParaId = parachain_info::Pallet<Runtime>;
	type DmpMessageHandler = ();
	type ReservedDmpWeight = ();
	type OutboundXcmpMessageSource = ();
	type XcmpMessageHandler = ();
	type ReservedXcmpWeight = ();
	type CheckAssociatedRelayNumber = RelayNumberMonotonicallyIncreases;
	// TODO: Remove this when Async Backing is activated and the feature is set for cumulus-pallet-parachain-system
	#[cfg(feature = "parameterized-consensus-hook")]
	type ConsensusHook = ConsensusHook;
}

#[cfg(any(not(feature = "frequency-no-relay"), feature = "frequency-lint-check"))]
type ConsensusHook = cumulus_pallet_aura_ext::FixedVelocityConsensusHook<
	Runtime,
	RELAY_CHAIN_SLOT_DURATION_MILLIS,
	BLOCK_PROCESSING_VELOCITY,
	UNINCLUDED_SEGMENT_CAPACITY,
>;

impl parachain_info::Config for Runtime {}

impl cumulus_pallet_aura_ext::Config for Runtime {}

// See https://paritytech.github.io/substrate/master/pallet_session/index.html for
// the descriptions of these configs.
impl pallet_session::Config for Runtime {
	type RuntimeEvent = RuntimeEvent;
	type ValidatorId = <Self as frame_system::Config>::AccountId;
	// we don't have stash and controller, thus we don't need the convert as well.
	type ValidatorIdOf = pallet_collator_selection::IdentityCollator;
	type ShouldEndSession = pallet_session::PeriodicSessions<SessionPeriod, SessionOffset>;
	type NextSessionRotation = pallet_session::PeriodicSessions<SessionPeriod, SessionOffset>;
	type SessionManager = CollatorSelection;
	// Essentially just Aura, but lets be pedantic.
	type SessionHandler = <SessionKeys as sp_runtime::traits::OpaqueKeys>::KeyTypeIdProviders;
	type Keys = SessionKeys;
	type WeightInfo = weights::pallet_session::SubstrateWeight<Runtime>;
}

// See https://paritytech.github.io/substrate/master/pallet_aura/index.html for
// the descriptions of these configs.
impl pallet_aura::Config for Runtime {
	type AuthorityId = AuraId;
	type DisabledValidators = ();
	type MaxAuthorities = AuraMaxAuthorities;
	type AllowMultipleBlocksPerSlot = ConstBool<false>;
	#[cfg(feature = "experimental")]
	type SlotDuration = ConstU64<SLOT_DURATION>;
}

// See https://paritytech.github.io/substrate/master/pallet_collator_selection/index.html for
// the descriptions of these configs.
impl pallet_collator_selection::Config for Runtime {
	type RuntimeEvent = RuntimeEvent;
	type Currency = Balances;

	// Origin that can dictate updating parameters of this pallet.
	// Currently only root or a 3/5ths council vote.
	type UpdateOrigin = EitherOfDiverse<
		EnsureRoot<AccountId>,
		pallet_collective::EnsureProportionAtLeast<AccountId, CouncilCollective, 3, 5>,
	>;

	// Account Identifier from which the internal Pot is generated.
	// Set to something that NEVER gets a balance i.e. No block rewards.
	type PotId = NeverDepositIntoId;

	// Maximum number of candidates that we should have. This is enforced in code.
	//
	// This does not take into account the invulnerables.
	type MaxCandidates = CollatorMaxCandidates;

	// Minimum number of candidates that we should have. This is used for disaster recovery.
	//
	// This does not take into account the invulnerables.
	type MinEligibleCollators = CollatorMinCandidates;

	// Maximum number of invulnerables. This is enforced in code.
	type MaxInvulnerables = CollatorMaxInvulnerables;

	// Will be kicked if block is not produced in threshold.
	// should be a multiple of session or things will get inconsistent
	type KickThreshold = CollatorKickThreshold;

	/// A stable ID for a validator.
	type ValidatorId = <Self as frame_system::Config>::AccountId;

	// A conversion from account ID to validator ID.
	//
	// Its cost must be at most one storage read.
	type ValidatorIdOf = pallet_collator_selection::IdentityCollator;

	// Validate a user is registered
	type ValidatorRegistration = Session;

	type WeightInfo = weights::pallet_collator_selection::SubstrateWeight<Runtime>;
}

// https://paritytech.github.io/polkadot-sdk/master/pallet_proxy/pallet/trait.Config.html
impl pallet_proxy::Config for Runtime {
	type RuntimeEvent = RuntimeEvent;
	type RuntimeCall = RuntimeCall;
	type Currency = Balances;
	type ProxyType = ProxyType;
	type ProxyDepositBase = ProxyDepositBase;
	type ProxyDepositFactor = ProxyDepositFactor;
	type MaxProxies = MaxProxies;
	type MaxPending = MaxPending;
	type CallHasher = BlakeTwo256;
	type AnnouncementDepositBase = AnnouncementDepositBase;
	type AnnouncementDepositFactor = AnnouncementDepositFactor;
	type WeightInfo = weights::pallet_proxy::SubstrateWeight<Runtime>;
}

// End Proxy Pallet Config

impl pallet_messages::Config for Runtime {
	type RuntimeEvent = RuntimeEvent;
	type WeightInfo = pallet_messages::weights::SubstrateWeight<Runtime>;
	// The type that supplies MSA info
	type MsaInfoProvider = Msa;
	// The type that validates schema grants
	type SchemaGrantValidator = Msa;
	// The type that provides schema info
	type SchemaProvider = Schemas;
	// The maximum message payload in bytes
	type MessagesMaxPayloadSizeBytes = MessagesMaxPayloadSizeBytes;

	/// A set of helper functions for benchmarking.
	#[cfg(feature = "runtime-benchmarks")]
	type MsaBenchmarkHelper = Msa;
	#[cfg(feature = "runtime-benchmarks")]
	type SchemaBenchmarkHelper = Schemas;
}

impl pallet_stateful_storage::Config for Runtime {
	type RuntimeEvent = RuntimeEvent;
	type WeightInfo = pallet_stateful_storage::weights::SubstrateWeight<Runtime>;
	/// The maximum size of a page (in bytes) for an Itemized storage model
	type MaxItemizedPageSizeBytes = MaxItemizedPageSizeBytes;
	/// The maximum size of a page (in bytes) for a Paginated storage model
	type MaxPaginatedPageSizeBytes = MaxPaginatedPageSizeBytes;
	/// The maximum size of a single item in an itemized storage model (in bytes)
	type MaxItemizedBlobSizeBytes = MaxItemizedBlobSizeBytes;
	/// The maximum number of pages in a Paginated storage model
	type MaxPaginatedPageId = MaxPaginatedPageId;
	/// The maximum number of actions in itemized actions
	type MaxItemizedActionsCount = MaxItemizedActionsCount;
	/// The type that supplies MSA info
	type MsaInfoProvider = Msa;
	/// The type that validates schema grants
	type SchemaGrantValidator = Msa;
	/// The type that provides schema info
	type SchemaProvider = Schemas;
	/// Hasher for Child Tree keys
	type KeyHasher = Twox128;
	/// The conversion to a 32 byte AccountId
	type ConvertIntoAccountId32 = ConvertInto;
	/// The number of blocks per virtual bucket
	type MortalityWindowSize = StatefulMortalityWindowSize;

	/// A set of helper functions for benchmarking.
	#[cfg(feature = "runtime-benchmarks")]
	type MsaBenchmarkHelper = Msa;
	#[cfg(feature = "runtime-benchmarks")]
	type SchemaBenchmarkHelper = Schemas;
}

impl pallet_handles::Config for Runtime {
	/// The overarching event type.
	type RuntimeEvent = RuntimeEvent;
	/// Weight information for extrinsics in this pallet.
	type WeightInfo = pallet_handles::weights::SubstrateWeight<Runtime>;
	/// The type that supplies MSA info
	type MsaInfoProvider = Msa;
	/// The minimum suffix value
	type HandleSuffixMin = HandleSuffixMin;
	/// The maximum suffix value
	type HandleSuffixMax = HandleSuffixMax;
	/// The conversion to a 32 byte AccountId
	type ConvertIntoAccountId32 = ConvertInto;
	// The number of blocks per virtual bucket
	type MortalityWindowSize = MSAMortalityWindowSize;
	/// A set of helper functions for benchmarking.
	#[cfg(feature = "runtime-benchmarks")]
	type MsaBenchmarkHelper = Msa;
}

// See https://paritytech.github.io/substrate/master/pallet_sudo/index.html for
// the descriptions of these configs.
#[cfg(any(not(feature = "frequency"), feature = "frequency-lint-check"))]
impl pallet_sudo::Config for Runtime {
	type RuntimeEvent = RuntimeEvent;
	type RuntimeCall = RuntimeCall;
	/// using original weights from sudo pallet
	type WeightInfo = pallet_sudo::weights::SubstrateWeight<Runtime>;
}

// See https://paritytech.github.io/substrate/master/pallet_utility/index.html for
// the descriptions of these configs.
impl pallet_utility::Config for Runtime {
	type RuntimeEvent = RuntimeEvent;
	type RuntimeCall = RuntimeCall;
	type PalletsOrigin = OriginCaller;
	type WeightInfo = weights::pallet_utility::SubstrateWeight<Runtime>;
}

// Create the runtime by composing the FRAME pallets that were previously configured.
construct_runtime!(
	pub enum Runtime {
		// System support stuff.
		System: frame_system::{Pallet, Call, Config<T>, Storage, Event<T>} = 0,
		#[cfg(any(not(feature = "frequency-no-relay"), feature = "frequency-lint-check"))]
		ParachainSystem: cumulus_pallet_parachain_system::{
			Pallet, Call, Config<T>, Storage, Inherent, Event<T>, ValidateUnsigned,
		} = 1,
		Timestamp: pallet_timestamp::{Pallet, Call, Storage, Inherent} = 2,
		ParachainInfo: parachain_info::{Pallet, Storage, Config<T>} = 3,

		// Sudo removed from mainnet Jan 2023
		#[cfg(any(not(feature = "frequency"), feature = "frequency-lint-check"))]
		Sudo: pallet_sudo::{Pallet, Call, Config<T>, Storage, Event<T> }= 4,

		Preimage: pallet_preimage::{Pallet, Call, Storage, Event<T>, HoldReason} = 5,
		Democracy: pallet_democracy::{Pallet, Call, Config<T>, Storage, Event<T> } = 6,
		Scheduler: pallet_scheduler::{Pallet, Call, Storage, Event<T> } = 8,
		Utility: pallet_utility::{Pallet, Call, Event} = 9,

		// Monetary stuff.
		Balances: pallet_balances::{Pallet, Call, Storage, Config<T>, Event<T>} = 10,
		TransactionPayment: pallet_transaction_payment::{Pallet, Storage, Event<T>} = 11,

		// Collectives
		Council: pallet_collective::<Instance1>::{Pallet, Call, Config<T,I>, Storage, Event<T>, Origin<T>} = 12,
		TechnicalCommittee: pallet_collective::<Instance2>::{Pallet, Call, Config<T,I>, Storage, Event<T>, Origin<T>} = 13,

		// Treasury
		Treasury: pallet_treasury::{Pallet, Call, Storage, Config<T>, Event<T>} = 14,

		// Collator support. The order of these 4 are important and shall not change.
		Authorship: pallet_authorship::{Pallet, Storage} = 20,
		CollatorSelection: pallet_collator_selection::{Pallet, Call, Storage, Event<T>, Config<T>} = 21,
		Session: pallet_session::{Pallet, Call, Storage, Event, Config<T>} = 22,
		Aura: pallet_aura::{Pallet, Storage, Config<T>} = 23,
		AuraExt: cumulus_pallet_aura_ext::{Pallet, Storage, Config<T>} = 24,

		// Signatures
		Multisig: pallet_multisig::{Pallet, Call, Storage, Event<T>} = 30,

		// FRQC Update
		TimeRelease: pallet_time_release::{Pallet, Call, Storage, Event<T>, Config<T>, FreezeReason} = 40,

		// Allowing accounts to give permission to other accounts to dispatch types of calls from their signed origin
		Proxy: pallet_proxy = 43,

		// Frequency related pallets
		Msa: pallet_msa::{Pallet, Call, Storage, Event<T>} = 60,
		Messages: pallet_messages::{Pallet, Call, Storage, Event<T>} = 61,
		Schemas: pallet_schemas::{Pallet, Call, Storage, Event<T>, Config<T>} = 62,
		StatefulStorage: pallet_stateful_storage::{Pallet, Call, Storage, Event<T>} = 63,
		Capacity: pallet_capacity::{Pallet, Call, Storage, Event<T>, FreezeReason} = 64,
		FrequencyTxPayment: pallet_frequency_tx_payment::{Pallet, Call, Event<T>} = 65,
		Handles: pallet_handles::{Pallet, Call, Storage, Event<T>} = 66,
	}
);

#[cfg(feature = "runtime-benchmarks")]
#[macro_use]
extern crate frame_benchmarking;

#[cfg(feature = "runtime-benchmarks")]
mod benches {
	define_benchmarks!(
		// Substrate
		[frame_system, SystemBench::<Runtime>]
		[pallet_balances, Balances]
		[pallet_collective, Council]
		[pallet_collective, TechnicalCommittee]
		[pallet_preimage, Preimage]
		[pallet_democracy, Democracy]
		[pallet_treasury, Treasury]
		[pallet_scheduler, Scheduler]
		[pallet_session, SessionBench::<Runtime>]
		[pallet_timestamp, Timestamp]
		[pallet_collator_selection, CollatorSelection]
		[pallet_multisig, Multisig]
		[pallet_utility, Utility]
		[pallet_proxy, Proxy]

		// Frequency
		[pallet_msa, Msa]
		[pallet_schemas, Schemas]
		[pallet_messages, Messages]
		[pallet_stateful_storage, StatefulStorage]
		[pallet_handles, Handles]
		[pallet_time_release, TimeRelease]
		[pallet_capacity, Capacity]
		[pallet_frequency_tx_payment, FrequencyTxPayment]
	);
}

impl_runtime_apis! {
	impl sp_consensus_aura::AuraApi<Block, AuraId> for Runtime {
		fn slot_duration() -> sp_consensus_aura::SlotDuration {
			sp_consensus_aura::SlotDuration::from_millis(SLOT_DURATION)
		}

		fn authorities() -> Vec<AuraId> {
			Aura::authorities().into_inner()
		}
	}

	#[cfg(any(not(feature = "frequency-no-relay"), feature = "frequency-lint-check"))]
	impl cumulus_primitives_aura::AuraUnincludedSegmentApi<Block> for Runtime {
		fn can_build_upon(
			included_hash: <Block as BlockT>::Hash,
			slot: cumulus_primitives_aura::Slot,
		) -> bool {
			ConsensusHook::can_build_upon(included_hash, slot)
		}
	}

	impl sp_api::Core<Block> for Runtime {
		fn version() -> RuntimeVersion {
			VERSION
		}

		fn execute_block(block: Block) {
			Executive::execute_block(block)
		}

		fn initialize_block(header: &<Block as BlockT>::Header) {
			Executive::initialize_block(header)
		}
	}

	impl sp_api::Metadata<Block> for Runtime {
		fn metadata() -> OpaqueMetadata {
			OpaqueMetadata::new(Runtime::metadata().into())
		}

		fn metadata_at_version(version: u32) -> Option<OpaqueMetadata> {
			Runtime::metadata_at_version(version)
		}

		fn metadata_versions() -> Vec<u32> {
			Runtime::metadata_versions()
		}
	}

	impl sp_block_builder::BlockBuilder<Block> for Runtime {
		fn apply_extrinsic(extrinsic: <Block as BlockT>::Extrinsic) -> ApplyExtrinsicResult {
			Executive::apply_extrinsic(extrinsic)
		}

		fn finalize_block() -> <Block as BlockT>::Header {
			Executive::finalize_block()
		}

		fn inherent_extrinsics(data: sp_inherents::InherentData) -> Vec<<Block as BlockT>::Extrinsic> {
			data.create_extrinsics()
		}

		fn check_inherents(
			block: Block,
			data: sp_inherents::InherentData,
		) -> sp_inherents::CheckInherentsResult {
			data.check_extrinsics(&block)
		}
	}

	impl sp_transaction_pool::runtime_api::TaggedTransactionQueue<Block> for Runtime {
		fn validate_transaction(
			source: TransactionSource,
			tx: <Block as BlockT>::Extrinsic,
			block_hash: <Block as BlockT>::Hash,
		) -> TransactionValidity {
			Executive::validate_transaction(source, tx, block_hash)
		}
	}

	impl sp_offchain::OffchainWorkerApi<Block> for Runtime {
		fn offchain_worker(header: &<Block as BlockT>::Header) {
			Executive::offchain_worker(header)
		}
	}

	impl sp_session::SessionKeys<Block> for Runtime {
		fn generate_session_keys(seed: Option<Vec<u8>>) -> Vec<u8> {
			SessionKeys::generate(seed)
		}

		fn decode_session_keys(
			encoded: Vec<u8>,
		) -> Option<Vec<(Vec<u8>, KeyTypeId)>> {
			SessionKeys::decode_into_raw_public_keys(&encoded)
		}
	}

	impl frame_system_rpc_runtime_api::AccountNonceApi<Block, AccountId, Index> for Runtime {
		fn account_nonce(account: AccountId) -> Index {
			System::account_nonce(account)
		}
	}

	impl pallet_transaction_payment_rpc_runtime_api::TransactionPaymentApi<Block, Balance> for Runtime {
		fn query_info(
			uxt: <Block as BlockT>::Extrinsic,
			len: u32,
		) -> pallet_transaction_payment_rpc_runtime_api::RuntimeDispatchInfo<Balance> {
			TransactionPayment::query_info(uxt, len)
		}
		fn query_fee_details(
			uxt: <Block as BlockT>::Extrinsic,
			len: u32,
		) -> pallet_transaction_payment::FeeDetails<Balance> {
			TransactionPayment::query_fee_details(uxt, len)
		}
		fn query_weight_to_fee(weight: Weight) -> Balance {
			TransactionPayment::weight_to_fee(weight)
		}
		fn query_length_to_fee(len: u32) -> Balance {
			TransactionPayment::length_to_fee(len)
		}
	}

	impl pallet_frequency_tx_payment_runtime_api::CapacityTransactionPaymentRuntimeApi<Block, Balance> for Runtime {
		fn compute_capacity_fee(
			uxt: <Block as BlockT>::Extrinsic,
			len: u32,
		) ->pallet_transaction_payment::FeeDetails<Balance> {

			// if the call is wrapped in a batch, we need to get the weight of the outer call
			// and use that to compute the fee with the inner call's stable weight(s)
			let dispatch_weight = match &uxt.function {
				RuntimeCall::FrequencyTxPayment(pallet_frequency_tx_payment::Call::pay_with_capacity { .. }) |
				RuntimeCall::FrequencyTxPayment(pallet_frequency_tx_payment::Call::pay_with_capacity_batch_all { .. }) => {
					<<Block as BlockT>::Extrinsic as GetDispatchInfo>::get_dispatch_info(&uxt).weight
				},
				_ => {
					Weight::zero()
				}
			};
			FrequencyTxPayment::compute_capacity_fee_details(&uxt.function, &dispatch_weight, len)
		}
	}

	#[cfg(any(not(feature = "frequency-no-relay"), feature = "frequency-lint-check"))]
	impl cumulus_primitives_core::CollectCollationInfo<Block> for Runtime {
		fn collect_collation_info(header: &<Block as BlockT>::Header) -> cumulus_primitives_core::CollationInfo {
			ParachainSystem::collect_collation_info(header)
		}
	}

	// Frequency runtime APIs
	impl pallet_messages_runtime_api::MessagesRuntimeApi<Block> for Runtime {
		fn get_messages_by_schema_and_block(schema_id: SchemaId, schema_payload_location: PayloadLocation, block_number: BlockNumber,) ->
			Vec<MessageResponse> {
			Messages::get_messages_by_schema_and_block(schema_id, schema_payload_location, block_number)
		}

		fn get_schema_by_id(schema_id: SchemaId) -> Option<SchemaResponse> {
			Schemas::get_schema_by_id(schema_id)
		}
	}

	impl pallet_schemas_runtime_api::SchemasRuntimeApi<Block> for Runtime {
		fn get_by_schema_id(schema_id: SchemaId) -> Option<SchemaResponse> {
			Schemas::get_schema_by_id(schema_id)
		}

		fn get_schema_versions_by_name(schema_name: Vec<u8>) -> Option<Vec<SchemaVersionResponse>> {
			Schemas::get_schema_versions(schema_name)
		}
	}

	impl system_runtime_api::AdditionalRuntimeApi<Block> for Runtime {
		fn get_events() -> Vec<RpcEvent> {
			System::read_events_no_consensus().into_iter().map(|e| (*e).into()).collect()
		}
	}

	impl pallet_msa_runtime_api::MsaRuntimeApi<Block, AccountId> for Runtime {
		fn has_delegation(delegator: DelegatorId, provider: ProviderId, block_number: BlockNumber, schema_id: Option<SchemaId>) -> bool {
			match schema_id {
				Some(sid) => Msa::ensure_valid_schema_grant(provider, delegator, sid, block_number).is_ok(),
				None => Msa::ensure_valid_delegation(provider, delegator, Some(block_number)).is_ok(),
			}
		}

		fn get_granted_schemas_by_msa_id(delegator: DelegatorId, provider: ProviderId) -> Option<Vec<SchemaGrant<SchemaId, BlockNumber>>> {
			match Msa::get_granted_schemas_by_msa_id(delegator, provider) {
				Ok(x) => x,
				Err(_) => None,
			}
		}
	}

	impl pallet_stateful_storage_runtime_api::StatefulStorageRuntimeApi<Block> for Runtime {
		fn get_paginated_storage(msa_id: MessageSourceId, schema_id: SchemaId) -> Result<Vec<PaginatedStorageResponse>, DispatchError> {
			StatefulStorage::get_paginated_storage(msa_id, schema_id)
		}

		fn get_itemized_storage(msa_id: MessageSourceId, schema_id: SchemaId) -> Result<ItemizedStoragePageResponse, DispatchError> {
			StatefulStorage::get_itemized_storage(msa_id, schema_id)
		}
	}

	impl pallet_handles_runtime_api::HandlesRuntimeApi<Block> for Runtime {
		fn get_handle_for_msa(msa_id: MessageSourceId) -> Option<HandleResponse> {
			Handles::get_handle_for_msa(msa_id)
		}

		fn get_next_suffixes(base_handle: BaseHandle, count: u16) -> PresumptiveSuffixesResponse {
			Handles::get_next_suffixes(base_handle, count)
		}

		fn get_msa_for_handle(display_handle: DisplayHandle) -> Option<MessageSourceId> {
			Handles::get_msa_id_for_handle(display_handle)
		}
		fn validate_handle(base_handle: BaseHandle) -> bool {
			Handles::validate_handle(base_handle.to_vec())
		}
	}

	#[cfg(feature = "try-runtime")]
	impl frame_try_runtime::TryRuntime<Block> for Runtime {
		fn on_runtime_upgrade(checks: UpgradeCheckSelect) -> (Weight, Weight) {
			log::info!("try-runtime::on_runtime_upgrade frequency.");
			let weight = Executive::try_runtime_upgrade(checks).unwrap();
			(weight, RuntimeBlockWeights::get().max_block)
		}

		fn execute_block(block: Block,
						state_root_check: bool,
						signature_check: bool,
						try_state: TryStateSelect,
		) -> Weight {
			log::info!(
				target: "runtime::frequency", "try-runtime: executing block #{} ({:?}) / root checks: {:?} / sanity-checks: {:?}",
				block.header.number,
				block.header.hash(),
				state_root_check,
				try_state,
			);
			Executive::try_execute_block(block, state_root_check, signature_check, try_state).expect("try_execute_block failed")
		}
	}

	#[cfg(feature = "runtime-benchmarks")]
	impl frame_benchmarking::Benchmark<Block> for Runtime {
		fn benchmark_metadata(extra: bool) -> (
			Vec<frame_benchmarking::BenchmarkList>,
			Vec<frame_support::traits::StorageInfo>,
		) {
			use frame_benchmarking::{Benchmarking, BenchmarkList};
			use frame_support::traits::StorageInfoTrait;
			use frame_system_benchmarking::Pallet as SystemBench;
			use cumulus_pallet_session_benchmarking::Pallet as SessionBench;

			let mut list = Vec::<BenchmarkList>::new();
			list_benchmarks!(list, extra);

			let storage_info = AllPalletsWithSystem::storage_info();
			return (list, storage_info)
		}

		fn dispatch_benchmark(
			config: frame_benchmarking::BenchmarkConfig
		) -> Result<Vec<frame_benchmarking::BenchmarkBatch>, sp_runtime::RuntimeString> {
			use frame_benchmarking::{Benchmarking, BenchmarkBatch};

			use frame_system_benchmarking::Pallet as SystemBench;
			impl frame_system_benchmarking::Config for Runtime {}

			use cumulus_pallet_session_benchmarking::Pallet as SessionBench;
			impl cumulus_pallet_session_benchmarking::Config for Runtime {}

			use frame_support::traits::{WhitelistedStorageKeys, TrackedStorageKey};
			let whitelist: Vec<TrackedStorageKey> = AllPalletsWithSystem::whitelisted_storage_keys();

			let mut batches = Vec::<BenchmarkBatch>::new();
			let params = (&config, &whitelist);
			add_benchmarks!(params, batches);

			if batches.is_empty() { return Err("Benchmark not found for this pallet.".into()) }
			Ok(batches)
		}
	}
}

#[cfg(any(not(feature = "frequency-no-relay"), feature = "frequency-lint-check"))]
cumulus_pallet_parachain_system::register_validate_block! {
	Runtime = Runtime,
	BlockExecutor = cumulus_pallet_aura_ext::BlockExecutor::<Runtime, Executive>,
}

#[cfg(test)]
mod tests {
	use super::*;
	use frame_support::traits::WhitelistedStorageKeys;
	use sp_core::hexdisplay::HexDisplay;
	use std::collections::HashSet;

	#[test]
	fn check_whitelist() {
		let whitelist: HashSet<String> = dbg!(AllPalletsWithSystem::whitelisted_storage_keys()
			.iter()
			.map(|e| HexDisplay::from(&e.key).to_string())
			.collect());

		// Block Number
		assert!(
			whitelist.contains("26aa394eea5630e07c48ae0c9558cef702a5c1b19ab7a04f536c519aca4983ac")
		);
		// Total Issuance
		assert!(
			whitelist.contains("c2261276cc9d1f8598ea4b6a74b15c2f57c875e4cff74148e4628f264b974c80")
		);
		// Execution Phase
		assert!(
			whitelist.contains("26aa394eea5630e07c48ae0c9558cef7ff553b5a9862a516939d82b3d3d8661a")
		);
		// Event Count
		assert!(
			whitelist.contains("26aa394eea5630e07c48ae0c9558cef70a98fdbe9ce6c55837576c60c7af3850")
		);
		// System Events
		assert!(
			whitelist.contains("26aa394eea5630e07c48ae0c9558cef780d41e5e16056765bc8461851072c9d7")
		);
	}
}<|MERGE_RESOLUTION|>--- conflicted
+++ resolved
@@ -401,11 +401,7 @@
 	spec_name: create_runtime_str!("frequency"),
 	impl_name: create_runtime_str!("frequency"),
 	authoring_version: 1,
-<<<<<<< HEAD
-	spec_version: 78,
-=======
-	spec_version: 79,
->>>>>>> a99aab4a
+	spec_version: 80,
 	impl_version: 0,
 	apis: RUNTIME_API_VERSIONS,
 	transaction_version: 1,
@@ -419,11 +415,7 @@
 	spec_name: create_runtime_str!("frequency-testnet"),
 	impl_name: create_runtime_str!("frequency"),
 	authoring_version: 1,
-<<<<<<< HEAD
-	spec_version: 78,
-=======
-	spec_version: 79,
->>>>>>> a99aab4a
+	spec_version: 80,
 	impl_version: 0,
 	apis: RUNTIME_API_VERSIONS,
 	transaction_version: 1,
