--- conflicted
+++ resolved
@@ -1113,11 +1113,8 @@
 		[pallet_schemas, Schemas]
 		[pallet_messages, Messages]
 		[pallet_stateful_storage, StatefulStorage]
-<<<<<<< HEAD
 		[pallet_handles, Handles]
-=======
 		[pallet_time_release, TimeRelease]
->>>>>>> bf679f98
 	);
 }
 
