#![cfg_attr(not(feature = "std"), no_std)]
// `construct_runtime!` does a lot of recursion and requires us to increase the limit to 256.
#![recursion_limit = "256"]

// Make the WASM binary available.
#[cfg(feature = "std")]
include!(concat!(env!("OUT_DIR"), "/wasm_binary.rs"));

// Don't allow both frequency and all-frequency-features so that we always have a good mainnet runtime
#[cfg(all(feature = "frequency", feature = "all-frequency-features"))]
compile_error!("feature \"frequency\" and feature \"all-frequency-features\" cannot be enabled at the same time");

mod benchmarking;

use cumulus_pallet_parachain_system::{
	RelayNumberStrictlyIncreases, RelaychainBlockNumberProvider,
};
use sp_api::impl_runtime_apis;
use sp_core::{crypto::KeyTypeId, OpaqueMetadata};
use sp_runtime::{
	create_runtime_str, generic, impl_opaque_keys,
	traits::{AccountIdConversion, AccountIdLookup, BlakeTwo256, Block as BlockT, ConvertInto},
	transaction_validity::{TransactionSource, TransactionValidity},
	ApplyExtrinsicResult, DispatchError,
};

#[cfg(feature = "runtime-benchmarks")]
use codec::Decode;

use sp_std::prelude::*;
#[cfg(feature = "std")]
use sp_version::NativeVersion;
use sp_version::RuntimeVersion;

use common_primitives::{
	messages::*,
	msa::*,
	node::*,
	schema::{PayloadLocation, SchemaId, SchemaResponse},
	stateful_storage::*,
};

pub use common_runtime::{
	constants::{currency::EXISTENTIAL_DEPOSIT, *},
	fee::WeightToFee,
};

use frame_support::{
	construct_runtime,
	dispatch::DispatchClass,
	parameter_types,
	traits::{ConstU128, ConstU32, EitherOfDiverse, EnsureOrigin, EqualPrivilegeOnly},
	weights::{constants::RocksDbWeight, ConstantMultiplier, Weight},
};

use frame_system::{
	limits::{BlockLength, BlockWeights},
	EnsureRoot, RawOrigin,
};
pub use sp_consensus_aura::sr25519::AuthorityId as AuraId;
pub use sp_runtime::{MultiAddress, Perbill, Permill};

#[cfg(any(feature = "std", test))]
pub use sp_runtime::BuildStorage;

pub use pallet_msa;
pub use pallet_schemas;
// Polkadot Imports
use polkadot_runtime_common::{BlockHashCount, SlowAdjustingFeeUpdate};

pub use common_runtime::{
	constants::MaxDataSize,
	weights,
	weights::{BlockExecutionWeight, ExtrinsicBaseWeight},
};
use frame_support::traits::Contains;

/// Basefilter to only allow specified transactions call to be executed
/// For non mainnet [--features frequency] all transactions are allowed
pub struct BaseCallFilter;

impl Contains<RuntimeCall> for BaseCallFilter {
	fn contains(call: &RuntimeCall) -> bool {
		#[cfg(not(feature = "frequency"))]
		{
			match call {
				// Utility Calls are blocked. Issue #599
				RuntimeCall::Utility(..) => false,
				_ => true,
			}
		}
		#[cfg(feature = "frequency")]
		{
			match call {
				// Utility Calls are blocked. Issue #599
				RuntimeCall::Utility(..) => false,
				// Allowed Mainnet
				RuntimeCall::System(..) |
				RuntimeCall::Timestamp(..) |
				RuntimeCall::ParachainSystem(..) |
				RuntimeCall::TechnicalCommittee(..) |
				RuntimeCall::Council(..) |
				RuntimeCall::Democracy(..) |
				RuntimeCall::Session(..) |
				RuntimeCall::Preimage(..) |
				RuntimeCall::Scheduler(..) |
				RuntimeCall::Treasury(..) => true,
				// General Mainnet Calls will be enabled with Issue #877
				_ => false,
			}
		}
	}
}

/// The SignedExtension to the basic transaction logic.
pub type SignedExtra = (
	frame_system::CheckNonZeroSender<Runtime>,
	frame_system::CheckSpecVersion<Runtime>,
	frame_system::CheckTxVersion<Runtime>,
	frame_system::CheckGenesis<Runtime>,
	frame_system::CheckEra<Runtime>,
	common_runtime::extensions::check_nonce::CheckNonce<Runtime>,
	frame_system::CheckWeight<Runtime>,
	pallet_transaction_payment::ChargeTransactionPayment<Runtime>,
	pallet_msa::CheckFreeExtrinsicUse<Runtime>,
);
/// A Block signed with a Justification
pub type SignedBlock = generic::SignedBlock<Block>;

/// BlockId type as expected by this runtime.
pub type BlockId = generic::BlockId<Block>;

/// Block type as expected by this runtime.
pub type Block = generic::Block<Header, UncheckedExtrinsic>;

/// Unchecked extrinsic type as expected by this runtime.
pub type UncheckedExtrinsic =
	generic::UncheckedExtrinsic<Address, RuntimeCall, Signature, SignedExtra>;

/// Extrinsic type that has already been checked.
pub type CheckedExtrinsic = generic::CheckedExtrinsic<AccountId, RuntimeCall, SignedExtra>;

/// Executive: handles dispatch to the various modules.
pub type Executive = frame_executive::Executive<
	Runtime,
	Block,
	frame_system::ChainContext<Runtime>,
	Runtime,
	AllPalletsWithSystem,
>;

/// Opaque types. These are used by the CLI to instantiate machinery that don't need to know
/// the specifics of the runtime. They can then be made to be agnostic over specific formats
/// of data like extrinsics, allowing for them to continue syncing the network through upgrades
/// to even the core data structures.
pub mod opaque {
	use super::*;
	use sp_runtime::{generic, traits::BlakeTwo256};

	pub use sp_runtime::OpaqueExtrinsic as UncheckedExtrinsic;
	/// Opaque block header type.
	pub type Header = generic::Header<BlockNumber, BlakeTwo256>;
	/// Opaque block type.
	pub type Block = generic::Block<Header, UncheckedExtrinsic>;
	/// Opaque block identifier type.
	pub type BlockId = generic::BlockId<Block>;
}

impl_opaque_keys! {
	pub struct SessionKeys {
		pub aura: Aura,
	}
}

// The duplicate macros are annoying, but #[sp_version::runtime_version]
// has fairly string limits on what can go in there.

// Override the spec name when not mainnet to be frequency-rococo
#[cfg(not(feature = "frequency"))]
macro_rules! spec_name {
	( $y:expr ) => {{
		create_runtime_str!("frequency-rococo")
	}};
}

#[cfg(feature = "frequency")]
macro_rules! spec_name {
	( $y:expr ) => {{
		create_runtime_str!($y)
	}};
}

#[sp_version::runtime_version]
pub const VERSION: RuntimeVersion = RuntimeVersion {
	spec_name: spec_name!("frequency"),
	impl_name: create_runtime_str!("frequency"),
	authoring_version: 1,
	spec_version: 11,
	impl_version: 0,
	apis: RUNTIME_API_VERSIONS,
	transaction_version: 1,
	state_version: 1,
};

/// The version information used to identify this runtime when compiled natively.
#[cfg(feature = "std")]
pub fn native_version() -> NativeVersion {
	NativeVersion { runtime_version: VERSION, can_author_with: Default::default() }
}

parameter_types! {
	pub const Version: RuntimeVersion = VERSION;

	// This part is copied from Substrate's `bin/node/runtime/src/lib.rs`.
	//  The `RuntimeBlockLength` and `RuntimeBlockWeights` exist here because the
	// `DeletionWeightLimit` and `DeletionQueueDepth` depend on those to parameterize
	// the lazy contract deletion.
	pub RuntimeBlockLength: BlockLength =
		BlockLength::max_with_normal_ratio(5 * 1024 * 1024, NORMAL_DISPATCH_RATIO);

	pub RuntimeBlockWeights: BlockWeights = BlockWeights::builder()
		.base_block(BlockExecutionWeight::get())
		.for_class(DispatchClass::all(), |weights| {
			weights.base_extrinsic = ExtrinsicBaseWeight::get();
		})
		.for_class(DispatchClass::Normal, |weights| {
			weights.max_total = Some(NORMAL_DISPATCH_RATIO * MAXIMUM_BLOCK_WEIGHT);
		})
		.for_class(DispatchClass::Operational, |weights| {
			weights.max_total = Some(MAXIMUM_BLOCK_WEIGHT);
			// Operational transactions have some extra reserved space, so that they
			// are included even if block reached `MAXIMUM_BLOCK_WEIGHT`.
			weights.reserved = Some(
				MAXIMUM_BLOCK_WEIGHT - NORMAL_DISPATCH_RATIO * MAXIMUM_BLOCK_WEIGHT
			);
		})
		.avg_block_initialization(AVERAGE_ON_INITIALIZE_RATIO)
		.build_or_panic();
}

// Configure FRAME pallets to include in runtime.

impl frame_system::Config for Runtime {
	/// The identifier used to distinguish between accounts.
	type AccountId = AccountId;
	/// Base call filter to use in dispatchable.
	// enable for cfg feature "frequency" only
	type BaseCallFilter = BaseCallFilter;
	/// The aggregated dispatch type that is available for extrinsics.
	type RuntimeCall = RuntimeCall;
	/// The lookup mechanism to get account ID from whatever is passed in dispatchers.
	type Lookup = AccountIdLookup<AccountId, ()>;
	/// The index type for storing how many extrinsics an account has signed.
	type Index = Index;
	/// The index type for blocks.
	type BlockNumber = BlockNumber;
	/// The type for hashing blocks and tries.
	type Hash = Hash;
	/// The hashing algorithm used.
	type Hashing = BlakeTwo256;
	/// The header type.
	type Header = generic::Header<BlockNumber, BlakeTwo256>;
	/// The ubiquitous event type.
	type RuntimeEvent = RuntimeEvent;
	/// The ubiquitous origin type.
	type RuntimeOrigin = RuntimeOrigin;
	/// Maximum number of block number to block hash mappings to keep (oldest pruned first).
	type BlockHashCount = BlockHashCount;
	/// Runtime version.
	type Version = Version;
	/// Converts a module to an index of this module in the runtime.
	type PalletInfo = PalletInfo;
	/// The data to be stored in an account.
	type AccountData = pallet_balances::AccountData<Balance>;
	/// What to do if a new account is created.
	type OnNewAccount = ();
	/// What to do if an account is fully reaped from the system.
	type OnKilledAccount = ();
	/// The weight of database operations that the runtime can invoke.
	type DbWeight = RocksDbWeight;
	/// Weight information for the extrinsics of this pallet.
	type SystemWeightInfo = ();
	/// Block & extrinsics weights: base values and limits.
	type BlockWeights = RuntimeBlockWeights;
	/// The maximum length of a block (in bytes).
	type BlockLength = RuntimeBlockLength;
	/// This is used as an identifier of the chain. 42 is the generic substrate prefix.
	type SS58Prefix = Ss58Prefix;
	/// The action to take on a Runtime Upgrade
	type OnSetCode = cumulus_pallet_parachain_system::ParachainSetCode<Self>;
	type MaxConsumers = FrameSystemMaxConsumers;
}

impl pallet_msa::Config for Runtime {
	type RuntimeEvent = RuntimeEvent;
	type WeightInfo = pallet_msa::weights::SubstrateWeight<Runtime>;
	// The conversion to a 32 byte AccountId
	type ConvertIntoAccountId32 = ConvertInto;
	// The maximum number of public keys per MSA
	type MaxPublicKeysPerMsa = MsaMaxPublicKeysPerMsa;
	// The maximum number of schema grants per delegation
	type MaxSchemaGrantsPerDelegation = MaxDataSize;
	// The maximum provider name size (in bytes)
	type MaxProviderNameSize = MsaMaxProviderNameSize;
	// The type that provides schema related info
	type SchemaValidator = Schemas;
	// The number of blocks per virtual bucket
	type MortalityWindowSize = MSAMortalityWindowSize;
	// The maximum number of signatures per virtual bucket
	type MaxSignaturesPerBucket = MSAMaxSignaturesPerBucket;
	// The total number of virtual buckets
	type NumberOfBuckets = MSANumberOfBuckets;
	// The maximum number of signatures that can be stored in the payload signature registry
	type MaxSignaturesStored = MSAMaxSignaturesStored;
}

impl pallet_schemas::Config for Runtime {
	type RuntimeEvent = RuntimeEvent;
	type WeightInfo = pallet_schemas::weights::SubstrateWeight<Runtime>;
	// The mininum size (in bytes) for a schema model
	type MinSchemaModelSizeBytes = SchemasMinModelSizeBytes;
	// The maximum number of schemas that can be registered
	type MaxSchemaRegistrations = SchemasMaxRegistrations;
	// The maximum length of a schema model (in bytes)
	type SchemaModelMaxBytesBoundedVecLimit = SchemasMaxBytesBoundedVecLimit;
}

pub struct RootAsVestingPallet;
impl EnsureOrigin<RuntimeOrigin> for RootAsVestingPallet {
	type Success = AccountId;

	fn try_origin(o: RuntimeOrigin) -> Result<Self::Success, RuntimeOrigin> {
		Into::<Result<RawOrigin<AccountId>, RuntimeOrigin>>::into(o).and_then(|o| match o {
			RawOrigin::Root => Ok(VestingPalletId::get().into_account_truncating()),
			r => Err(RuntimeOrigin::from(r)),
		})
	}

	#[cfg(feature = "runtime-benchmarks")]
	fn successful_origin() -> RuntimeOrigin {
		let zero_account_id =
			AccountId::decode(&mut sp_runtime::traits::TrailingZeroInput::zeroes())
				.expect("infinite length input; no invalid inputs for type; qed");
		RuntimeOrigin::from(RawOrigin::Signed(zero_account_id))
	}
}

parameter_types! {
	/// Need this declaration method for use + type safety in benchmarks
	pub const MaxVestingSchedules: u32 = ORML_MAX_VESTING_SCHEDULES;
}

// See https://paritytech.github.io/substrate/master/pallet_vesting/index.html for
// the descriptions of these configs.
impl orml_vesting::Config for Runtime {
	type RuntimeEvent = RuntimeEvent;
	type Currency = Balances;
	type MinVestedTransfer = MinVestedTransfer;
	type VestedTransferOrigin = RootAsVestingPallet;
	type WeightInfo = weights::orml_vesting::SubstrateWeight<Runtime>;
	type MaxVestingSchedules = MaxVestingSchedules;
	type BlockNumberProvider = RelaychainBlockNumberProvider<Runtime>;
}

// See https://paritytech.github.io/substrate/master/pallet_timestamp/index.html for
// the descriptions of these configs.
impl pallet_timestamp::Config for Runtime {
	/// A timestamp: milliseconds since the unix epoch.
	type Moment = u64;
	type OnTimestampSet = ();
	type MinimumPeriod = MinimumPeriod;
	type WeightInfo = weights::pallet_timestamp::SubstrateWeight<Runtime>;
}

// See https://paritytech.github.io/substrate/master/pallet_authorship/index.html for
// the descriptions of these configs.
impl pallet_authorship::Config for Runtime {
	type FindAuthor = pallet_session::FindAccountFromAuthorIndex<Self, Aura>;
	type UncleGenerations = AuthorshipUncleGenerations;
	type FilterUncle = ();
	type EventHandler = (CollatorSelection,);
}

impl pallet_balances::Config for Runtime {
	type MaxLocks = BalancesMaxLocks;
	/// The type for recording an account's balance.
	type Balance = Balance;
	/// The ubiquitous event type.
	type RuntimeEvent = RuntimeEvent;
	type DustRemoval = ();
	type ExistentialDeposit = ConstU128<EXISTENTIAL_DEPOSIT>;
	type AccountStore = System;
	type WeightInfo = weights::pallet_balances::SubstrateWeight<Runtime>;
	type MaxReserves = BalancesMaxReserves;
	type ReserveIdentifier = [u8; 8];
}
parameter_types! {
	// The maximum weight that may be scheduled per block for any dispatchables of less priority than schedule::HARD_DEADLINE.
	pub MaximumSchedulerWeight: Weight = Perbill::from_percent(10) * RuntimeBlockWeights::get().max_block;
}

// See also https://docs.rs/pallet-scheduler/latest/pallet_scheduler/trait.Config.html
impl pallet_scheduler::Config for Runtime {
	type RuntimeEvent = RuntimeEvent;
	type RuntimeOrigin = RuntimeOrigin;
	type PalletsOrigin = OriginCaller;
	type RuntimeCall = RuntimeCall;
	type MaximumWeight = MaximumSchedulerWeight;
	/// Origin to schedule or cancel calls
	/// Set to Root or a simple majority of the Frequency Council
	type ScheduleOrigin = EitherOfDiverse<
		EnsureRoot<AccountId>,
		pallet_collective::EnsureProportionAtLeast<AccountId, CouncilCollective, 1, 2>,
	>;
	type MaxScheduledPerBlock = SchedulerMaxScheduledPerBlock;
	type WeightInfo = weights::pallet_scheduler::SubstrateWeight<Runtime>;
	type OriginPrivilegeCmp = EqualPrivilegeOnly;
	type Preimages = Preimage;
}

// See https://paritytech.github.io/substrate/master/pallet_preimage/index.html for
// the descriptions of these configs.
impl pallet_preimage::Config for Runtime {
	type WeightInfo = weights::pallet_preimage::SubstrateWeight<Runtime>;
	type RuntimeEvent = RuntimeEvent;
	type Currency = Balances;
	// Allow the Technical council to request preimages without deposit or fees
	type ManagerOrigin = EitherOfDiverse<
		EnsureRoot<AccountId>,
		pallet_collective::EnsureMember<AccountId, TechnicalCommitteeCollective>,
	>;
	type BaseDeposit = PreimageBaseDeposit;
	type ByteDeposit = PreimageByteDeposit;
}

// See https://paritytech.github.io/substrate/master/pallet_collective/index.html for
// the descriptions of these configs.
type CouncilCollective = pallet_collective::Instance1;
impl pallet_collective::Config<CouncilCollective> for Runtime {
	type RuntimeOrigin = RuntimeOrigin;
	type Proposal = RuntimeCall;
	type RuntimeEvent = RuntimeEvent;
	type MotionDuration = CouncilMotionDuration;
	type MaxProposals = CouncilMaxProposals;
	type MaxMembers = CouncilMaxMembers;
	type DefaultVote = pallet_collective::PrimeDefaultVote;
	type WeightInfo = weights::pallet_collective::SubstrateWeight<Runtime>;
}

type TechnicalCommitteeCollective = pallet_collective::Instance2;
impl pallet_collective::Config<TechnicalCommitteeCollective> for Runtime {
	type RuntimeOrigin = RuntimeOrigin;
	type Proposal = RuntimeCall;
	type RuntimeEvent = RuntimeEvent;
	type MotionDuration = TCMotionDuration;
	type MaxProposals = TCMaxProposals;
	type MaxMembers = TCMaxMembers;
	type DefaultVote = pallet_collective::PrimeDefaultVote;
	type WeightInfo = weights::pallet_collective::SubstrateWeight<Runtime>;
}

// see https://paritytech.github.io/substrate/master/pallet_democracy/pallet/trait.Config.html
// for the definitions of these configs
impl pallet_democracy::Config for Runtime {
	type CooloffPeriod = CooloffPeriod;
	type Currency = Balances;
	type EnactmentPeriod = EnactmentPeriod;
	type RuntimeEvent = RuntimeEvent;
	type FastTrackVotingPeriod = FastTrackVotingPeriod;
	type InstantAllowed = frame_support::traits::ConstBool<true>;
	type LaunchPeriod = LaunchPeriod;
	type MaxProposals = DemocracyMaxProposals;
	type MaxVotes = DemocracyMaxVotes;
	type MinimumDeposit = MinimumDeposit;
	type Scheduler = Scheduler;
	type Slash = (); // Treasury;
	type WeightInfo = weights::pallet_democracy::SubstrateWeight<Runtime>;
	type VoteLockingPeriod = EnactmentPeriod; // Same as EnactmentPeriod
	type VotingPeriod = VotingPeriod;
	type Preimages = Preimage;
	type MaxDeposits = ConstU32<100>;
	type MaxBlacklisted = ConstU32<100>;

	// See https://paritytech.github.io/substrate/master/pallet_democracy/index.html for
	// the descriptions of these origins.
	/// A unanimous council can have the next scheduled referendum be a straight default-carries
	/// (NTB) vote.
	type ExternalDefaultOrigin = EitherOfDiverse<
		pallet_collective::EnsureProportionAtLeast<AccountId, CouncilCollective, 1, 1>,
		frame_system::EnsureRoot<AccountId>,
	>;

	/// A super-majority of 3/5ths can have the next scheduled referendum be a straight majority-carries vote.
	type ExternalMajorityOrigin = EitherOfDiverse<
		pallet_collective::EnsureProportionAtLeast<AccountId, CouncilCollective, 3, 5>,
		frame_system::EnsureRoot<AccountId>,
	>;
	/// A straight majority (at least 50%) of the council can decide what their next motion is.
	type ExternalOrigin = EitherOfDiverse<
		pallet_collective::EnsureProportionAtLeast<AccountId, CouncilCollective, 1, 2>,
		frame_system::EnsureRoot<AccountId>,
	>;
	/// Two thirds of the technical committee can have an ExternalMajority/ExternalDefault vote
	/// be tabled immediately and with a shorter voting/enactment period.
	type FastTrackOrigin = EitherOfDiverse<
		pallet_collective::EnsureProportionAtLeast<AccountId, TechnicalCommitteeCollective, 2, 3>,
		frame_system::EnsureRoot<AccountId>,
	>;
	/// Origin from which the next majority-carries (or more permissive) referendum may be tabled to
	/// vote immediately and asynchronously in a similar manner to the emergency origin.
	/// Requires TechnicalCommittee to be unanimous.
	type InstantOrigin = EitherOfDiverse<
		pallet_collective::EnsureProportionAtLeast<AccountId, TechnicalCommitteeCollective, 1, 1>,
		frame_system::EnsureRoot<AccountId>,
	>;
	/// Overarching type of all pallets origins
	type PalletsOrigin = OriginCaller;

	/// To cancel a proposal which has been passed, 2/3 of the council must agree to it.
	type CancellationOrigin = EitherOfDiverse<
		pallet_collective::EnsureProportionAtLeast<AccountId, CouncilCollective, 2, 3>,
		EnsureRoot<AccountId>,
	>;
	/// To cancel a proposal before it has been passed, the technical committee must be unanimous or
	/// Root must agree.
	type CancelProposalOrigin = EitherOfDiverse<
		EnsureRoot<AccountId>,
		pallet_collective::EnsureProportionAtLeast<AccountId, TechnicalCommitteeCollective, 1, 1>,
	>;

	/// This origin can blacklist proposals.
	type BlacklistOrigin = EnsureRoot<AccountId>;

	/// Any single technical committee member may veto a coming council proposal, however they can
	/// only do it once and it lasts only for the cool-off period.
	type VetoOrigin = pallet_collective::EnsureMember<AccountId, TechnicalCommitteeCollective>;
}

// See https://paritytech.github.io/substrate/master/pallet_treasury/index.html for
// the descriptions of these configs.
impl pallet_treasury::Config for Runtime {
	/// Treasury Account: 5EYCAe5ijiYfyeZ2JJCGq56LmPyNRAKzpG4QkoQkkQNB5e6Z
	type PalletId = TreasuryPalletId;
	type Currency = Balances;
	type RuntimeEvent = RuntimeEvent;
	type WeightInfo = weights::pallet_treasury::SubstrateWeight<Runtime>;

	/// Who approves treasury proposals?
	/// - Root (sudo or governance)
	/// - 3/5ths of the Frequency Council
	type ApproveOrigin = EitherOfDiverse<
		EnsureRoot<AccountId>,
		pallet_collective::EnsureProportionAtLeast<AccountId, CouncilCollective, 3, 5>,
	>;

	/// Who rejects treasury proposals?
	/// - Root (sudo or governance)
	/// - Simple majority of the Frequency Council
	type RejectOrigin = EitherOfDiverse<
		EnsureRoot<AccountId>,
		pallet_collective::EnsureProportionMoreThan<AccountId, CouncilCollective, 1, 2>,
	>;

	/// Spending funds outside of the proposal?
	/// Nobody
	type SpendOrigin = frame_support::traits::NeverEnsureOrigin<Balance>;

	/// Rejected proposals lose their bond
	/// This takes the slashed amount and is often set to the Treasury
	/// We burn it so there is no incentive to the treasury to reject to enrich itself
	type OnSlash = ();

	/// Bond 5% of a treasury proposal
	type ProposalBond = ProposalBondPercent;

	/// Minimum bond of 100 Tokens
	type ProposalBondMinimum = ProposalBondMinimum;

	/// Max bond of 1_000 Tokens
	type ProposalBondMaximum = ProposalBondMaximum;

	/// Pay out on a 4-week basis
	type SpendPeriod = SpendPeriod;

	/// Do not burn any unused funds
	type Burn = ();

	/// Where should tokens burned from the treasury go?
	/// Set to go to /dev/null
	type BurnDestination = ();

	/// Runtime hooks to external pallet using treasury to compute spend funds.
	/// Set to Bounties often.
	/// Not currently in use
	type SpendFunds = ();

	/// 64
	type MaxApprovals = MaxApprovals;
}

// See https://paritytech.github.io/substrate/master/pallet_transaction_payment/index.html for
// the descriptions of these configs.
impl pallet_transaction_payment::Config for Runtime {
	type RuntimeEvent = RuntimeEvent;
	type OnChargeTransaction = pallet_transaction_payment::CurrencyAdapter<Balances, ()>;
	type WeightToFee = WeightToFee;
	type LengthToFee = ConstantMultiplier<Balance, TransactionByteFee>;
	type FeeMultiplierUpdate = SlowAdjustingFeeUpdate<Self>;
	type OperationalFeeMultiplier = TransactionPaymentOperationalFeeMultiplier;
}

// See https://paritytech.github.io/substrate/master/pallet_parachain_system/index.html for
// the descriptions of these configs.
impl cumulus_pallet_parachain_system::Config for Runtime {
	type RuntimeEvent = RuntimeEvent;
	type OnSystemEvent = ();
	type SelfParaId = parachain_info::Pallet<Runtime>;
	type DmpMessageHandler = ();
	type ReservedDmpWeight = ();
	type OutboundXcmpMessageSource = ();
	type XcmpMessageHandler = ();
	type ReservedXcmpWeight = ();
	type CheckAssociatedRelayNumber = RelayNumberStrictlyIncreases;
}

impl parachain_info::Config for Runtime {}

impl cumulus_pallet_aura_ext::Config for Runtime {}

// See https://paritytech.github.io/substrate/master/pallet_session/index.html for
// the descriptions of these configs.
impl pallet_session::Config for Runtime {
	type RuntimeEvent = RuntimeEvent;
	type ValidatorId = <Self as frame_system::Config>::AccountId;
	// we don't have stash and controller, thus we don't need the convert as well.
	type ValidatorIdOf = pallet_collator_selection::IdentityCollator;
	type ShouldEndSession = pallet_session::PeriodicSessions<SessionPeriod, SessionOffset>;
	type NextSessionRotation = pallet_session::PeriodicSessions<SessionPeriod, SessionOffset>;
	type SessionManager = CollatorSelection;
	// Essentially just Aura, but lets be pedantic.
	type SessionHandler = <SessionKeys as sp_runtime::traits::OpaqueKeys>::KeyTypeIdProviders;
	type Keys = SessionKeys;
	type WeightInfo = weights::pallet_session::SubstrateWeight<Runtime>;
}

// See https://paritytech.github.io/substrate/master/pallet_aura/index.html for
// the descriptions of these configs.
impl pallet_aura::Config for Runtime {
	type AuthorityId = AuraId;
	type DisabledValidators = ();
	type MaxAuthorities = AuraMaxAuthorities;
}

// See https://paritytech.github.io/substrate/master/pallet_collator_selection/index.html for
// the descriptions of these configs.
impl pallet_collator_selection::Config for Runtime {
	type RuntimeEvent = RuntimeEvent;
	type Currency = Balances;

	// Origin that can dictate updating parameters of this pallet.
	// Currently only root or a 3/5ths council vote.
	type UpdateOrigin = EitherOfDiverse<
		EnsureRoot<AccountId>,
		pallet_collective::EnsureProportionAtLeast<AccountId, CouncilCollective, 3, 5>,
	>;

	// Account Identifier from which the internal Pot is generated.
	// Set to something that NEVER gets a balance i.e. No block rewards.
	type PotId = NeverDepositIntoId;

	// Maximum number of candidates that we should have. This is enforced in code.
	//
	// This does not take into account the invulnerables.
	type MaxCandidates = CollatorMaxCandidates;

	// Minimum number of candidates that we should have. This is used for disaster recovery.
	//
	// This does not take into account the invulnerables.
	type MinCandidates = CollatorMinCandidates;

	// Maximum number of invulnerables. This is enforced in code.
	type MaxInvulnerables = CollatorMaxInvulnerables;

	// Will be kicked if block is not produced in threshold.
	// should be a multiple of session or things will get inconsistent
	type KickThreshold = CollatorKickThreshold;

	/// A stable ID for a validator.
	type ValidatorId = <Self as frame_system::Config>::AccountId;

	// A conversion from account ID to validator ID.
	//
	// Its cost must be at most one storage read.
	type ValidatorIdOf = pallet_collator_selection::IdentityCollator;

	// Validate a user is registered
	type ValidatorRegistration = Session;

	type WeightInfo = weights::pallet_collator_selection::SubstrateWeight<Runtime>;
}

impl pallet_messages::Config for Runtime {
	type RuntimeEvent = RuntimeEvent;
	type WeightInfo = pallet_messages::weights::SubstrateWeight<Runtime>;
	// The type that supplies MSA info
	type MsaInfoProvider = Msa;
	// The type that validates schema grants
	type SchemaGrantValidator = Msa;
	// The type that provides schema info
	type SchemaProvider = Schemas;
	// The maximum number of messages per block
	type MaxMessagesPerBlock = MessagesMaxPerBlock;
	// The maximum message payload in bytes
	type MaxMessagePayloadSizeBytes = MessagesMaxPayloadSizeBytes;

	/// A set of helper functions for benchmarking.
	#[cfg(feature = "runtime-benchmarks")]
	type MsaBenchmarkHelper = Msa;
	#[cfg(feature = "runtime-benchmarks")]
	type SchemaBenchmarkHelper = Schemas;
}

impl pallet_stateful_storage::Config for Runtime {
	type RuntimeEvent = RuntimeEvent;
	type WeightInfo = pallet_stateful_storage::weights::SubstrateWeight<Runtime>;
	/// The maximum size of a page (in bytes) for an Itemized storage model
	type MaxItemizedPageSizeBytes = MaxItemizedPageSizeBytes;
	/// The maximum size of a page (in bytes) for a Paginated storage model
	type MaxPaginatedPageSizeBytes = MaxPaginatedPageSizeBytes;
	/// The maximum size of a single item in an itemized storage model (in bytes)
	type MaxItemizedBlobSizeBytes = MaxItemizedBlobSizeBytes;
	/// The maximum number of pages in a Paginated storage model
	type MaxPaginatedPageId = MaxPaginatedPageId;
	/// The maximum number of actions in itemized actions
	type MaxItemizedActionsCount = MaxItemizedActionsCount;
	/// The type that supplies MSA info
	type MsaInfoProvider = Msa;
	/// The type that validates schema grants
	type SchemaGrantValidator = Msa;
	/// The type that provides schema info
	type SchemaProvider = Schemas;

	/// A set of helper functions for benchmarking.
	#[cfg(feature = "runtime-benchmarks")]
	type MsaBenchmarkHelper = Msa;
	#[cfg(feature = "runtime-benchmarks")]
	type SchemaBenchmarkHelper = Schemas;
}

// See https://paritytech.github.io/substrate/master/pallet_sudo/index.html for
// the descriptions of these configs.
#[cfg(any(not(feature = "frequency"), feature = "all-frequency-features"))]
impl pallet_sudo::Config for Runtime {
	type RuntimeEvent = RuntimeEvent;
	type RuntimeCall = RuntimeCall;
}

// See https://paritytech.github.io/substrate/master/pallet_utility/index.html for
// the descriptions of these configs.
impl pallet_utility::Config for Runtime {
	type RuntimeEvent = RuntimeEvent;
	type RuntimeCall = RuntimeCall;
	type PalletsOrigin = OriginCaller;
	type WeightInfo = weights::pallet_utility::SubstrateWeight<Runtime>;
}

// Create the runtime by composing the FRAME pallets that were previously configured.
construct_runtime!(
	pub enum Runtime where
		Block = Block,
		NodeBlock = opaque::Block,
		UncheckedExtrinsic = UncheckedExtrinsic,
	{
		// System support stuff.
		System: frame_system::{Pallet, Call, Config, Storage, Event<T>} = 0,
		ParachainSystem: cumulus_pallet_parachain_system::{
			Pallet, Call, Config, Storage, Inherent, Event<T>, ValidateUnsigned,
		} = 1,
		Timestamp: pallet_timestamp::{Pallet, Call, Storage, Inherent} = 2,
		ParachainInfo: parachain_info::{Pallet, Storage, Config} = 3,

		// Sudo removed from mainnet Jan 2023
		#[cfg(any(not(feature = "frequency"), feature = "all-frequency-features"))]
		Sudo: pallet_sudo::{Pallet, Call, Config<T>, Storage, Event<T> }= 4,

		Preimage: pallet_preimage::{Pallet, Call, Storage, Event<T>} = 5,
		Democracy: pallet_democracy::{Pallet, Call, Config<T>, Storage, Event<T> } = 6,
		Scheduler: pallet_scheduler::{Pallet, Call, Storage, Event<T> } = 8,
		Utility: pallet_utility::{Pallet, Call, Event} = 9,

		// Monetary stuff.
		Balances: pallet_balances::{Pallet, Call, Storage, Config<T>, Event<T>} = 10,
		TransactionPayment: pallet_transaction_payment::{Pallet, Storage, Event<T>} = 11,

		// Collectives
		Council: pallet_collective::<Instance1>::{Pallet, Call, Config<T,I>, Storage, Event<T>, Origin<T>} = 12,
		TechnicalCommittee: pallet_collective::<Instance2>::{Pallet, Call, Config<T,I>, Storage, Event<T>, Origin<T>} = 13,

		// Treasury
		Treasury: pallet_treasury::{Pallet, Call, Storage, Config, Event<T>} = 14,

		// Collator support. The order of these 4 are important and shall not change.
		Authorship: pallet_authorship::{Pallet, Call, Storage} = 20,
		CollatorSelection: pallet_collator_selection::{Pallet, Call, Storage, Event<T>, Config<T>} = 21,
		Session: pallet_session::{Pallet, Call, Storage, Event, Config<T>} = 22,
		Aura: pallet_aura::{Pallet, Storage, Config<T>} = 23,
		AuraExt: cumulus_pallet_aura_ext::{Pallet, Storage, Config} = 24,

		// ORML
		Vesting: orml_vesting::{Pallet, Call, Storage, Event<T>, Config<T>} = 40,

		// Frequency related pallets
		Msa: pallet_msa::{Pallet, Call, Storage, Event<T>} = 60,
		Messages: pallet_messages::{Pallet, Call, Storage, Event<T>} = 61,
		Schemas: pallet_schemas::{Pallet, Call, Storage, Event<T>, Config} = 62,
		StatefulStorage: pallet_stateful_storage::{Pallet, Call, Storage, Event<T>} = 63,
	}
);

#[cfg(feature = "runtime-benchmarks")]
#[macro_use]
extern crate frame_benchmarking;

#[cfg(feature = "runtime-benchmarks")]
mod benches {
	define_benchmarks!(
		// Substrate
		[frame_system, SystemBench::<Runtime>]
		[pallet_balances, Balances]
		[pallet_collective, Council]
		[pallet_collective, TechnicalCommittee]
		[pallet_preimage, Preimage]
		[pallet_democracy, Democracy]
		[pallet_treasury, Treasury]
		[pallet_scheduler, Scheduler]
		[pallet_session, SessionBench::<Runtime>]
		[pallet_timestamp, Timestamp]
		[pallet_collator_selection, CollatorSelection]
		[pallet_utility, Utility]

		// Frequency
		[pallet_msa, Msa]
		[pallet_schemas, Schemas]
		[pallet_messages, Messages]
		[pallet_stateful_storage, StatefulStorage]
	);
}

impl_runtime_apis! {
	impl sp_consensus_aura::AuraApi<Block, AuraId> for Runtime {
		fn slot_duration() -> sp_consensus_aura::SlotDuration {
			sp_consensus_aura::SlotDuration::from_millis(Aura::slot_duration())
		}

		fn authorities() -> Vec<AuraId> {
			Aura::authorities().into_inner()
		}
	}

	impl sp_api::Core<Block> for Runtime {
		fn version() -> RuntimeVersion {
			VERSION
		}

		fn execute_block(block: Block) {
			Executive::execute_block(block)
		}

		fn initialize_block(header: &<Block as BlockT>::Header) {
			Executive::initialize_block(header)
		}
	}

	impl sp_api::Metadata<Block> for Runtime {
		fn metadata() -> OpaqueMetadata {
			OpaqueMetadata::new(Runtime::metadata().into())
		}
	}

	impl sp_block_builder::BlockBuilder<Block> for Runtime {
		fn apply_extrinsic(extrinsic: <Block as BlockT>::Extrinsic) -> ApplyExtrinsicResult {
			Executive::apply_extrinsic(extrinsic)
		}

		fn finalize_block() -> <Block as BlockT>::Header {
			Executive::finalize_block()
		}

		fn inherent_extrinsics(data: sp_inherents::InherentData) -> Vec<<Block as BlockT>::Extrinsic> {
			data.create_extrinsics()
		}

		fn check_inherents(
			block: Block,
			data: sp_inherents::InherentData,
		) -> sp_inherents::CheckInherentsResult {
			data.check_extrinsics(&block)
		}
	}

	impl sp_transaction_pool::runtime_api::TaggedTransactionQueue<Block> for Runtime {
		fn validate_transaction(
			source: TransactionSource,
			tx: <Block as BlockT>::Extrinsic,
			block_hash: <Block as BlockT>::Hash,
		) -> TransactionValidity {
			Executive::validate_transaction(source, tx, block_hash)
		}
	}

	impl sp_offchain::OffchainWorkerApi<Block> for Runtime {
		fn offchain_worker(header: &<Block as BlockT>::Header) {
			Executive::offchain_worker(header)
		}
	}

	impl sp_session::SessionKeys<Block> for Runtime {
		fn generate_session_keys(seed: Option<Vec<u8>>) -> Vec<u8> {
			SessionKeys::generate(seed)
		}

		fn decode_session_keys(
			encoded: Vec<u8>,
		) -> Option<Vec<(Vec<u8>, KeyTypeId)>> {
			SessionKeys::decode_into_raw_public_keys(&encoded)
		}
	}

	impl frame_system_rpc_runtime_api::AccountNonceApi<Block, AccountId, Index> for Runtime {
		fn account_nonce(account: AccountId) -> Index {
			System::account_nonce(account)
		}
	}

	impl pallet_transaction_payment_rpc_runtime_api::TransactionPaymentApi<Block, Balance> for Runtime {
		fn query_info(
			uxt: <Block as BlockT>::Extrinsic,
			len: u32,
		) -> pallet_transaction_payment_rpc_runtime_api::RuntimeDispatchInfo<Balance> {
			TransactionPayment::query_info(uxt, len)
		}
		fn query_fee_details(
			uxt: <Block as BlockT>::Extrinsic,
			len: u32,
		) -> pallet_transaction_payment::FeeDetails<Balance> {
			TransactionPayment::query_fee_details(uxt, len)
		}
	}

	impl cumulus_primitives_core::CollectCollationInfo<Block> for Runtime {
		fn collect_collation_info(header: &<Block as BlockT>::Header) -> cumulus_primitives_core::CollationInfo {
			ParachainSystem::collect_collation_info(header)
		}
	}

	// Frequency runtime APIs
	impl pallet_messages_runtime_api::MessagesRuntimeApi<Block> for Runtime {
		fn get_messages_by_schema_and_block(schema_id: SchemaId, schema_payload_location: PayloadLocation, block_number: BlockNumber,) ->
			Vec<MessageResponse> {
			Messages::get_messages_by_schema_and_block(schema_id, schema_payload_location, block_number)
		}

		fn get_schema_by_id(schema_id: SchemaId) -> Option<SchemaResponse> {
			Schemas::get_schema_by_id(schema_id)
		}
	}

	impl pallet_schemas_runtime_api::SchemasRuntimeApi<Block> for Runtime {
		fn get_by_schema_id(schema_id: SchemaId) -> Option<SchemaResponse> {
			Schemas::get_schema_by_id(schema_id)
		}
	}

	impl pallet_msa_runtime_api::MsaRuntimeApi<Block, AccountId> for Runtime {
		// *Temporarily Removed* until https://github.com/LibertyDSNP/frequency/issues/418 is completed
		// fn get_msa_keys(msa_id: MessageSourceId) -> Vec<KeyInfoResponse<AccountId>> {
		// 	Ok(Msa::fetch_msa_keys(msa_id))
		// }

		fn has_delegation(delegator: DelegatorId, provider: ProviderId, block_number: BlockNumber, schema_id: Option<SchemaId>) -> bool {
			match schema_id {
				Some(sid) => Msa::ensure_valid_schema_grant(provider, delegator, sid, block_number).is_ok(),
				None => Msa::ensure_valid_delegation(provider, delegator, Some(block_number)).is_ok(),
			}
		}

		fn get_granted_schemas_by_msa_id(delegator: DelegatorId, provider: ProviderId) -> Option<Vec<SchemaId>> {
			match Msa::get_granted_schemas_by_msa_id(delegator, provider) {
				Ok(x) => x,
				Err(_) => None,
			}
		}
	}

	impl pallet_stateful_storage_runtime_api::StatefulStorageRuntimeApi<Block> for Runtime {
<<<<<<< HEAD
		fn get_pages(msa_id: MessageSourceId, schema_id: SchemaId) -> Vec<StatefulStorageResponse> {
			StatefulStorage::get_pages(msa_id, schema_id)
=======
		fn get_paginated_storages(msa_id: MessageSourceId, schema_id: SchemaId) -> Result<Vec<PaginatedStorageResponse>, DispatchError> {
			StatefulStorage::get_paginated_storages(msa_id, schema_id)
		}

		fn get_itemized_storages(msa_id: MessageSourceId, schema_id: SchemaId) -> Result<ItemizedStoragePageResponse, DispatchError> {
			StatefulStorage::get_itemized_storages(msa_id, schema_id)
>>>>>>> 894112d0
		}
	}

	#[cfg(feature = "try-runtime")]
	impl frame_try_runtime::TryRuntime<Block> for Runtime {
		fn on_runtime_upgrade() -> (Weight, Weight) {
			log::info!("try-runtime::on_runtime_upgrade frequency.");
			let weight = Executive::try_runtime_upgrade().unwrap();
			(weight, RuntimeBlockWeights::get().max_block)
		}
		fn execute_block(block: Block, state_root_check: bool, select: frame_try_runtime::TryStateSelect) -> Weight {
			log::info!(
				target: "runtime::frequency", "try-runtime: executing block #{} ({:?}) / root checks: {:?} / sanity-checks: {:?}",
				block.header.number,
				block.header.hash(),
				state_root_check,
				select,
			);
			Executive::try_execute_block(block, state_root_check, select).expect("try_execute_block failed")
		}
	}

	#[cfg(feature = "runtime-benchmarks")]
	impl frame_benchmarking::Benchmark<Block> for Runtime {
		fn benchmark_metadata(extra: bool) -> (
			Vec<frame_benchmarking::BenchmarkList>,
			Vec<frame_support::traits::StorageInfo>,
		) {
			use frame_benchmarking::{Benchmarking, BenchmarkList};
			use frame_support::traits::StorageInfoTrait;
			use frame_system_benchmarking::Pallet as SystemBench;
			use cumulus_pallet_session_benchmarking::Pallet as SessionBench;
			use orml_benchmarking::list_benchmark as list_orml_benchmark;


			let mut list = Vec::<BenchmarkList>::new();
			list_benchmarks!(list, extra);
			list_orml_benchmark!(list, extra, orml_vesting, benchmarking::vesting);

			let storage_info = AllPalletsWithSystem::storage_info();
			return (list, storage_info)
		}

		fn dispatch_benchmark(
			config: frame_benchmarking::BenchmarkConfig
		) -> Result<Vec<frame_benchmarking::BenchmarkBatch>, sp_runtime::RuntimeString> {
			use frame_benchmarking::{Benchmarking, BenchmarkBatch, TrackedStorageKey};

			use frame_system_benchmarking::Pallet as SystemBench;
			impl frame_system_benchmarking::Config for Runtime {}

			use cumulus_pallet_session_benchmarking::Pallet as SessionBench;
			impl cumulus_pallet_session_benchmarking::Config for Runtime {}
			use orml_benchmarking::{add_benchmark as orml_add_benchmark};

			use frame_support::traits::WhitelistedStorageKeys;
			let whitelist: Vec<TrackedStorageKey> = AllPalletsWithSystem::whitelisted_storage_keys();

			let mut batches = Vec::<BenchmarkBatch>::new();
			let params = (&config, &whitelist);
			add_benchmarks!(params, batches);
			orml_add_benchmark!(params, batches, orml_vesting, benchmarking::vesting);

			if batches.is_empty() { return Err("Benchmark not found for this pallet.".into()) }
			Ok(batches)
		}
	}
}

struct CheckInherents;

impl cumulus_pallet_parachain_system::CheckInherents<Block> for CheckInherents {
	fn check_inherents(
		block: &Block,
		relay_state_proof: &cumulus_pallet_parachain_system::RelayChainStateProof,
	) -> sp_inherents::CheckInherentsResult {
		let relay_chain_slot = relay_state_proof
			.read_slot()
			.expect("Could not read the relay chain slot from the proof");

		let inherent_data =
			cumulus_primitives_timestamp::InherentDataProvider::from_relay_chain_slot_and_duration(
				relay_chain_slot,
				sp_std::time::Duration::from_secs(6),
			)
			.create_inherent_data()
			.expect("Could not create the timestamp inherent data");

		inherent_data.check_extrinsics(block)
	}
}

cumulus_pallet_parachain_system::register_validate_block! {
	Runtime = Runtime,
	BlockExecutor = cumulus_pallet_aura_ext::BlockExecutor::<Runtime, Executive>,
	CheckInherents = CheckInherents,
}

#[cfg(test)]
mod tests {
	use super::*;
	use frame_support::traits::WhitelistedStorageKeys;
	use sp_core::hexdisplay::HexDisplay;
	use std::collections::HashSet;

	#[test]
	fn check_whitelist() {
		let whitelist: HashSet<String> = dbg!(AllPalletsWithSystem::whitelisted_storage_keys()
			.iter()
			.map(|e| HexDisplay::from(&e.key).to_string())
			.collect());

		// Block Number
		assert!(
			whitelist.contains("26aa394eea5630e07c48ae0c9558cef702a5c1b19ab7a04f536c519aca4983ac")
		);
		// Total Issuance
		assert!(
			whitelist.contains("c2261276cc9d1f8598ea4b6a74b15c2f57c875e4cff74148e4628f264b974c80")
		);
		// Execution Phase
		assert!(
			whitelist.contains("26aa394eea5630e07c48ae0c9558cef7ff553b5a9862a516939d82b3d3d8661a")
		);
		// Event Count
		assert!(
			whitelist.contains("26aa394eea5630e07c48ae0c9558cef70a98fdbe9ce6c55837576c60c7af3850")
		);
		// System Events
		assert!(
			whitelist.contains("26aa394eea5630e07c48ae0c9558cef780d41e5e16056765bc8461851072c9d7")
		);
	}
}<|MERGE_RESOLUTION|>--- conflicted
+++ resolved
@@ -993,17 +993,12 @@
 	}
 
 	impl pallet_stateful_storage_runtime_api::StatefulStorageRuntimeApi<Block> for Runtime {
-<<<<<<< HEAD
-		fn get_pages(msa_id: MessageSourceId, schema_id: SchemaId) -> Vec<StatefulStorageResponse> {
-			StatefulStorage::get_pages(msa_id, schema_id)
-=======
 		fn get_paginated_storages(msa_id: MessageSourceId, schema_id: SchemaId) -> Result<Vec<PaginatedStorageResponse>, DispatchError> {
 			StatefulStorage::get_paginated_storages(msa_id, schema_id)
 		}
 
 		fn get_itemized_storages(msa_id: MessageSourceId, schema_id: SchemaId) -> Result<ItemizedStoragePageResponse, DispatchError> {
 			StatefulStorage::get_itemized_storages(msa_id, schema_id)
->>>>>>> 894112d0
 		}
 	}
 
