--- conflicted
+++ resolved
@@ -254,13 +254,10 @@
 	type MaxKeys = MsaMaxKeys;
 	type MaxSchemaGrants = MaxDataSize;
 	type MaxProviderNameSize = MsaMaxProviderNameSize;
-<<<<<<< HEAD
 	type MortalityBucketSize = MSAMortalityBucketSize;
 	type MaxSignaturesPerBucket = MSAMaxSignaturesPerBucket;
 	type NumberOfBuckets = MSANumberOfBuckets;
-=======
 	type SchemaValidator = Schemas;
->>>>>>> 5f950112
 }
 
 pub use common_primitives::schema::SchemaId;
