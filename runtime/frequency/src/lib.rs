#![cfg_attr(not(feature = "std"), no_std)]
// `construct_runtime!` does a lot of recursion and requires us to increase the limit to 256.
#![recursion_limit = "256"]

// Make the WASM binary available.
#[cfg(feature = "std")]
include!(concat!(env!("OUT_DIR"), "/wasm_binary.rs"));

mod benchmarking;

use cumulus_pallet_parachain_system::{
	RelayNumberStrictlyIncreases, RelaychainBlockNumberProvider,
};
use sp_api::impl_runtime_apis;
use sp_core::{crypto::KeyTypeId, OpaqueMetadata};
use sp_runtime::{
	create_runtime_str, generic, impl_opaque_keys,
	traits::{AccountIdConversion, AccountIdLookup, BlakeTwo256, Block as BlockT, ConvertInto},
	transaction_validity::{TransactionSource, TransactionValidity},
	ApplyExtrinsicResult,
};

#[cfg(feature = "runtime-benchmarks")]
use codec::Decode;

use sp_std::prelude::*;
#[cfg(feature = "std")]
use sp_version::NativeVersion;
use sp_version::RuntimeVersion;

use common_primitives::{
	messages::*,
	msa::*,
	node::*,
	schema::{PayloadLocation, SchemaResponse},
};

pub use common_runtime::{
	constants::{currency::EXISTENTIAL_DEPOSIT, *},
	fee::WeightToFee,
};

use frame_support::{
	construct_runtime,
	dispatch::DispatchClass,
	parameter_types,
	traits::{ConstU128, ConstU32, EitherOfDiverse, EnsureOrigin, EqualPrivilegeOnly},
	weights::{constants::RocksDbWeight, ConstantMultiplier, Weight},
};

use frame_system::{
	limits::{BlockLength, BlockWeights},
	EnsureRoot, RawOrigin,
};
pub use sp_consensus_aura::sr25519::AuthorityId as AuraId;
pub use sp_runtime::{MultiAddress, Perbill, Permill};

#[cfg(any(feature = "std", test))]
pub use sp_runtime::BuildStorage;

pub use pallet_msa;
pub use pallet_schemas;
// Polkadot Imports
use polkadot_runtime_common::{BlockHashCount, SlowAdjustingFeeUpdate};

pub use common_runtime::{
	constants::MaxDataSize,
	weights,
	weights::{BlockExecutionWeight, ExtrinsicBaseWeight},
};
use frame_support::traits::Contains;

/// Basefilter to only allow specified transactions call to be executed
/// For non mainnet [--features frequency] all transactions are allowed
pub struct BaseCallFilter;

impl Contains<RuntimeCall> for BaseCallFilter {
	fn contains(_call: &RuntimeCall) -> bool {
		#[cfg(not(feature = "frequency"))]
		{
			true
		}
		#[cfg(feature = "frequency")]
		{
			matches!(
				_call,
				RuntimeCall::System(..) |
					RuntimeCall::Timestamp(..) |
					RuntimeCall::ParachainSystem(..) |
					RuntimeCall::Sudo(..) |
					RuntimeCall::TechnicalCommittee(..) |
					RuntimeCall::Council(..) |
					RuntimeCall::Democracy(..) |
					RuntimeCall::Session(..) |
					RuntimeCall::Preimage(..) |
					RuntimeCall::Scheduler(..)
			)
		}
	}
}

/// The SignedExtension to the basic transaction logic.
pub type SignedExtra = (
	frame_system::CheckNonZeroSender<Runtime>,
	frame_system::CheckSpecVersion<Runtime>,
	frame_system::CheckTxVersion<Runtime>,
	frame_system::CheckGenesis<Runtime>,
	frame_system::CheckEra<Runtime>,
	common_runtime::extensions::check_nonce::CheckNonce<Runtime>,
	frame_system::CheckWeight<Runtime>,
	pallet_transaction_payment::ChargeTransactionPayment<Runtime>,
	pallet_msa::CheckFreeExtrinsicUse<Runtime>,
);
/// A Block signed with a Justification
pub type SignedBlock = generic::SignedBlock<Block>;

/// BlockId type as expected by this runtime.
pub type BlockId = generic::BlockId<Block>;

/// Block type as expected by this runtime.
pub type Block = generic::Block<Header, UncheckedExtrinsic>;

/// Unchecked extrinsic type as expected by this runtime.
pub type UncheckedExtrinsic =
	generic::UncheckedExtrinsic<Address, RuntimeCall, Signature, SignedExtra>;

/// Extrinsic type that has already been checked.
pub type CheckedExtrinsic = generic::CheckedExtrinsic<AccountId, RuntimeCall, SignedExtra>;

/// Executive: handles dispatch to the various modules.
pub type Executive = frame_executive::Executive<
	Runtime,
	Block,
	frame_system::ChainContext<Runtime>,
	Runtime,
	AllPalletsWithSystem,
>;

/// Opaque types. These are used by the CLI to instantiate machinery that don't need to know
/// the specifics of the runtime. They can then be made to be agnostic over specific formats
/// of data like extrinsics, allowing for them to continue syncing the network through upgrades
/// to even the core data structures.
pub mod opaque {
	use super::*;
	use sp_runtime::{generic, traits::BlakeTwo256};

	pub use sp_runtime::OpaqueExtrinsic as UncheckedExtrinsic;
	/// Opaque block header type.
	pub type Header = generic::Header<BlockNumber, BlakeTwo256>;
	/// Opaque block type.
	pub type Block = generic::Block<Header, UncheckedExtrinsic>;
	/// Opaque block identifier type.
	pub type BlockId = generic::BlockId<Block>;
}

impl_opaque_keys! {
	pub struct SessionKeys {
		pub aura: Aura,
	}
}

#[sp_version::runtime_version]
pub const VERSION: RuntimeVersion = RuntimeVersion {
	spec_name: create_runtime_str!("frequency"),
	impl_name: create_runtime_str!("frequency"),
	authoring_version: 1,
	spec_version: 4,
	impl_version: 0,
	apis: RUNTIME_API_VERSIONS,
	transaction_version: 1,
	state_version: 1,
};

/// The version information used to identify this runtime when compiled natively.
#[cfg(feature = "std")]
pub fn native_version() -> NativeVersion {
	NativeVersion { runtime_version: VERSION, can_author_with: Default::default() }
}

parameter_types! {
	pub const Version: RuntimeVersion = VERSION;

	// This part is copied from Substrate's `bin/node/runtime/src/lib.rs`.
	//  The `RuntimeBlockLength` and `RuntimeBlockWeights` exist here because the
	// `DeletionWeightLimit` and `DeletionQueueDepth` depend on those to parameterize
	// the lazy contract deletion.
	pub RuntimeBlockLength: BlockLength =
		BlockLength::max_with_normal_ratio(5 * 1024 * 1024, NORMAL_DISPATCH_RATIO);

	pub RuntimeBlockWeights: BlockWeights = BlockWeights::builder()
		.base_block(BlockExecutionWeight::get())
		.for_class(DispatchClass::all(), |weights| {
			weights.base_extrinsic = ExtrinsicBaseWeight::get();
		})
		.for_class(DispatchClass::Normal, |weights| {
			weights.max_total = Some(NORMAL_DISPATCH_RATIO * MAXIMUM_BLOCK_WEIGHT);
		})
		.for_class(DispatchClass::Operational, |weights| {
			weights.max_total = Some(MAXIMUM_BLOCK_WEIGHT);
			// Operational transactions have some extra reserved space, so that they
			// are included even if block reached `MAXIMUM_BLOCK_WEIGHT`.
			weights.reserved = Some(
				MAXIMUM_BLOCK_WEIGHT - NORMAL_DISPATCH_RATIO * MAXIMUM_BLOCK_WEIGHT
			);
		})
		.avg_block_initialization(AVERAGE_ON_INITIALIZE_RATIO)
		.build_or_panic();
}

// Configure FRAME pallets to include in runtime.

impl frame_system::Config for Runtime {
	/// The identifier used to distinguish between accounts.
	type AccountId = AccountId;
	/// Base call filter to use in dispatchable.
	// enable for cfg feature "frequency" only
	type BaseCallFilter = BaseCallFilter;
	/// The aggregated dispatch type that is available for extrinsics.
	type RuntimeCall = RuntimeCall;
	/// The lookup mechanism to get account ID from whatever is passed in dispatchers.
	type Lookup = AccountIdLookup<AccountId, ()>;
	/// The index type for storing how many extrinsics an account has signed.
	type Index = Index;
	/// The index type for blocks.
	type BlockNumber = BlockNumber;
	/// The type for hashing blocks and tries.
	type Hash = Hash;
	/// The hashing algorithm used.
	type Hashing = BlakeTwo256;
	/// The header type.
	type Header = generic::Header<BlockNumber, BlakeTwo256>;
	/// The ubiquitous event type.
	type RuntimeEvent = RuntimeEvent;
	/// The ubiquitous origin type.
	type RuntimeOrigin = RuntimeOrigin;
	/// Maximum number of block number to block hash mappings to keep (oldest pruned first).
	type BlockHashCount = BlockHashCount;
	/// Runtime version.
	type Version = Version;
	/// Converts a module to an index of this module in the runtime.
	type PalletInfo = PalletInfo;
	/// The data to be stored in an account.
	type AccountData = pallet_balances::AccountData<Balance>;
	/// What to do if a new account is created.
	type OnNewAccount = ();
	/// What to do if an account is fully reaped from the system.
	type OnKilledAccount = ();
	/// The weight of database operations that the runtime can invoke.
	type DbWeight = RocksDbWeight;
	/// Weight information for the extrinsics of this pallet.
	type SystemWeightInfo = ();
	/// Block & extrinsics weights: base values and limits.
	type BlockWeights = RuntimeBlockWeights;
	/// The maximum length of a block (in bytes).
	type BlockLength = RuntimeBlockLength;
	/// This is used as an identifier of the chain. 42 is the generic substrate prefix.
	type SS58Prefix = Ss58Prefix;
	/// The action to take on a Runtime Upgrade
	type OnSetCode = cumulus_pallet_parachain_system::ParachainSetCode<Self>;
	type MaxConsumers = FrameSystemMaxConsumers;
}

impl pallet_msa::Config for Runtime {
<<<<<<< HEAD
	type RuntimeEvent = RuntimeEvent;
=======
	type Event = Event;
	// The weights info
>>>>>>> 2c399425
	type WeightInfo = pallet_msa::weights::SubstrateWeight<Runtime>;
	// The conversion to a 32 byte AccountId
	type ConvertIntoAccountId32 = ConvertInto;
	// The maximum number of public keys per MSA
	type MaxPublicKeysPerMsa = MsaMaxPublicKeysPerMsa;
	// The maximum number of schema grants per delegation
	type MaxSchemaGrantsPerDelegation = MaxDataSize;
	// The maximum provider name size (in bytes)
	type MaxProviderNameSize = MsaMaxProviderNameSize;
	// The type that provides schema related info
	type SchemaValidator = Schemas;
	// The number of blocks per virtual bucket
	type MortalityWindowSize = MSAMortalityWindowSize;
	// The maximum number of signatures per virtual bucket
	type MaxSignaturesPerBucket = MSAMaxSignaturesPerBucket;
	// The total number of virtual buckets
	type NumberOfBuckets = MSANumberOfBuckets;
}

pub use common_primitives::schema::SchemaId;

impl pallet_schemas::Config for Runtime {
<<<<<<< HEAD
	type RuntimeEvent = RuntimeEvent;
=======
	type Event = Event;
	// The weights info
>>>>>>> 2c399425
	type WeightInfo = pallet_schemas::weights::SubstrateWeight<Runtime>;
	// The mininum size (in bytes) for a schema model
	type MinSchemaModelSizeBytes = SchemasMinModelSizeBytes;
	// The maximum number of schemas that can be registered
	type MaxSchemaRegistrations = SchemasMaxRegistrations;
	// The maximum length of a schema model (in bytes)
	type SchemaModelMaxBytesBoundedVecLimit = SchemasMaxBytesBoundedVecLimit;
}

pub struct RootAsVestingPallet;
impl EnsureOrigin<RuntimeOrigin> for RootAsVestingPallet {
	type Success = AccountId;

	fn try_origin(o: RuntimeOrigin) -> Result<Self::Success, RuntimeOrigin> {
		Into::<Result<RawOrigin<AccountId>, RuntimeOrigin>>::into(o).and_then(|o| match o {
			RawOrigin::Root => Ok(VestingPalletId::get().into_account_truncating()),
			r => Err(RuntimeOrigin::from(r)),
		})
	}

	#[cfg(feature = "runtime-benchmarks")]
	fn successful_origin() -> RuntimeOrigin {
		let zero_account_id =
			AccountId::decode(&mut sp_runtime::traits::TrailingZeroInput::zeroes())
				.expect("infinite length input; no invalid inputs for type; qed");
		RuntimeOrigin::from(RawOrigin::Signed(zero_account_id))
	}
}

parameter_types! {
	/// Need this declaration method for use + type safety in benchmarks
	pub const MaxVestingSchedules: u32 = ORML_MAX_VESTING_SCHEDULES;
}

// See https://paritytech.github.io/substrate/master/pallet_vesting/index.html for
// the descriptions of these configs.
impl orml_vesting::Config for Runtime {
	type RuntimeEvent = RuntimeEvent;
	type Currency = Balances;
	type MinVestedTransfer = MinVestedTransfer;
	type VestedTransferOrigin = RootAsVestingPallet;
	type WeightInfo = weights::orml_vesting::SubstrateWeight<Runtime>;
	type MaxVestingSchedules = MaxVestingSchedules;
	type BlockNumberProvider = RelaychainBlockNumberProvider<Runtime>;
}

// See https://paritytech.github.io/substrate/master/pallet_timestamp/index.html for
// the descriptions of these configs.
impl pallet_timestamp::Config for Runtime {
	/// A timestamp: milliseconds since the unix epoch.
	type Moment = u64;
	type OnTimestampSet = ();
	type MinimumPeriod = MinimumPeriod;
	type WeightInfo = weights::pallet_timestamp::SubstrateWeight<Runtime>;
}

// See https://paritytech.github.io/substrate/master/pallet_authorship/index.html for
// the descriptions of these configs.
impl pallet_authorship::Config for Runtime {
	type FindAuthor = pallet_session::FindAccountFromAuthorIndex<Self, Aura>;
	type UncleGenerations = AuthorshipUncleGenerations;
	type FilterUncle = ();
	type EventHandler = (CollatorSelection,);
}

impl pallet_balances::Config for Runtime {
	type MaxLocks = BalancesMaxLocks;
	/// The type for recording an account's balance.
	type Balance = Balance;
	/// The ubiquitous event type.
	type RuntimeEvent = RuntimeEvent;
	type DustRemoval = ();
	type ExistentialDeposit = ConstU128<EXISTENTIAL_DEPOSIT>;
	type AccountStore = System;
	type WeightInfo = weights::pallet_balances::SubstrateWeight<Runtime>;
	type MaxReserves = BalancesMaxReserves;
	type ReserveIdentifier = [u8; 8];
}
parameter_types! {
	// The maximum weight that may be scheduled per block for any dispatchables of less priority than schedule::HARD_DEADLINE.
	pub MaximumSchedulerWeight: Weight = Perbill::from_percent(10) * RuntimeBlockWeights::get().max_block;
	// The maximum number of scheduled calls in the queue for a single block. Not strictly enforced, but used for weight estimation.
	// Retry a scheduled item every 25 blocks (5 minute) until the preimage exists.
	// Will be removed in v0.9.30
	pub const NoPreimagePostponement: Option<u32> = Some(5 * MINUTES);
}

// See also https://docs.rs/pallet-scheduler/latest/pallet_scheduler/trait.Config.html
impl pallet_scheduler::Config for Runtime {
	type RuntimeEvent = RuntimeEvent;
	type RuntimeOrigin = RuntimeOrigin;
	type PalletsOrigin = OriginCaller;
	type RuntimeCall = RuntimeCall;
	type MaximumWeight = MaximumSchedulerWeight;
	/// Origin to schedule or cancel calls
	/// Set to Root or a simple majority of the Frequency Council
	type ScheduleOrigin = EitherOfDiverse<
		EnsureRoot<AccountId>,
		pallet_collective::EnsureProportionAtLeast<AccountId, CouncilCollective, 1, 2>,
	>;
	type MaxScheduledPerBlock = SchedulerMaxScheduledPerBlock;
	type WeightInfo = weights::pallet_scheduler::SubstrateWeight<Runtime>;
	type OriginPrivilegeCmp = EqualPrivilegeOnly;
	type PreimageProvider = Preimage;
	// Will be removed in v0.9.30
	type NoPreimagePostponement = NoPreimagePostponement;
}

// See https://paritytech.github.io/substrate/master/pallet_preimage/index.html for
// the descriptions of these configs.
impl pallet_preimage::Config for Runtime {
	type WeightInfo = weights::pallet_preimage::SubstrateWeight<Runtime>;
	type RuntimeEvent = RuntimeEvent;
	type Currency = Balances;
	// Allow the Technical council to request preimages without deposit or fees
	type ManagerOrigin = EitherOfDiverse<
		EnsureRoot<AccountId>,
		pallet_collective::EnsureMember<AccountId, TechnicalCommitteeCollective>,
	>;
	/// Expected to be removed in Polkadot v0.9.31
	type MaxSize = PreimageMaxSize;
	type BaseDeposit = PreimageBaseDeposit;
	type ByteDeposit = PreimageByteDeposit;
}

// See https://paritytech.github.io/substrate/master/pallet_collective/index.html for
// the descriptions of these configs.
type CouncilCollective = pallet_collective::Instance1;
impl pallet_collective::Config<CouncilCollective> for Runtime {
	type RuntimeOrigin = RuntimeOrigin;
	type Proposal = RuntimeCall;
	type RuntimeEvent = RuntimeEvent;
	type MotionDuration = CouncilMotionDuration;
	type MaxProposals = CouncilMaxProposals;
	type MaxMembers = ConstU32<10>;
	type DefaultVote = pallet_collective::PrimeDefaultVote;
	type WeightInfo = pallet_collective::weights::SubstrateWeight<Runtime>;
}

type TechnicalCommitteeCollective = pallet_collective::Instance2;
impl pallet_collective::Config<TechnicalCommitteeCollective> for Runtime {
	type RuntimeOrigin = RuntimeOrigin;
	type Proposal = RuntimeCall;
	type RuntimeEvent = RuntimeEvent;
	type MotionDuration = TCMotionDuration;
	type MaxProposals = TCMaxProposals;
	type MaxMembers = TCMaxMembers;
	type DefaultVote = pallet_collective::PrimeDefaultVote;
	// TODO: this uses default but we don't have weights yet. Issue: #608
	type WeightInfo = pallet_collective::weights::SubstrateWeight<Runtime>;
}

// see https://paritytech.github.io/substrate/master/pallet_democracy/pallet/trait.Config.html
// for the definitions of these configs
impl pallet_democracy::Config for Runtime {
	type CooloffPeriod = CooloffPeriod;
	type Currency = Balances;
	type EnactmentPeriod = EnactmentPeriod;
	type RuntimeEvent = RuntimeEvent;
	type FastTrackVotingPeriod = FastTrackVotingPeriod;
	type InstantAllowed = frame_support::traits::ConstBool<true>;
	type LaunchPeriod = LaunchPeriod;
	type MaxProposals = DemocracyMaxProposals;
	type MaxVotes = DemocracyMaxVotes;
	type MinimumDeposit = MinimumDeposit;
	type PreimageByteDeposit = PreimageByteDeposit;
	type Proposal = RuntimeCall;
	type Scheduler = Scheduler;
	type Slash = (); // Treasury;
	type WeightInfo = weights::pallet_democracy::SubstrateWeight<Runtime>;
	type VoteLockingPeriod = EnactmentPeriod; // Same as EnactmentPeriod
	type VotingPeriod = VotingPeriod;

	// See https://paritytech.github.io/substrate/master/pallet_democracy/index.html for
	// the descriptions of these origins.
	/// A unanimous council can have the next scheduled referendum be a straight default-carries
	/// (NTB) vote.
	type ExternalDefaultOrigin = EitherOfDiverse<
		pallet_collective::EnsureProportionAtLeast<AccountId, CouncilCollective, 1, 1>,
		frame_system::EnsureRoot<AccountId>,
	>;

	/// A super-majority of 3/5ths can have the next scheduled referendum be a straight majority-carries vote.
	type ExternalMajorityOrigin = EitherOfDiverse<
		pallet_collective::EnsureProportionAtLeast<AccountId, CouncilCollective, 3, 5>,
		frame_system::EnsureRoot<AccountId>,
	>;
	/// A straight majority (at least 50%) of the council can decide what their next motion is.
	type ExternalOrigin = EitherOfDiverse<
		pallet_collective::EnsureProportionAtLeast<AccountId, CouncilCollective, 1, 2>,
		frame_system::EnsureRoot<AccountId>,
	>;
	/// Two thirds of the technical committee can have an ExternalMajority/ExternalDefault vote
	/// be tabled immediately and with a shorter voting/enactment period.
	type FastTrackOrigin = EitherOfDiverse<
		pallet_collective::EnsureProportionAtLeast<AccountId, TechnicalCommitteeCollective, 2, 3>,
		frame_system::EnsureRoot<AccountId>,
	>;
	/// Origin from which the next majority-carries (or more permissive) referendum may be tabled to
	/// vote immediately and asynchronously in a similar manner to the emergency origin.
	/// Requires TechnicalCommittee to be unanimous.
	type InstantOrigin = EitherOfDiverse<
		pallet_collective::EnsureProportionAtLeast<AccountId, TechnicalCommitteeCollective, 1, 1>,
		frame_system::EnsureRoot<AccountId>,
	>;
	/// Overarching type of all pallets origins
	type PalletsOrigin = OriginCaller;

	/// To cancel a proposal which has been passed, 2/3 of the council must agree to it.
	type CancellationOrigin = EitherOfDiverse<
		pallet_collective::EnsureProportionAtLeast<AccountId, CouncilCollective, 2, 3>,
		EnsureRoot<AccountId>,
	>;
	/// To cancel a proposal before it has been passed, the technical committee must be unanimous or
	/// Root must agree.
	type CancelProposalOrigin = EitherOfDiverse<
		EnsureRoot<AccountId>,
		pallet_collective::EnsureProportionAtLeast<AccountId, TechnicalCommitteeCollective, 1, 1>,
	>;

	/// This origin can blacklist proposals.
	type BlacklistOrigin = EnsureRoot<AccountId>;

	/// Any single technical committee member may veto a coming council proposal, however they can
	/// only do it once and it lasts only for the cool-off period.
	type VetoOrigin = pallet_collective::EnsureMember<AccountId, TechnicalCommitteeCollective>;

	type OperationalPreimageOrigin = pallet_collective::EnsureMember<AccountId, CouncilCollective>;
}

// See https://paritytech.github.io/substrate/master/pallet_treasury/index.html for
// the descriptions of these configs.
impl pallet_treasury::Config for Runtime {
	/// Treasury Account: 5EYCAe5ijiYfyeZ2JJCGq56LmPyNRAKzpG4QkoQkkQNB5e6Z
	type PalletId = TreasuryPalletId;
	type Currency = Balances;
	type RuntimeEvent = RuntimeEvent;
	type WeightInfo = weights::pallet_treasury::SubstrateWeight<Runtime>;

	/// Who approves treasury proposals?
	/// - Root (sudo or governance)
	/// - 3/5ths of the Frequency Council
	type ApproveOrigin = EitherOfDiverse<
		EnsureRoot<AccountId>,
		pallet_collective::EnsureProportionAtLeast<AccountId, CouncilCollective, 3, 5>,
	>;

	/// Who rejects treasury proposals?
	/// - Root (sudo or governance)
	/// - Simple majority of the Frequency Council
	type RejectOrigin = EitherOfDiverse<
		EnsureRoot<AccountId>,
		pallet_collective::EnsureProportionMoreThan<AccountId, CouncilCollective, 1, 2>,
	>;

	/// Spending funds outside of the proposal?
	/// Nobody
	type SpendOrigin = frame_support::traits::NeverEnsureOrigin<Balance>;

	/// Rejected proposals lose their bond
	/// This takes the slashed amount and is often set to the Treasury
	/// We burn it so there is no incentive to the treasury to reject to enrich itself
	type OnSlash = ();

	/// Bond 5% of a treasury proposal
	type ProposalBond = ProposalBondPercent;

	/// Minimum bond of 100 Tokens
	type ProposalBondMinimum = ProposalBondMinimum;

	/// Max bond of 1_000 Tokens
	type ProposalBondMaximum = ProposalBondMaximum;

	/// Pay out on a 4-week basis
	type SpendPeriod = SpendPeriod;

	/// Do not burn any unused funds
	type Burn = ();

	/// Where should tokens burned from the treasury go?
	/// Set to go to /dev/null
	type BurnDestination = ();

	/// Runtime hooks to external pallet using treasury to compute spend funds.
	/// Set to Bounties often.
	/// Not currently in use
	type SpendFunds = ();

	/// 64
	type MaxApprovals = MaxApprovals;
}

// See https://paritytech.github.io/substrate/master/pallet_transaction_payment/index.html for
// the descriptions of these configs.
impl pallet_transaction_payment::Config for Runtime {
	type RuntimeEvent = RuntimeEvent;
	type OnChargeTransaction = pallet_transaction_payment::CurrencyAdapter<Balances, ()>;
	type WeightToFee = WeightToFee;
	type LengthToFee = ConstantMultiplier<Balance, TransactionByteFee>;
	type FeeMultiplierUpdate = SlowAdjustingFeeUpdate<Self>;
	type OperationalFeeMultiplier = TransactionPaymentOperationalFeeMultiplier;
}

// See https://paritytech.github.io/substrate/master/pallet_parachain_system/index.html for
// the descriptions of these configs.
impl cumulus_pallet_parachain_system::Config for Runtime {
	type RuntimeEvent = RuntimeEvent;
	type OnSystemEvent = ();
	type SelfParaId = parachain_info::Pallet<Runtime>;
	type DmpMessageHandler = ();
	type ReservedDmpWeight = ();
	type OutboundXcmpMessageSource = ();
	type XcmpMessageHandler = ();
	type ReservedXcmpWeight = ();
	type CheckAssociatedRelayNumber = RelayNumberStrictlyIncreases;
}

impl parachain_info::Config for Runtime {}

impl cumulus_pallet_aura_ext::Config for Runtime {}

// See https://paritytech.github.io/substrate/master/pallet_session/index.html for
// the descriptions of these configs.
impl pallet_session::Config for Runtime {
	type RuntimeEvent = RuntimeEvent;
	type ValidatorId = <Self as frame_system::Config>::AccountId;
	// we don't have stash and controller, thus we don't need the convert as well.
	type ValidatorIdOf = pallet_collator_selection::IdentityCollator;
	type ShouldEndSession = pallet_session::PeriodicSessions<SessionPeriod, SessionOffset>;
	type NextSessionRotation = pallet_session::PeriodicSessions<SessionPeriod, SessionOffset>;
	type SessionManager = CollatorSelection;
	// Essentially just Aura, but lets be pedantic.
	type SessionHandler = <SessionKeys as sp_runtime::traits::OpaqueKeys>::KeyTypeIdProviders;
	type Keys = SessionKeys;
	type WeightInfo = weights::pallet_session::SubstrateWeight<Runtime>;
}

// See https://paritytech.github.io/substrate/master/pallet_aura/index.html for
// the descriptions of these configs.
impl pallet_aura::Config for Runtime {
	type AuthorityId = AuraId;
	type DisabledValidators = ();
	type MaxAuthorities = AuraMaxAuthorities;
}

// See https://paritytech.github.io/substrate/master/pallet_collator_selection/index.html for
// the descriptions of these configs.
impl pallet_collator_selection::Config for Runtime {
	type RuntimeEvent = RuntimeEvent;
	type Currency = Balances;

	// Origin that can dictate updating parameters of this pallet.
	// Currently only root or a 3/5ths council vote.
	type UpdateOrigin = EitherOfDiverse<
		EnsureRoot<AccountId>,
		pallet_collective::EnsureProportionAtLeast<AccountId, CouncilCollective, 3, 5>,
	>;

	// Account Identifier from which the internal Pot is generated.
	// Set to something that NEVER gets a balance i.e. No block rewards.
	type PotId = NeverDepositIntoId;

	// Maximum number of candidates that we should have. This is enforced in code.
	//
	// This does not take into account the invulnerables.
	type MaxCandidates = CollatorMaxCandidates;

	// Minimum number of candidates that we should have. This is used for disaster recovery.
	//
	// This does not take into account the invulnerables.
	type MinCandidates = CollatorMinCandidates;

	// Maximum number of invulnerables. This is enforced in code.
	type MaxInvulnerables = CollatorMaxInvulnerables;

	// Will be kicked if block is not produced in threshold.
	// should be a multiple of session or things will get inconsistent
	type KickThreshold = CollatorKickThreshold;

	/// A stable ID for a validator.
	type ValidatorId = <Self as frame_system::Config>::AccountId;

	// A conversion from account ID to validator ID.
	//
	// Its cost must be at most one storage read.
	type ValidatorIdOf = pallet_collator_selection::IdentityCollator;

	// Validate a user is registered
	type ValidatorRegistration = Session;

	type WeightInfo = ();
}

impl pallet_messages::Config for Runtime {
<<<<<<< HEAD
	type RuntimeEvent = RuntimeEvent;
=======
	type Event = Event;
	// The weights info
>>>>>>> 2c399425
	type WeightInfo = pallet_messages::weights::SubstrateWeight<Runtime>;
	// The type that supplies MSA info
	type MsaInfoProvider = Msa;
	// The type that validates schema grants
	type SchemaGrantValidator = Msa;
	// The type that provides schema info
	type SchemaProvider = Schemas;
	// The maximum number of messages per block
	type MaxMessagesPerBlock = MessagesMaxPerBlock;
	// The maximum message payload in bytes
	type MaxMessagePayloadSizeBytes = MessagesMaxPayloadSizeBytes;

	/// A set of helper functions for benchmarking.
	#[cfg(feature = "runtime-benchmarks")]
	type MsaBenchmarkHelper = Msa;
	#[cfg(feature = "runtime-benchmarks")]
	type SchemaBenchmarkHelper = Schemas;
}

// See https://paritytech.github.io/substrate/master/pallet_sudo/index.html for
// the descriptions of these configs.
impl pallet_sudo::Config for Runtime {
	type RuntimeEvent = RuntimeEvent;
	type RuntimeCall = RuntimeCall;
}

// See https://paritytech.github.io/substrate/master/pallet_utility/index.html for
// the descriptions of these configs.
impl pallet_utility::Config for Runtime {
	type RuntimeEvent = RuntimeEvent;
	type RuntimeCall = RuntimeCall;
	type PalletsOrigin = OriginCaller;
	type WeightInfo = weights::pallet_utility::SubstrateWeight<Runtime>;
}

// Create the runtime by composing the FRAME pallets that were previously configured.
construct_runtime!(
	pub enum Runtime where
		Block = Block,
		NodeBlock = opaque::Block,
		UncheckedExtrinsic = UncheckedExtrinsic,
	{
		// System support stuff.
		System: frame_system::{Pallet, Call, Config, Storage, Event<T>} = 0,
		ParachainSystem: cumulus_pallet_parachain_system::{
			Pallet, Call, Config, Storage, Inherent, Event<T>, ValidateUnsigned,
		} = 1,
		Timestamp: pallet_timestamp::{Pallet, Call, Storage, Inherent} = 2,
		ParachainInfo: parachain_info::{Pallet, Storage, Config} = 3,
		Sudo: pallet_sudo::{Pallet, Call, Config<T>, Storage, Event<T> }= 4,
		Preimage: pallet_preimage::{Pallet, Call, Storage, Event<T>} = 5,
		Democracy: pallet_democracy::{Pallet, Call, Config<T>, Storage, Event<T> } = 6,
		Scheduler: pallet_scheduler::{Pallet, Call, Storage, Event<T> } = 8,
		Utility: pallet_utility::{Pallet, Call, Event} = 9,

		// Monetary stuff.
		Balances: pallet_balances::{Pallet, Call, Storage, Config<T>, Event<T>} = 10,
		TransactionPayment: pallet_transaction_payment::{Pallet, Storage, Event<T>} = 11,

		// Collectives
		Council: pallet_collective::<Instance1>::{Pallet, Call, Config<T,I>, Storage, Event<T>, Origin<T>} = 12,
		TechnicalCommittee: pallet_collective::<Instance2>::{Pallet, Call, Config<T,I>, Storage, Event<T>, Origin<T>} = 13,

		// Treasury
		Treasury: pallet_treasury::{Pallet, Call, Storage, Config, Event<T>} = 14,

		// Collator support. The order of these 4 are important and shall not change.
		Authorship: pallet_authorship::{Pallet, Call, Storage} = 20,
		CollatorSelection: pallet_collator_selection::{Pallet, Call, Storage, Event<T>, Config<T>} = 21,
		Session: pallet_session::{Pallet, Call, Storage, Event, Config<T>} = 22,
		Aura: pallet_aura::{Pallet, Storage, Config<T>} = 23,
		AuraExt: cumulus_pallet_aura_ext::{Pallet, Storage, Config} = 24,

		// ORML
		Vesting: orml_vesting::{Pallet, Call, Storage, Event<T>, Config<T>} = 40,

		// Frequency related pallets
		Msa: pallet_msa::{Pallet, Call, Storage, Event<T>} = 60,
		Messages: pallet_messages::{Pallet, Call, Storage, Event<T>} = 61,
		Schemas: pallet_schemas::{Pallet, Call, Storage, Event<T>, Config} = 62,
	}
);

#[cfg(feature = "runtime-benchmarks")]
#[macro_use]
extern crate frame_benchmarking;

#[cfg(feature = "runtime-benchmarks")]
mod benches {
	define_benchmarks!(
		// Substrate
		[frame_system, SystemBench::<Runtime>]
		[pallet_balances, Balances]
		[pallet_collective, Council]
		[pallet_collective, TechnicalCommittee]
		[pallet_preimage, Preimage]
		[pallet_democracy, Democracy]
		[pallet_treasury, Treasury]
		[pallet_scheduler, Scheduler]
		[pallet_session, SessionBench::<Runtime>]
		[pallet_timestamp, Timestamp]
		[pallet_collator_selection, CollatorSelection]
		[pallet_utility, Utility]

		// Frequency
		[pallet_msa, Msa]
		[pallet_schemas, Schemas]
		[pallet_messages, Messages]
	);
}

impl_runtime_apis! {
	impl sp_consensus_aura::AuraApi<Block, AuraId> for Runtime {
		fn slot_duration() -> sp_consensus_aura::SlotDuration {
			sp_consensus_aura::SlotDuration::from_millis(Aura::slot_duration())
		}

		fn authorities() -> Vec<AuraId> {
			Aura::authorities().into_inner()
		}
	}

	impl sp_api::Core<Block> for Runtime {
		fn version() -> RuntimeVersion {
			VERSION
		}

		fn execute_block(block: Block) {
			Executive::execute_block(block)
		}

		fn initialize_block(header: &<Block as BlockT>::Header) {
			Executive::initialize_block(header)
		}
	}

	impl sp_api::Metadata<Block> for Runtime {
		fn metadata() -> OpaqueMetadata {
			OpaqueMetadata::new(Runtime::metadata().into())
		}
	}

	impl sp_block_builder::BlockBuilder<Block> for Runtime {
		fn apply_extrinsic(extrinsic: <Block as BlockT>::Extrinsic) -> ApplyExtrinsicResult {
			Executive::apply_extrinsic(extrinsic)
		}

		fn finalize_block() -> <Block as BlockT>::Header {
			Executive::finalize_block()
		}

		fn inherent_extrinsics(data: sp_inherents::InherentData) -> Vec<<Block as BlockT>::Extrinsic> {
			data.create_extrinsics()
		}

		fn check_inherents(
			block: Block,
			data: sp_inherents::InherentData,
		) -> sp_inherents::CheckInherentsResult {
			data.check_extrinsics(&block)
		}
	}

	impl sp_transaction_pool::runtime_api::TaggedTransactionQueue<Block> for Runtime {
		fn validate_transaction(
			source: TransactionSource,
			tx: <Block as BlockT>::Extrinsic,
			block_hash: <Block as BlockT>::Hash,
		) -> TransactionValidity {
			Executive::validate_transaction(source, tx, block_hash)
		}
	}

	impl sp_offchain::OffchainWorkerApi<Block> for Runtime {
		fn offchain_worker(header: &<Block as BlockT>::Header) {
			Executive::offchain_worker(header)
		}
	}

	impl sp_session::SessionKeys<Block> for Runtime {
		fn generate_session_keys(seed: Option<Vec<u8>>) -> Vec<u8> {
			SessionKeys::generate(seed)
		}

		fn decode_session_keys(
			encoded: Vec<u8>,
		) -> Option<Vec<(Vec<u8>, KeyTypeId)>> {
			SessionKeys::decode_into_raw_public_keys(&encoded)
		}
	}

	impl frame_system_rpc_runtime_api::AccountNonceApi<Block, AccountId, Index> for Runtime {
		fn account_nonce(account: AccountId) -> Index {
			System::account_nonce(account)
		}
	}

	impl pallet_transaction_payment_rpc_runtime_api::TransactionPaymentApi<Block, Balance> for Runtime {
		fn query_info(
			uxt: <Block as BlockT>::Extrinsic,
			len: u32,
		) -> pallet_transaction_payment_rpc_runtime_api::RuntimeDispatchInfo<Balance> {
			TransactionPayment::query_info(uxt, len)
		}
		fn query_fee_details(
			uxt: <Block as BlockT>::Extrinsic,
			len: u32,
		) -> pallet_transaction_payment::FeeDetails<Balance> {
			TransactionPayment::query_fee_details(uxt, len)
		}
	}

	impl cumulus_primitives_core::CollectCollationInfo<Block> for Runtime {
		fn collect_collation_info(header: &<Block as BlockT>::Header) -> cumulus_primitives_core::CollationInfo {
			ParachainSystem::collect_collation_info(header)
		}
	}

	// Unfinished runtime APIs
	impl pallet_messages_runtime_api::MessagesRuntimeApi<Block> for Runtime {
		fn get_messages_by_schema_and_block(schema_id: SchemaId, schema_payload_location: PayloadLocation, block_number: BlockNumber,) ->
			Vec<MessageResponse> {
			Messages::get_messages_by_schema_and_block(schema_id, schema_payload_location, block_number)
		}

		fn get_schema_by_id(schema_id: SchemaId) -> Option<SchemaResponse> {
			Schemas::get_schema_by_id(schema_id)
		}
	}

	impl pallet_schemas_runtime_api::SchemasRuntimeApi<Block> for Runtime {
		fn get_by_schema_id(schema_id: SchemaId) -> Option<SchemaResponse> {
			Schemas::get_schema_by_id(schema_id)
		}
	}

	impl pallet_msa_runtime_api::MsaRuntimeApi<Block, AccountId> for Runtime {
		// *Temporarily Removed* until https://github.com/LibertyDSNP/frequency/issues/418 is completed
		// fn get_msa_keys(msa_id: MessageSourceId) -> Vec<KeyInfoResponse<AccountId>> {
		// 	Ok(Msa::fetch_msa_keys(msa_id))
		// }

		fn has_delegation(delegator: DelegatorId, provider: ProviderId, block_number: BlockNumber, schema_id: Option<SchemaId>) -> bool {
			match schema_id {
				Some(sid) => Msa::ensure_valid_schema_grant(provider, delegator, sid, block_number).is_ok(),
				None => Msa::ensure_valid_delegation(provider, delegator, Some(block_number)).is_ok(),
			}
		}

		fn get_granted_schemas_by_msa_id(delegator: DelegatorId, provider: ProviderId) -> Option<Vec<SchemaId>> {
			match Msa::get_granted_schemas_by_msa_id(delegator, provider) {
				Ok(x) => x,
				Err(_) => None,
			}
		}
	}

	#[cfg(feature = "try-runtime")]
	impl frame_try_runtime::TryRuntime<Block> for Runtime {
		fn on_runtime_upgrade() -> (Weight, Weight) {
			log::info!("try-runtime::on_runtime_upgrade frequency.");
			let weight = Executive::try_runtime_upgrade().unwrap();
			(weight, RuntimeBlockWeights::get().max_block)
		}
		fn execute_block(block: Block, state_root_check: bool, select: frame_try_runtime::TryStateSelect) -> Weight {
			log::info!(
				target: "runtime::frequency", "try-runtime: executing block #{} ({:?}) / root checks: {:?} / sanity-checks: {:?}",
				block.header.number,
				block.header.hash(),
				state_root_check,
				select,
			);
			Executive::try_execute_block(block, state_root_check, select).expect("try_execute_block failed")
		}
	}

	#[cfg(feature = "runtime-benchmarks")]
	impl frame_benchmarking::Benchmark<Block> for Runtime {
		fn benchmark_metadata(extra: bool) -> (
			Vec<frame_benchmarking::BenchmarkList>,
			Vec<frame_support::traits::StorageInfo>,
		) {
			use frame_benchmarking::{Benchmarking, BenchmarkList};
			use frame_support::traits::StorageInfoTrait;
			use frame_system_benchmarking::Pallet as SystemBench;
			use cumulus_pallet_session_benchmarking::Pallet as SessionBench;
			use orml_benchmarking::list_benchmark as list_orml_benchmark;


			let mut list = Vec::<BenchmarkList>::new();
			list_benchmarks!(list, extra);
			list_orml_benchmark!(list, extra, orml_vesting, benchmarking::vesting);

			let storage_info = AllPalletsWithSystem::storage_info();
			return (list, storage_info)
		}

		fn dispatch_benchmark(
			config: frame_benchmarking::BenchmarkConfig
		) -> Result<Vec<frame_benchmarking::BenchmarkBatch>, sp_runtime::RuntimeString> {
			use frame_benchmarking::{Benchmarking, BenchmarkBatch, TrackedStorageKey};

			use frame_system_benchmarking::Pallet as SystemBench;
			impl frame_system_benchmarking::Config for Runtime {}

			use cumulus_pallet_session_benchmarking::Pallet as SessionBench;
			impl cumulus_pallet_session_benchmarking::Config for Runtime {}
			use orml_benchmarking::{add_benchmark as orml_add_benchmark};

			let whitelist: Vec<TrackedStorageKey> = vec![
				// Block Number
				hex_literal::hex!("26aa394eea5630e07c48ae0c9558cef702a5c1b19ab7a04f536c519aca4983ac").to_vec().into(),
				// Total Issuance
				hex_literal::hex!("c2261276cc9d1f8598ea4b6a74b15c2f57c875e4cff74148e4628f264b974c80").to_vec().into(),
				// Execution Phase
				hex_literal::hex!("26aa394eea5630e07c48ae0c9558cef7ff553b5a9862a516939d82b3d3d8661a").to_vec().into(),
				// Event Count
				hex_literal::hex!("26aa394eea5630e07c48ae0c9558cef70a98fdbe9ce6c55837576c60c7af3850").to_vec().into(),
				// System Events
				hex_literal::hex!("26aa394eea5630e07c48ae0c9558cef780d41e5e16056765bc8461851072c9d7").to_vec().into(),
			];

			let mut batches = Vec::<BenchmarkBatch>::new();
			let params = (&config, &whitelist);
			add_benchmarks!(params, batches);
			orml_add_benchmark!(params, batches, orml_vesting, benchmarking::vesting);

			if batches.is_empty() { return Err("Benchmark not found for this pallet.".into()) }
			Ok(batches)
		}
	}
}

struct CheckInherents;

impl cumulus_pallet_parachain_system::CheckInherents<Block> for CheckInherents {
	fn check_inherents(
		block: &Block,
		relay_state_proof: &cumulus_pallet_parachain_system::RelayChainStateProof,
	) -> sp_inherents::CheckInherentsResult {
		let relay_chain_slot = relay_state_proof
			.read_slot()
			.expect("Could not read the relay chain slot from the proof");

		let inherent_data =
			cumulus_primitives_timestamp::InherentDataProvider::from_relay_chain_slot_and_duration(
				relay_chain_slot,
				sp_std::time::Duration::from_secs(6),
			)
			.create_inherent_data()
			.expect("Could not create the timestamp inherent data");

		inherent_data.check_extrinsics(block)
	}
}

cumulus_pallet_parachain_system::register_validate_block! {
	Runtime = Runtime,
	BlockExecutor = cumulus_pallet_aura_ext::BlockExecutor::<Runtime, Executive>,
	CheckInherents = CheckInherents,
}<|MERGE_RESOLUTION|>--- conflicted
+++ resolved
@@ -261,12 +261,7 @@
 }
 
 impl pallet_msa::Config for Runtime {
-<<<<<<< HEAD
-	type RuntimeEvent = RuntimeEvent;
-=======
-	type Event = Event;
-	// The weights info
->>>>>>> 2c399425
+	type RuntimeEvent = RuntimeEvent;
 	type WeightInfo = pallet_msa::weights::SubstrateWeight<Runtime>;
 	// The conversion to a 32 byte AccountId
 	type ConvertIntoAccountId32 = ConvertInto;
@@ -289,12 +284,7 @@
 pub use common_primitives::schema::SchemaId;
 
 impl pallet_schemas::Config for Runtime {
-<<<<<<< HEAD
-	type RuntimeEvent = RuntimeEvent;
-=======
-	type Event = Event;
-	// The weights info
->>>>>>> 2c399425
+	type RuntimeEvent = RuntimeEvent;
 	type WeightInfo = pallet_schemas::weights::SubstrateWeight<Runtime>;
 	// The mininum size (in bytes) for a schema model
 	type MinSchemaModelSizeBytes = SchemasMinModelSizeBytes;
@@ -689,12 +679,7 @@
 }
 
 impl pallet_messages::Config for Runtime {
-<<<<<<< HEAD
-	type RuntimeEvent = RuntimeEvent;
-=======
-	type Event = Event;
-	// The weights info
->>>>>>> 2c399425
+	type RuntimeEvent = RuntimeEvent;
 	type WeightInfo = pallet_messages::weights::SubstrateWeight<Runtime>;
 	// The type that supplies MSA info
 	type MsaInfoProvider = Msa;
