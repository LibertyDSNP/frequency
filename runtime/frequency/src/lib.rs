--- conflicted
+++ resolved
@@ -343,11 +343,7 @@
 	spec_name: create_runtime_str!("frequency"),
 	impl_name: create_runtime_str!("frequency"),
 	authoring_version: 1,
-<<<<<<< HEAD
-	spec_version: 84,
-=======
-	spec_version: 85,
->>>>>>> 0b333e3c
+	spec_version: 86,
 	impl_version: 0,
 	apis: RUNTIME_API_VERSIONS,
 	transaction_version: 1,
@@ -361,11 +357,7 @@
 	spec_name: create_runtime_str!("frequency-testnet"),
 	impl_name: create_runtime_str!("frequency"),
 	authoring_version: 1,
-<<<<<<< HEAD
-	spec_version: 84,
-=======
-	spec_version: 85,
->>>>>>> 0b333e3c
+	spec_version: 86,
 	impl_version: 0,
 	apis: RUNTIME_API_VERSIONS,
 	transaction_version: 1,
