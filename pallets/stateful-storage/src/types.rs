--- conflicted
+++ resolved
@@ -28,53 +28,23 @@
 	PageSizeOverflow,
 }
 
-<<<<<<< HEAD
-/// A page of items
-#[derive(Encode, Decode, TypeInfo, MaxEncodedLen, PartialEq, Debug, DefaultNoBound)]
-#[scale_info(skip_type_params(T))]
-#[codec(mel_bound(T::MaxItemizedPageSizeBytes: MaxEncodedLen))]
-pub struct ItemPage<T: Config> {
-	/// last updated block number to avoid race conditions
-	pub last_update: T::BlockNumber,
-	/// number of items in page
-	pub item_count: u16,
-	/// the items data stored in the page
-	pub data: BoundedVec<u8, T::MaxItemizedPageSizeBytes>,
-=======
 /// A page of data
-#[derive(Encode, Decode, TypeInfo, MaxEncodedLen, PartialEq, Debug)]
+#[derive(Encode, Decode, TypeInfo, MaxEncodedLen, PartialEq, Debug, Default)]
 #[scale_info(skip_type_params(PageDataSize))]
 #[codec(mel_bound(PageDataSize: MaxEncodedLen))]
 pub struct Page<PageDataSize: Get<u32>> {
 	data: BoundedVec<u8, PageDataSize>,
->>>>>>> c8343a90
 }
 
 /// an internal struct which contains the parsed items in a page
 #[derive(Debug, PartialEq)]
-<<<<<<< HEAD
-pub struct ParsedPage<'a> {
-=======
 struct ParsedItemPage<'a> {
->>>>>>> c8343a90
 	/// page current size
 	pub page_size: usize,
-	/// number of items
-	pub item_count: u16,
 	/// a map of item index to a slice of blob (header included)
 	pub items: BTreeMap<u16, &'a [u8]>,
 }
 
-<<<<<<< HEAD
-impl<T: Config> ItemPage<T> {
-	/// creates new itemPage from BoundedVec
-	pub fn new(
-		current_block: T::BlockNumber,
-		item_count: u16,
-		data: BoundedVec<u8, T::MaxItemizedPageSizeBytes>,
-	) -> Self {
-		Self { last_update: current_block, item_count, data }
-=======
 impl<PageDataSize: Get<u32>> Page<PageDataSize> {
 	pub fn is_empty(&self) -> bool {
 		self.data.is_empty()
@@ -93,27 +63,13 @@
 	fn try_from(data: Vec<u8>) -> Result<Self, Self::Error> {
 		let bounded: BoundedVec<u8, PageDataSize> = BoundedVec::try_from(data).map_err(|_| ())?;
 		Ok(Page::from(bounded))
->>>>>>> c8343a90
 	}
 }
 
 impl<PageDataSize: Get<u32>> Page<PageDataSize> {
 	/// applies all actions to specified page and returns the updated page
-<<<<<<< HEAD
-	pub fn apply_actions(
-		&self,
-		current_block: T::BlockNumber,
-		actions: &[ItemAction],
-	) -> Result<ItemPage<T>, ItemPageError> {
-		ensure!(
-			self.last_update < current_block,
-			ItemPageError::InvalidAction("action against obsolete page")
-		);
-		let mut parsed = self.parse()?;
-=======
 	pub fn apply_item_actions(&self, actions: &[ItemAction]) -> Result<Self, PageError> {
 		let mut parsed = self.parse_as_itemized()?;
->>>>>>> c8343a90
 
 		let mut updated_page_buffer = Vec::with_capacity(parsed.page_size);
 		let mut add_buffer = Vec::new();
@@ -126,7 +82,6 @@
 						PageError::InvalidAction("item index is invalid")
 					);
 					parsed.items.remove(&index);
-					parsed.item_count = parsed.item_count.saturating_sub(1);
 				},
 				ItemAction::Add { data } => {
 					let header = ItemHeader {
@@ -137,10 +92,6 @@
 					};
 					add_buffer.extend_from_slice(&header.encode()[..]);
 					add_buffer.extend_from_slice(&data[..]);
-					parsed.item_count = parsed
-						.item_count
-						.checked_add(1)
-						.ok_or(ItemPageError::ArithmeticOverflow)?;
 				},
 			}
 		}
@@ -151,20 +102,6 @@
 		}
 		updated_page_buffer.append(&mut add_buffer);
 
-<<<<<<< HEAD
-		Ok(ItemPage::<T>::new(
-			current_block,
-			parsed.item_count,
-			updated_page_buffer
-				.try_into()
-				.map_err(|_| ItemPageError::InvalidAction("page size exceeded"))?,
-		))
-	}
-
-	/// Parses all the items inside an ItemPage
-	pub fn parse(&self) -> Result<ParsedPage, ItemPageError> {
-		let mut item_count = 0u16;
-=======
 		Page::<PageDataSize>::try_from(updated_page_buffer)
 			.map_err(|_| PageError::InvalidAction("page size exceeded"))
 	}
@@ -172,7 +109,6 @@
 	/// Parses all the items inside an ItemPage
 	fn parse_as_itemized(&self) -> Result<ParsedItemPage, PageError> {
 		let mut count = 0u16;
->>>>>>> c8343a90
 		let mut items = BTreeMap::new();
 		let mut offset = 0;
 		while offset < self.data.len() {
@@ -188,19 +124,8 @@
 				PageError::ErrorParsing("wrong payload size")
 			);
 
-			items.insert(item_count, &self.data[offset..(offset + item_total_length)]);
+			items.insert(count, &self.data[offset..(offset + item_total_length)]);
 			offset += item_total_length;
-<<<<<<< HEAD
-			item_count = item_count.checked_add(1).ok_or(ItemPageError::ArithmeticOverflow)?;
-		}
-
-		Ok(ParsedPage { page_size: self.data.len(), item_count, items })
-	}
-
-	pub fn is_empty(&self) -> bool {
-		self.data.is_empty()
-	}
-=======
 			count = count.checked_add(1).ok_or(PageError::ArithmeticOverflow)?;
 		}
 
@@ -303,7 +228,7 @@
 		let actions = vec![ItemAction::Remove { index: 0 }];
 
 		// act
-		let result = page.apply_item_actions(&actions[..]);
+		let result = page.apply_item_actions(&actions);
 
 		// assert
 		assert_ok!(&result);
@@ -376,5 +301,4 @@
 
 		assert_eq!(page.is_empty(), true);
 	}
->>>>>>> c8343a90
 }