--- conflicted
+++ resolved
@@ -70,14 +70,6 @@
 	stateful_storage::{PageId, StatefulStorageResponse},
 };
 use frame_support::{dispatch::DispatchResult, ensure, traits::Get};
-<<<<<<< HEAD
-use frame_system::{ensure_signed, pallet_prelude::OriginFor};
-
-use sp_runtime::DispatchError;
-use sp_std::prelude::*;
-
-=======
->>>>>>> 03666b64
 pub use pallet::*;
 pub use weights::*;
 
@@ -203,7 +195,7 @@
 			#[pallet::compact] schema_id: SchemaId,
 			actions: BoundedVec<ItemAction, T::MaxItemizedActionsCount>,
 		) -> DispatchResult {
-			let provider_msa_id = Self::check_origin(origin)?;
+			let provider_key = ensure_signed(origin)?;
 			ensure!(
 				actions.as_slice().iter().all(|a| match a {
 					ItemAction::Add { data } =>
@@ -214,7 +206,7 @@
 			);
 
 			Self::check_schema_and_grants(
-				provider_msa_id,
+				provider_key,
 				state_owner_msa_id,
 				schema_id,
 				PayloadLocation::Itemized,
@@ -257,11 +249,7 @@
 
 		/// Creates or updates an Paginated storage with new payload
 		#[pallet::call_index(1)]
-<<<<<<< HEAD
-		#[pallet::weight(0)]
-=======
 		#[pallet::weight(T::WeightInfo::upsert_page(payload.len() as u32))]
->>>>>>> 03666b64
 		pub fn upsert_page(
 			origin: OriginFor<T>,
 			#[pallet::compact] state_owner_msa_id: MessageSourceId,
@@ -269,21 +257,16 @@
 			#[pallet::compact] page_id: PageId,
 			payload: Vec<u8>,
 		) -> DispatchResult {
-<<<<<<< HEAD
-			let page = Page::<T::MaxPaginatedPageSizeBytes>::try_from(payload)
-=======
 			let provider_key = ensure_signed(origin)?;
 			let page = PaginatedPage::<T>::try_from(payload)
->>>>>>> 03666b64
 				.map_err(|_| Error::<T>::PageExceedsMaxPageSizeBytes)?;
 			ensure!(
 				page_id as u32 <= T::MaxPaginatedPageId::get(),
 				Error::<T>::PageIdExceedsMaxAllowed
 			);
-			let provider_msa_id = Self::check_origin(origin)?;
 
 			Self::check_schema_and_grants(
-				provider_msa_id,
+				provider_key,
 				state_owner_msa_id,
 				schema_id,
 				PayloadLocation::Paginated,
@@ -303,25 +286,20 @@
 
 		/// Deletes a Paginated storage
 		#[pallet::call_index(2)]
-<<<<<<< HEAD
-		#[pallet::weight(0)]
-		pub fn remove_page(
-=======
 		#[pallet::weight(T::WeightInfo::delete_page())]
 		pub fn delete_page(
->>>>>>> 03666b64
 			origin: OriginFor<T>,
 			#[pallet::compact] state_owner_msa_id: MessageSourceId,
 			#[pallet::compact] schema_id: SchemaId,
 			#[pallet::compact] page_id: PageId,
 		) -> DispatchResult {
+			let provider_key = ensure_signed(origin)?;
 			ensure!(
 				page_id as u32 <= T::MaxPaginatedPageId::get(),
 				Error::<T>::PageIdExceedsMaxAllowed
 			);
-			let provider_msa_id = Self::check_origin(origin)?;
 			Self::check_schema_and_grants(
-				provider_msa_id,
+				provider_key,
 				state_owner_msa_id,
 				schema_id,
 				PayloadLocation::Paginated,
@@ -341,20 +319,6 @@
 	}
 }
 
-<<<<<<< HEAD
-	impl<T: Config> Pallet<T> {
-		/// Get the itemized page for the given msa_id and schema_id.
-		pub fn get_itemized_page(
-			msa_id: MessageSourceId,
-			schema_id: SchemaId,
-		) -> Page<T::MaxItemizedPageSizeBytes> {
-			let storage_key = &schema_id.encode()[..];
-			let keys = vec![storage_key.to_vec()];
-			let page_response =
-				StatefulChildTree::try_read::<Page<T::MaxItemizedPageSizeBytes>>(&msa_id, &keys)
-					.map_or_else(|_| Page::default(), |page| page.unwrap_or_default());
-			page_response
-=======
 impl<T: Config> Pallet<T> {
 	/// This function returns all the pages associated with `msa_id` and `schema_id` params
 	/// and support both storage types
@@ -426,27 +390,18 @@
 					// ignoring these locations, since they are not associated with stateful pallet
 				},
 			};
->>>>>>> 03666b64
 		}
 		result
 	}
 
-<<<<<<< HEAD
-impl<T: Config> Pallet<T> {
-	fn check_origin(origin: OriginFor<T>) -> Result<MessageSourceId, DispatchError> {
-		let provider_key = ensure_signed(origin)?;
-		Ok(T::MsaInfoProvider::ensure_valid_msa_key(&provider_key)
-			.map_err(|_| Error::<T>::InvalidMessageSourceAccount)?)
-	}
-
-=======
->>>>>>> 03666b64
 	fn check_schema_and_grants(
-		provider_msa_id: MessageSourceId,
+		provider_key: T::AccountId,
 		state_owner_msa_id: MessageSourceId,
 		schema_id: SchemaId,
 		payload_location: PayloadLocation,
 	) -> DispatchResult {
+		let provider_msa_id = T::MsaInfoProvider::ensure_valid_msa_key(&provider_key)
+			.map_err(|_| Error::<T>::InvalidMessageSourceAccount)?;
 		let schema =
 			T::SchemaProvider::get_schema_by_id(schema_id).ok_or(Error::<T>::InvalidSchemaId)?;
 		ensure!(
