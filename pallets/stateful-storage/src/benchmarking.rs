use super::*;
use crate::{types::ItemAction, Pallet as StatefulStoragePallet};
use codec::{Decode, Encode};
use common_primitives::{
	schema::{ModelType, PayloadLocation},
	stateful_storage::{PageHash, PageId},
};
use frame_benchmarking::{benchmarks, whitelisted_caller};
use frame_support::assert_ok;
use frame_system::RawOrigin;
use sp_core::{bounded::BoundedVec, crypto::KeyTypeId};
use sp_runtime::RuntimeAppPublic;
use stateful_child_tree::StatefulChildTree;
use test_common::*;

<<<<<<< HEAD
pub const ITEMIZED_APPEND_ONLY_SCHEMA: SchemaId = 100; // keep in sync with mock.rs. TODO: refactor
pub const PAGINATED_SCHEMA: SchemaId = 101; // keep in sync with mock.rs. TODO: refactor
=======
pub const TEST_KEY_TYPE_ID: KeyTypeId = KeyTypeId(*b"test");

mod app_sr25519 {
	use super::TEST_KEY_TYPE_ID;
	use sp_core::sr25519;
	use sp_runtime::app_crypto::app_crypto;
	app_crypto!(sr25519, TEST_KEY_TYPE_ID);
}

type SignerId = app_sr25519::Public;
>>>>>>> d0ebf9e7
pub const NONEXISTENT_PAGE_HASH: PageHash = 0;

fn itemized_actions_add<T: Config>(
	n: u32,
	s: usize,
) -> BoundedVec<ItemAction, T::MaxItemizedActionsCount> {
	let mut actions = vec![];
	for _ in 0..n {
		let payload = vec![0u8; s];
		actions.push(ItemAction::Add { data: payload.into() });
	}
	actions.try_into().expect("Invalid actions")
}

fn create_schema<T: Config>(location: PayloadLocation) -> DispatchResult {
	T::SchemaBenchmarkHelper::create_schema(
		Vec::from(r#"{"Message": "some-random-hash"}"#.as_bytes()),
		ModelType::AvroBinary,
		location,
	)
}

benchmarks! {
	apply_item_actions {
		let n in 1 .. T::MaxItemizedActionsCount::get() - 1;
		let s in 1 .. T::MaxItemizedBlobSizeBytes::get()- 1;
		let p in 1 .. T::MaxItemizedPageSizeBytes::get()- 1;
		let provider_msa_id = 1u64;
		let delegator_msa_id = 2u64;
<<<<<<< HEAD
		let schema_id = ITEMIZED_APPEND_ONLY_SCHEMA;
=======
		let schema_id = constants::ITEMIZED_SCHEMA;
>>>>>>> d0ebf9e7
		let caller: T::AccountId = whitelisted_caller();
		let payload = vec![0u8; s as usize];
		let num_of_items = p / (T::MaxItemizedPageSizeBytes::get() + 2);
		let key = (schema_id,);

		T::SchemaBenchmarkHelper::set_schema_count(schema_id - 1);
		assert_ok!(create_schema::<T>(PayloadLocation::Itemized));
		assert_ok!(T::MsaBenchmarkHelper::add_key(provider_msa_id.into(), caller.clone()));
		assert_ok!(T::MsaBenchmarkHelper::set_delegation_relationship(provider_msa_id.into(), delegator_msa_id.into(), [schema_id].to_vec()));

		for _ in 0..num_of_items {
			let actions = itemized_actions_add::<T>(1, T::MaxItemizedBlobSizeBytes::get() as usize);
			let content_hash = StatefulChildTree::<T::KeyHasher>::try_read::<_, ItemizedPage::<T>>(&delegator_msa_id, &key).unwrap().unwrap_or_default().get_hash();
			assert_ok!(StatefulStoragePallet::<T>::apply_item_actions(RawOrigin::Signed(caller.clone()).into(), delegator_msa_id.into(), schema_id, content_hash, actions));
		}

		let actions = itemized_actions_add::<T>(n, s as usize);
	}: _ (RawOrigin::Signed(caller), delegator_msa_id.into(), schema_id, NONEXISTENT_PAGE_HASH, actions)
	verify {
		let page_result = StatefulStoragePallet::<T>::get_itemized_page(delegator_msa_id, schema_id);
		assert!(page_result.is_some());
		assert!(page_result.unwrap().data.len() > 0);
	}

	upsert_page {
		let s in 1 .. T::MaxPaginatedPageSizeBytes::get();
		let provider_msa_id = 1u64;
		let delegator_msa_id = 2u64;
		let page_id: PageId = 1;
		let schema_id = constants::PAGINATED_SCHEMA;
		let caller: T::AccountId = whitelisted_caller();
		let payload = vec![0u8; s as usize];
		let schema_key = schema_id.encode().to_vec();

		T::SchemaBenchmarkHelper::set_schema_count(schema_id - 1);
		assert_ok!(create_schema::<T>(PayloadLocation::Paginated));
		assert_ok!(T::MsaBenchmarkHelper::add_key(provider_msa_id.into(), caller.clone()));
		assert_ok!(T::MsaBenchmarkHelper::set_delegation_relationship(provider_msa_id.into(), delegator_msa_id.into(), [schema_id].to_vec()));
	}: _(RawOrigin::Signed(caller), delegator_msa_id.into(), schema_id, page_id, NONEXISTENT_PAGE_HASH, payload.try_into().unwrap())
	verify {
		let page_result = StatefulStoragePallet::<T>::get_paginated_page(delegator_msa_id, schema_id, page_id);
		assert!(page_result.is_some());
		assert!(page_result.unwrap().data.len() > 0);
	}

	delete_page {
		let provider_msa_id = 1u64;
		let delegator_msa_id = 2u64;
		let schema_id = constants::PAGINATED_SCHEMA;
		let page_id: PageId = 1;
		let caller: T::AccountId = whitelisted_caller();
		let payload = vec![0u8; T::MaxPaginatedPageSizeBytes::get() as usize];

		T::SchemaBenchmarkHelper::set_schema_count(schema_id - 1);
		assert_ok!(create_schema::<T>(PayloadLocation::Paginated));
		assert_ok!(T::MsaBenchmarkHelper::add_key(provider_msa_id.into(), caller.clone()));
		assert_ok!(T::MsaBenchmarkHelper::set_delegation_relationship(provider_msa_id.into(), delegator_msa_id.into(), [schema_id].to_vec()));

		let key = (schema_id, page_id);
		StatefulChildTree::<T::KeyHasher>::write(&delegator_msa_id, &key, payload.clone());
		let content_hash = StatefulChildTree::<T::KeyHasher>::try_read::<_, PaginatedPage::<T>>(&delegator_msa_id, &key).unwrap().unwrap().get_hash();
	}: _(RawOrigin::Signed(caller), delegator_msa_id.into(), schema_id, page_id, content_hash)
	verify {
		let page_result = StatefulStoragePallet::<T>::get_paginated_page(delegator_msa_id, schema_id, page_id);
		assert!(page_result.is_none());
	}

	apply_item_actions_with_signature {
		let n in 1 .. T::MaxItemizedActionsCount::get() - 1;
		let s in 1 .. T::MaxItemizedBlobSizeBytes::get()- 1;

		let msa_id = 1u64;
		let schema_id = constants::ITEMIZED_SCHEMA;
		let caller: T::AccountId = whitelisted_caller();
		let payload = vec![0u8; s as usize];
		let key = (schema_id,);
		let expiration = <T as frame_system::Config>::BlockNumber::from(10u32);

		let delegator_account_public = SignerId::generate_pair(Some(constants::BENCHMARK_SIGNATURE_ACCOUNT_SEED.as_bytes().to_vec()));
		let delegator_account = T::AccountId::decode(&mut &delegator_account_public.encode()[..]).unwrap();
		let delegator_msa_id = constants::SIGNATURE_MSA_ID;

		T::SchemaBenchmarkHelper::set_schema_count(schema_id - 1);
		assert_ok!(create_schema::<T>(PayloadLocation::Itemized));
		assert_ok!(T::MsaBenchmarkHelper::add_key(delegator_msa_id.into(), delegator_account.clone()));

		let actions = itemized_actions_add::<T>(n, s as usize);
		let payload = ItemizedSignaturePayload {
			actions,
			target_hash: PageHash::default(),
			msa_id: delegator_msa_id,
			expiration,
			schema_id,
		};
		let encode_data_new_key_data = wrap_binary_data(payload.encode());
		let signature = delegator_account_public.sign(&encode_data_new_key_data).unwrap();
	}: _ (RawOrigin::Signed(caller), delegator_account.into(), MultiSignature::Sr25519(signature.into()), payload)
	verify {
		let page_result = StatefulStoragePallet::<T>::get_itemized_page(delegator_msa_id, schema_id);
		assert!(page_result.is_some());
		assert!(page_result.unwrap().data.len() > 0);
	}

	upsert_page_with_signature {
		let s in 1 .. T::MaxPaginatedPageSizeBytes::get();

		let provider_msa_id = 1u64;
		let delegator_msa_id = 2u64;
		let page_id: PageId = 1;
		let schema_id = constants::PAGINATED_SCHEMA;
		let caller: T::AccountId = whitelisted_caller();
		let payload = vec![0u8; s as usize];
		let schema_key = schema_id.encode().to_vec();
		let expiration = <T as frame_system::Config>::BlockNumber::from(10u32);

		let delegator_account_public = SignerId::generate_pair(Some(constants::BENCHMARK_SIGNATURE_ACCOUNT_SEED.as_bytes().to_vec()));
		let delegator_account = T::AccountId::decode(&mut &delegator_account_public.encode()[..]).unwrap();
		let delegator_msa_id = constants::SIGNATURE_MSA_ID;

		T::SchemaBenchmarkHelper::set_schema_count(schema_id - 1);
		assert_ok!(create_schema::<T>(PayloadLocation::Paginated));
		assert_ok!(T::MsaBenchmarkHelper::add_key(delegator_msa_id.into(), delegator_account.clone()));

		let payload = PaginatedUpsertSignaturePayload {
			payload: BoundedVec::try_from(payload).unwrap(),
			target_hash: PageHash::default(),
			msa_id: delegator_msa_id,
			expiration,
			schema_id,
			page_id,
		};
		let encode_data_new_key_data = wrap_binary_data(payload.encode());
		let signature = delegator_account_public.sign(&encode_data_new_key_data).unwrap();
	}: _(RawOrigin::Signed(caller), delegator_account.into(), MultiSignature::Sr25519(signature.into()), payload)
	verify {
		let page_result = StatefulStoragePallet::<T>::get_paginated_page(delegator_msa_id, schema_id, page_id);
		assert!(page_result.is_some());
		assert!(page_result.unwrap().data.len() > 0);
	}

	delete_page_with_signature {
		let provider_msa_id = 1u64;
		let delegator_msa_id = 2u64;
		let schema_id = constants::PAGINATED_SCHEMA;
		let page_id: PageId = 1;
		let caller: T::AccountId = whitelisted_caller();
		let payload = vec![0u8; T::MaxPaginatedPageSizeBytes::get() as usize];
		let expiration = <T as frame_system::Config>::BlockNumber::from(10u32);

		let delegator_account_public = SignerId::generate_pair(Some(constants::BENCHMARK_SIGNATURE_ACCOUNT_SEED.as_bytes().to_vec()));
		let delegator_account = T::AccountId::decode(&mut &delegator_account_public.encode()[..]).unwrap();
		let delegator_msa_id = constants::SIGNATURE_MSA_ID;

		T::SchemaBenchmarkHelper::set_schema_count(schema_id - 1);
		assert_ok!(create_schema::<T>(PayloadLocation::Paginated));
		assert_ok!(T::MsaBenchmarkHelper::add_key(delegator_msa_id.into(), delegator_account.clone()));

		let key = (schema_id, page_id);
		StatefulChildTree::<T::KeyHasher>::write(&delegator_msa_id, &key, payload.clone());
		let content_hash = StatefulChildTree::<T::KeyHasher>::try_read::<_, PaginatedPage::<T>>(&delegator_msa_id, &key).unwrap().unwrap().get_hash();

		let payload = PaginatedDeleteSignaturePayload {
			target_hash: content_hash,
			msa_id: delegator_msa_id,
			expiration,
			schema_id,
			page_id,
		};
		let encode_data_new_key_data = wrap_binary_data(payload.encode());
		let signature = delegator_account_public.sign(&encode_data_new_key_data).unwrap();
	}: _(RawOrigin::Signed(caller), delegator_account.into(), MultiSignature::Sr25519(signature.into()), payload)
	verify {
		let page_result = StatefulStoragePallet::<T>::get_paginated_page(delegator_msa_id, schema_id, page_id);
		assert!(page_result.is_none());
	}

	impl_benchmark_test_suite!(StatefulStoragePallet,
		crate::mock::new_test_ext_keystore(),
		crate::mock::Test);
}<|MERGE_RESOLUTION|>--- conflicted
+++ resolved
@@ -13,10 +13,6 @@
 use stateful_child_tree::StatefulChildTree;
 use test_common::*;
 
-<<<<<<< HEAD
-pub const ITEMIZED_APPEND_ONLY_SCHEMA: SchemaId = 100; // keep in sync with mock.rs. TODO: refactor
-pub const PAGINATED_SCHEMA: SchemaId = 101; // keep in sync with mock.rs. TODO: refactor
-=======
 pub const TEST_KEY_TYPE_ID: KeyTypeId = KeyTypeId(*b"test");
 
 mod app_sr25519 {
@@ -27,7 +23,6 @@
 }
 
 type SignerId = app_sr25519::Public;
->>>>>>> d0ebf9e7
 pub const NONEXISTENT_PAGE_HASH: PageHash = 0;
 
 fn itemized_actions_add<T: Config>(
@@ -57,11 +52,7 @@
 		let p in 1 .. T::MaxItemizedPageSizeBytes::get()- 1;
 		let provider_msa_id = 1u64;
 		let delegator_msa_id = 2u64;
-<<<<<<< HEAD
-		let schema_id = ITEMIZED_APPEND_ONLY_SCHEMA;
-=======
 		let schema_id = constants::ITEMIZED_SCHEMA;
->>>>>>> d0ebf9e7
 		let caller: T::AccountId = whitelisted_caller();
 		let payload = vec![0u8; s as usize];
 		let num_of_items = p / (T::MaxItemizedPageSizeBytes::get() + 2);
