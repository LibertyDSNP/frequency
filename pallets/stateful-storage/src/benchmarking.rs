use super::*;
use crate::{types::ItemAction, Pallet as StatefulStoragePallet};
use codec::Encode;
use common_primitives::{
	schema::{ModelType, PayloadLocation, SchemaId},
	stateful_storage::PageId,
};
use frame_benchmarking::{benchmarks, whitelisted_caller};
use frame_support::assert_ok;
use frame_system::RawOrigin;
use sp_core::bounded::BoundedVec;
use stateful_child_tree::StatefulChildTree;

pub const ITEMIZED_SCHEMA: SchemaId = 100; // keep in sync with mock.rs. TODO: refactor
pub const PAGINATED_SCHEMA: SchemaId = 101; // keep in sync with mock.rs. TODO: refactor

fn itemized_actions_add<T: Config>(
	n: u32,
	s: usize,
) -> BoundedVec<ItemAction, T::MaxItemizedActionsCount> {
	let mut actions = vec![];
	for _ in 0..n {
		let payload = vec![0u8; s];
		actions.push(ItemAction::Add { data: payload.into() });
	}
	actions.try_into().expect("Invalid actions")
}

benchmarks! {
	apply_item_actions {
		let n in 1 .. T::MaxItemizedActionsCount::get() - 1;
		let s in 1 .. T::MaxItemizedBlobSizeBytes::get()- 1;
		let provider_msa_id = 1u64;
		let delegator_msa_id = 2u64;
		let schema_id = ITEMIZED_SCHEMA;
		let caller: T::AccountId = whitelisted_caller();
		let payload = vec![0u8; s as usize];

		assert_ok!(T::MsaBenchmarkHelper::add_key(provider_msa_id.into(), caller.clone()));
		assert_ok!(T::MsaBenchmarkHelper::set_delegation_relationship(provider_msa_id.into(), delegator_msa_id.into(), [ITEMIZED_SCHEMA].to_vec()));

		let actions = itemized_actions_add::<T>(n, s as usize);
	}: _ (RawOrigin::Signed(caller), delegator_msa_id.into(), schema_id, actions)
	verify {
		let page_result = StatefulStoragePallet::<T>::get_itemized_page(delegator_msa_id, schema_id);
		assert!(page_result.is_some());
		assert!(page_result.unwrap().data.len() > 0);
	}

	upsert_page {
		let s in 1 .. T::MaxPaginatedPageSizeBytes::get();
		let provider_msa_id = 1u64;
		let delegator_msa_id = 2u64;
		let page_id: PageId = 1;
		let schema_id = PAGINATED_SCHEMA;
		let caller: T::AccountId = whitelisted_caller();
		let payload = vec![0u8; s as usize];
		let schema_key = schema_id.encode().to_vec();

		assert_ok!(T::MsaBenchmarkHelper::add_key(provider_msa_id.into(), caller.clone()));
		assert_ok!(T::MsaBenchmarkHelper::set_delegation_relationship(provider_msa_id.into(), delegator_msa_id.into(), [PAGINATED_SCHEMA].to_vec()));

	}: _(RawOrigin::Signed(caller), delegator_msa_id.into(), schema_id, page_id, payload)
	verify {
		let page_result = StatefulStoragePallet::<T>::get_paginated_page(delegator_msa_id, schema_id, page_id);
		assert!(page_result.is_some());
		assert!(page_result.unwrap().data.len() > 0);
	}

<<<<<<< HEAD
=======
	delete_page {
		let provider_msa_id = 1u64;
		let delegator_msa_id = 2u64;
		let schema_id = PAGINATED_SCHEMA;
		let page_id: PageId = 1;
		let caller: T::AccountId = whitelisted_caller();
		let payload = vec![0u8; T::MaxPaginatedPageSizeBytes::get() as usize];
		let schema_key = schema_id.encode().to_vec();

		T::SchemaBenchmarkHelper::set_schema_count(schema_id - 1);
		assert_ok!(create_schema::<T>(PayloadLocation::Paginated));
		assert_ok!(T::MsaBenchmarkHelper::add_key(provider_msa_id.into(), caller.clone()));
		assert_ok!(T::MsaBenchmarkHelper::set_delegation_relationship(provider_msa_id.into(), delegator_msa_id.into(), [schema_id].to_vec()));

		let page_key = page_id.encode().to_vec();
		StatefulChildTree::write(&delegator_msa_id, &[schema_key.clone(), page_key], payload.clone());
	}: _(RawOrigin::Signed(caller), delegator_msa_id.into(), schema_id, page_id)
	verify {
		let page_result = StatefulStoragePallet::<T>::get_paginated_page(delegator_msa_id, schema_id, page_id);
		assert!(page_result.is_none());
	}

>>>>>>> 03666b64
	impl_benchmark_test_suite!(StatefulStoragePallet,
		crate::mock::new_test_ext(),
		crate::mock::Test);
}<|MERGE_RESOLUTION|>--- conflicted
+++ resolved
@@ -24,6 +24,14 @@
 		actions.push(ItemAction::Add { data: payload.into() });
 	}
 	actions.try_into().expect("Invalid actions")
+}
+
+fn create_schema<T: Config>(location: PayloadLocation) -> DispatchResult {
+	T::SchemaBenchmarkHelper::create_schema(
+		Vec::from(r#"{"Message": "some-random-hash"}"#.as_bytes()),
+		ModelType::AvroBinary,
+		location,
+	)
 }
 
 benchmarks! {
@@ -67,8 +75,6 @@
 		assert!(page_result.unwrap().data.len() > 0);
 	}
 
-<<<<<<< HEAD
-=======
 	delete_page {
 		let provider_msa_id = 1u64;
 		let delegator_msa_id = 2u64;
@@ -91,7 +97,6 @@
 		assert!(page_result.is_none());
 	}
 
->>>>>>> 03666b64
 	impl_benchmark_test_suite!(StatefulStoragePallet,
 		crate::mock::new_test_ext(),
 		crate::mock::Test);
