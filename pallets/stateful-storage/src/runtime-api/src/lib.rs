--- conflicted
+++ resolved
@@ -17,18 +17,12 @@
 //! - Runtime interfaces for end users beyond just State Queries
 
 use common_primitives::{
-<<<<<<< HEAD
-	msa::MessageSourceId, schema::SchemaId, stateful_storage::StatefulStorageResponse,
-};
-use frame_support::inherent::Vec;
-=======
 	msa::MessageSourceId,
 	schema::SchemaId,
 	stateful_storage::{ItemizedStoragePageResponse, PaginatedStorageResponse},
 };
 use frame_support::{inherent::Vec, sp_runtime::DispatchError};
 
->>>>>>> 894112d0
 // Here we declare the runtime API. It is implemented it the `impl` block in
 // runtime files (the `runtime` folder)
 sp_api::decl_runtime_apis! {
@@ -42,14 +36,9 @@
 	/// Runtime APIs for [Stateful Storage](../pallet_stateful_storage/index.html)
 	pub trait StatefulStorageRuntimeApi
 	{
-<<<<<<< HEAD
-		/// Retrieve the stateful storages for a particular msa and schema
-		fn get_pages(msa_id: MessageSourceId, schema_id: SchemaId) -> Vec<StatefulStorageResponse>;
-=======
 		/// Retrieve the paginated storages for a particular msa and schema
 		fn get_paginated_storages(msa_id: MessageSourceId, schema_id: SchemaId) -> Result<Vec<PaginatedStorageResponse>, DispatchError>;
 		/// Retrieve the itemized storages for a particular msa and schema
 		fn get_itemized_storages(msa_id: MessageSourceId, schema_id: SchemaId) -> Result<ItemizedStoragePageResponse, DispatchError>;
->>>>>>> 894112d0
 	}
 }