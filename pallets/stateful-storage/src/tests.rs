--- conflicted
+++ resolved
@@ -350,11 +350,7 @@
 		let caller_1 = 1;
 		let msa_id = 1;
 		let schema_id = PAGINATED_SCHEMA;
-<<<<<<< HEAD
-		let page_id = 1;
-=======
 		let page_id = 10;
->>>>>>> 84391c2b
 
 		// TODO: Get list of existing pages to verify the page doesn't already exist
 		// PROBLEM: Child Trie iterator doesn't appear to yield keys
