--- conflicted
+++ resolved
@@ -7,11 +7,7 @@
 name = "pallet-msa"
 publish = false
 repository = "https://github.com/libertyDSNP/frequency/"
-<<<<<<< HEAD
-version = "0.9.32"
-=======
 version = "0.0.0"
->>>>>>> f937c80a
 
 [package.metadata.docs.rs]
 targets = ["x86_64-unknown-linux-gnu"]
