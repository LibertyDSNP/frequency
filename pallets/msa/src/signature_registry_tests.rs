--- conflicted
+++ resolved
@@ -14,29 +14,10 @@
 	set_max_signature_stored(20);
 	set_max_public_keys_per_msa(10);
 
-<<<<<<< HEAD
-impl pallet_schemas::Config for Test {
-	type RuntimeEvent = RuntimeEvent;
-	type WeightInfo = ();
-	type MinSchemaModelSizeBytes = ConstU32<10>;
-	type SchemaModelMaxBytesBoundedVecLimit = ConstU32<10>;
-	type MaxSchemaRegistrations = ConstU16<10>;
-	// The proposal type
-	type Proposal = RuntimeCall;
-	// The Council proposal provider interface
-	type ProposalProvider = CouncilProposalProvider;
-	// The origin that is allowed to create schemas via governance
-	type CreateSchemaViaGovernanceOrigin = EitherOfDiverse<
-		EnsureRoot<AccountId>,
-		pallet_collective::EnsureProportionMoreThan<AccountId, CouncilCollective, 1, 2>,
-	>;
-	type MaxSchemaSettingsPerSchema = ConstU32<1>;
-=======
 	let t = frame_system::GenesisConfig::default().build_storage::<Test>().unwrap();
 	let mut ext = sp_io::TestExternalities::new(t);
 	ext.execute_with(|| System::set_block_number(1));
 	ext
->>>>>>> db81e4fa
 }
 
 #[test]
