--- conflicted
+++ resolved
@@ -743,11 +743,7 @@
 		);
 		assert_eq!(
 			provider_event.event,
-<<<<<<< HEAD
-			Event::ProviderAdded { provider: 1u64.into(), delegator:delegator_msa }.into()
-=======
 			Event::DelegationGranted { provider: 1u64.into(), delegator: 2u64.into() }.into()
->>>>>>> 94e30c19
 		);
 	});
 }
@@ -1512,16 +1508,9 @@
 #[test]
 fn create_provider() {
 	new_test_ext().execute_with(|| {
-<<<<<<< HEAD
 		let (_new_msa_id, _) = create_account();
 
-		assert_ok!(Msa::register_provider(
-=======
-		let (key_pair, _) = sr25519::Pair::generate();
-		let (_new_msa_id, _) =
-			Msa::create_account(key_pair.public().into(), EMPTY_FUNCTION).unwrap();
 		assert_ok!(Msa::create_provider(
->>>>>>> 94e30c19
 			Origin::signed(key_pair.public().into()),
 			Vec::from("Foo")
 		));
@@ -1611,11 +1600,8 @@
 		expected: T,
 	}
 	new_test_ext().execute_with(|| {
-<<<<<<< HEAD
-=======
 		set_schema_count::<Test>(16);
 
->>>>>>> 94e30c19
 		let provider = Provider(1);
 		let delegator = Delegator(2);
 		let test_cases: [TestCase<Error<Test>>; 3] = [
