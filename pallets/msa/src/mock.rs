--- conflicted
+++ resolved
@@ -109,15 +109,6 @@
 	type MortalityWindowSize = ConstU32<200>;
 	type MaxSignaturesPerBucket = ConstU32<10>;
 	type NumberOfBuckets = ConstU32<2>;
-<<<<<<< HEAD
-}
-
-///For table testing patterns
-pub struct TestCase<T> {
-	schema: Vec<u8>,
-	expected: T,
-=======
->>>>>>> 1d6ec04a
 }
 
 pub fn new_test_ext() -> sp_io::TestExternalities {
