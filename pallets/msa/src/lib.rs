//! # MSA Pallet
//!
//! The MSA pallet provides functionality for handling Message Source Accounts.
//!
//! - [`Config`]
//! - [`Call`]
//! - [`Pallet`]
//!
//! ## Overview
//!
//! The MSA pallet provides functions for:
//!
//! - Creating, reading, updating, and deleting operations for MSAs.
//! - Managing delegation relationships for MSAs.
//! - Managing keys associated with MSA.
//!
//! ### Terminology
//! * **MSA** - Message Source Account.  A Source or Provider Account for Frequency Messages. It may or may not have `Capacity` token.  It must have at least one `AccountId` (public key) associated with it.
//! Created by generating a new MSA ID number and associating it with a Substrate `AccountID`.
//! An MSA is required for sending Capacity-based messages and for creating Delegations.
//! * **MSA ID** - This is the ID number created for a new Message Source Account and associated with a Substrate `AccountId`.
//! * **Delegator** - a Message Source Account that has provably delegated certain actions to a Provider, typically sending a `Message`
//! * **Provider** - the actor that a Delegator has delegated specific actions to.
//! * **Delegation** - A stored Delegator-Provider association between MSAs which permits the Provider to perform specific actions on the Delegator's behalf.
//!
//! ### Implementations
//!
//! The MSA pallet implements the following traits:
//!
//! - [`MsaLookup`](common_primitives::msa::MsaLookup): Functions for accessing MSAs.
//! - [`MsaValidator`](common_primitives::msa::MsaValidator): Functions for validating MSAs.
//! - [`ProviderLookup`](common_primitives::msa::ProviderLookup): Functions for accessing Provider info.
//! - [`DelegationValidator`](common_primitives::msa::DelegationValidator): Functions for validating delegations.
//! - [`SchemaGrantValidator`](common_primitives::msa::SchemaGrantValidator): Functions for validating schema grants.
//!
//! ## Interface
//!
//! ### Dispatchable Functions
//!
//! - `add_key_to_msa` - Associates a key to an MSA ID in a signed payload.
//! - `add_provider_to_msa` - Creates a delegation relationship between a `Provider` and MSA.
//! - `create` - Creates an MSA for the `Origin`.
//! - `create_sponsored_account_with_delegation` - `Origin` creates an account for a given `AccountId` and sets themselves as a `Provider`.
//! - `revoke_delegation_by_provider` - `Provider` MSA terminates a Delegation with Delegator MSA by expiring it.
//! - `revoke_msa_delegation_by_delegator` - Delegator MSA terminates a Delegation with the `Provider` MSA by expiring it.
//! - `delete_msa_key` - Removes the given key by from storage against respective MSA.
//!
//! ### Assumptions
//!
//! * Total MSA keys should be less than the constant `Config::MSA::MaxPublicKeysPerMsa`.
//! * Maximum schemas, for which provider has publishing rights, be less than `Config::MSA::MaxSchemaGrantsPerDelegation`
//!

#![cfg_attr(not(feature = "std"), no_std)]
// Strong Documentation Lints
#![deny(
	rustdoc::broken_intra_doc_links,
	rustdoc::missing_crate_level_docs,
	rustdoc::invalid_codeblock_attributes,
	missing_docs
)]

use codec::{Decode, Encode};
use common_primitives::{
	msa::{
		DelegationValidator, Delegator, MsaLookup, MsaValidator, OrderedSet, Provider,
		ProviderInfo, ProviderLookup, ProviderMetadata, SchemaGrantValidator,
	},
	schema::{SchemaId, SchemaValidator},
};
use frame_support::{dispatch::DispatchResult, ensure, traits::IsSubType, weights::DispatchInfo};
pub use pallet::*;
use scale_info::TypeInfo;
use sp_runtime::{
	traits::{Convert, DispatchInfoOf, Dispatchable, One, SignedExtension, Verify, Zero},
	DispatchError, MultiSignature,
};

use sp_core::crypto::AccountId32;
pub mod types;
pub use types::{AddKeyData, AddProvider};

#[cfg(feature = "runtime-benchmarks")]
mod benchmarking;
#[cfg(test)]
mod mock;
#[cfg(test)]
mod tests;

pub mod weights;

pub use weights::*;

pub use common_primitives::{msa::MessageSourceId, utils::wrap_binary_data};

use frame_support::pallet_prelude::*;
use frame_system::pallet_prelude::*;
use sp_std::prelude::*;

#[frame_support::pallet]
pub mod pallet {
	use super::*;

	#[pallet::config]
	pub trait Config: frame_system::Config {
		/// The overarching event type.
		type Event: From<Event<Self>> + IsType<<Self as frame_system::Config>::Event>;

		/// Weight information for extrinsics in this pallet.
		type WeightInfo: WeightInfo;

		/// AccountId truncated to 32 bytes
		type ConvertIntoAccountId32: Convert<Self::AccountId, AccountId32>;

		/// Maximum count of keys allowed per MSA
		#[pallet::constant]
		type MaxPublicKeysPerMsa: Get<u8>;

		/// Maximum count of schemas granted for publishing data per Provider
		#[pallet::constant]
		type MaxSchemaGrantsPerDelegation: Get<u32> + Clone + sp_std::fmt::Debug + Eq;
		/// Maximum provider name size allowed per MSA association
		#[pallet::constant]
		type MaxProviderNameSize: Get<u32>;

		/// A type that will supply schema related information.
		type SchemaValidator: SchemaValidator<SchemaId>;

		/// The number of blocks per virtual "bucket" in the PayloadSignatureRegistry
		/// Virtual buckets are the first part of the double key in the PayloadSignatureRegistry
		/// StorageDoubleMap.  This permits a key grouping that enables mass removal
		/// of stale signatures which are no longer at risk of replay.
		#[pallet::constant]
		type MortalityWindowSize: Get<u32>;

		/// The maximum number of signatures that can be assigned to a virtual bucket. In other
		/// words, no more than this many signatures can be assigned a specific first-key value.
		#[pallet::constant]
		type MaxSignaturesPerBucket: Get<u32>;

		/// The total number of virtual buckets
		/// There are exactly NumberOfBuckets first-key values in PayloadSignatureRegistry.
		#[pallet::constant]
		type NumberOfBuckets: Get<u32>;
	}

	#[pallet::pallet]
	#[pallet::generate_store(pub(super) trait Store)]
	pub struct Pallet<T>(_);

	/// Storage type for MSA identifier
	/// - Value: The current maximum MSA Id
	#[pallet::storage]
	#[pallet::getter(fn get_identifier)]
	pub type MsaIdentifier<T> = StorageValue<_, MessageSourceId, ValueQuery>;

	/// Storage type for mapping the relationship between a Delegator and its Provider.
	/// - Keys: Delegator MSA, Provider MSA
	/// - Value: [`ProviderInfo`](common_primitives::msa::ProviderInfo)
	#[pallet::storage]
	#[pallet::getter(fn get_provider_info)]
	pub type ProviderInfoOf<T: Config> = StorageDoubleMap<
		_,
		Twox64Concat,
		Delegator,
		Twox64Concat,
		Provider,
		ProviderInfo<T::BlockNumber, T::MaxSchemaGrantsPerDelegation>,
		OptionQuery,
	>;

	/// Provider registration information
	/// - Key: Provider MSA Id
	/// - Value: [`ProviderMetadata`](common_primitives::msa::ProviderMetadata)
	#[pallet::storage]
	#[pallet::getter(fn get_provider_metadata)]
	pub type ProviderRegistry<T: Config> = StorageMap<
		_,
		Twox64Concat,
		Provider,
		ProviderMetadata<T::MaxProviderNameSize>,
		OptionQuery,
	>;

	/// Storage type for key to MSA information
	/// - Key: AccountId
	/// - Value: [`MessageSourceId`]
	#[pallet::storage]
	#[pallet::getter(fn get_msa_by_public_key)]
	pub type PublicKeyToMsaId<T: Config> =
		StorageMap<_, Twox64Concat, T::AccountId, MessageSourceId, OptionQuery>;

	/// Storage type for a reference counter of the number of keys associated to an MSA
	/// - Key: MSA Id
	/// - Value: [`u8`] Counter of Keys associated with the MSA
	#[pallet::storage]
	#[pallet::getter(fn get_public_key_count_by_msa_id)]
	pub(super) type PublicKeyCountForMsaId<T: Config> =
		StorageMap<_, Twox64Concat, MessageSourceId, u8, ValueQuery>;

	/// PayloadSignatureRegistry is used to prevent replay attacks for extrinsics
	/// that take an externally-signed payload.
	/// For this to work, the payload must include a mortality block number, which
	/// is used in lieu of a monotonically increasing nonce.
	#[pallet::storage]
	pub(super) type PayloadSignatureRegistry<T: Config> = StorageDoubleMap<
		_,
		Twox64Concat,
		T::BlockNumber, // Bucket number. Stored as BlockNumber because I'm done arguing with rust about it.
		Twox64Concat,
		MultiSignature, // An externally-created Signature for an external payload, provided by an extrinsic
		T::BlockNumber, // An actual flipping block number.
		OptionQuery,
	>;

	#[pallet::event]
	#[pallet::generate_deposit(pub(super) fn deposit_event)]
	pub enum Event<T: Config> {
		/// A new Message Service Account was created with a new MessageSourceId
		MsaCreated {
			/// The MSA for the Event
			msa_id: MessageSourceId,
			/// The key added to the MSA
			key: T::AccountId,
		},
		/// An AccountId has been associated with a MessageSourceId
		PublicKeyAdded {
			/// The MSA for the Event
			msa_id: MessageSourceId,
			/// The key added to the MSA
			key: T::AccountId,
		},
		/// An AccountId had all permissions revoked from its MessageSourceId
		KeyRemoved {
			/// The key no longer approved for the associated MSA
			key: T::AccountId,
		},
		/// A delegation relationship was added with the given provider and delegator
		ProviderAdded {
			/// The Provider MSA Id
			provider: Provider,
			/// The Delegator MSA Id
			delegator: Delegator,
		},
		/// A Provider-MSA relationship was registered
		ProviderRegistered {
			/// The MSA id associated with the provider
			provider_msa_id: MessageSourceId,
		},
		/// The Delegator revoked its delegation to the Provider
		DelegatorRevokedDelegation {
			/// The Provider MSA Id
			provider: Provider,
			/// The Delegator MSA Id
			delegator: Delegator,
		},
		/// The Provider revoked itself as delegate for the Delegator
		ProviderRevokedDelegation {
			/// The Provider MSA Id
			provider: Provider,
			/// The Delegator MSA Id
			delegator: Delegator,
		},
		/// The MSA has been retired.
		MsaRetired {
			/// The MSA id for the Event
			msa_id: MessageSourceId,
		},
	}

	#[pallet::error]
	pub enum Error<T> {
		/// Tried to add a key that was already registered to an MSA
		KeyAlreadyRegistered,
		/// MsaId values have reached the maximum
		MsaIdOverflow,
		/// Cryptographic signature verification failed for adding a key to MSA
		AddKeySignatureVerificationFailed,
		/// Ony the MSA Owner may perform the operation
		NotMsaOwner,
		/// Cryptographic signature failed verification
		InvalidSignature,
		/// Only the KeyOwner may perform the operation
		NotKeyOwner,
		/// An operation was attempted with an unknown Key
		NoKeyExists,
		/// The number of key values has reached its maximum
		KeyLimitExceeded,
		/// More than one account key exists for the MSA during retire attempt
		MoreThanOneKeyExists,
		/// Can't retire a registered provider MSA
		RegisteredProviderCannotBeRetired,
		/// A transaction's Origin (AccountId) may not remove itself
		InvalidSelfRemoval,
		/// An MSA may not be its own delegate
		InvalidSelfProvider,
		/// An invalid schema Id was provided
		InvalidSchemaId,
		/// The delegation relationship already exists for the given MSA Ids
		DuplicateProvider,
		/// Cryptographic signature verification failed for adding the Provider as delegate
		AddProviderSignatureVerificationFailed,
		/// Origin attempted to add a delegate for someone else's MSA
		UnauthorizedDelegator,
		/// Origin attempted to add a different delegate than what was in the payload
		UnauthorizedProvider,
		/// The operation was attempted with a revoked delegation
		DelegationRevoked,
		/// The operation was attempted with an unknown delegation
		DelegationNotFound,
		/// The operation was attempted with an expired delegation
		DelegationExpired,
		/// The MSA id submitted for provider creation has already been associated with a provider
		DuplicateProviderMetadata,
		/// The maximum length for a provider name has been exceeded
		ExceedsMaxProviderNameSize,
		/// The maximum number of schema grants has been exceeded
		ExceedsMaxSchemaGrantsPerDelegation,
		/// Provider is not permitted to publish for given schema_id
		SchemaNotGranted,
		/// The operation was attempted with a non-provider MSA
		ProviderNotRegistered,
		/// The submited proof has expired; the current block is less the expiration block
		ProofHasExpired,
		/// The submitted proof expiration block is too far in the future
		ProofNotYetValid,
		/// Attempted to add a signature when the signature is already in the registry
		SignatureAlreadySubmitted,
	}

	#[pallet::hooks]
	impl<T: Config> Hooks<BlockNumberFor<T>> for Pallet<T> {
		fn on_initialize(current: T::BlockNumber) -> Weight {
			Self::reset_virtual_bucket_if_needed(current)
		}
	}

	#[pallet::call]
	impl<T: Config> Pallet<T> {
		/// Creates an MSA for the Origin (sender of the transaction).  Origin is assigned an MSA ID.
		/// Deposits [`MsaCreated`](Event::MsaCreated) event, and returns `Ok(())` on success, otherwise returns an error.
		///
		/// ### Errors
		///
		/// - Returns [`KeyLimitExceeded`](Error::KeyLimitExceeded) if MSA has registered `MaxPublicKeysPerMsa`.
		/// - Returns [`KeyAlreadyRegistered`](Error::KeyAlreadyRegistered) if MSA is already registered to the Origin.
		///
		#[pallet::weight(T::WeightInfo::create(10_000))]
		pub fn create(origin: OriginFor<T>) -> DispatchResult {
			let who = ensure_signed(origin)?;

			let (_, _) = Self::create_account(who.clone(), |new_msa_id| -> DispatchResult {
				Self::deposit_event(Event::MsaCreated { msa_id: new_msa_id, key: who });
				Ok(())
			})?;

			Ok(())
		}

		/// `Origin` MSA creates an MSA on behalf of `delegator_key`, creates a Delegation with the `delegator_key`'s MSA as the Delegator and `origin` as `Provider`. Deposits events [`MsaCreated`](Event::MsaCreated) and [`ProviderAdded`](Event::ProviderAdded).
		/// Returns `Ok(())` on success, otherwise returns an error.
		///
		/// ## Errors
		///
		/// - Returns [`UnauthorizedProvider`](Error::UnauthorizedProvider) if payload's MSA does not match given provider MSA.
		/// - Returns [`InvalidSignature`](Error::InvalidSignature) if `proof` verification fails; `delegator_key` must have signed `add_provider_payload`
		/// - Returns [`NoKeyExists`](Error::NoKeyExists) if there is no MSA for `origin`.
		/// - Returns [`KeyAlreadyRegistered`](Error::KeyAlreadyRegistered) if there is already an MSA for `delegator_key`.
		/// - Returns [`ProviderNotRegistered`](Error::ProviderNotRegistered) if the a non-provider MSA is used as the provider
		///
		#[pallet::weight(T::WeightInfo::create_sponsored_account_with_delegation())]
		pub fn create_sponsored_account_with_delegation(
			origin: OriginFor<T>,
			delegator_key: T::AccountId,
			proof: MultiSignature,
			add_provider_payload: AddProvider,
		) -> DispatchResult {
			let provider_key = ensure_signed(origin)?;

			Self::verify_signature(&proof, &delegator_key, add_provider_payload.encode())?;

			Self::register_signature(&proof, add_provider_payload.expiration.into())?;

			let provider_msa_id = Self::ensure_valid_msa_key(&provider_key)?;
			ensure!(
				add_provider_payload.authorized_msa_id == provider_msa_id,
				Error::<T>::UnauthorizedProvider
			);

			// Verify that the provider is a registered provider
			ensure!(
				Self::is_registered_provider(provider_msa_id),
				Error::<T>::ProviderNotRegistered
			);

			let (_, _) =
				Self::create_account(delegator_key.clone(), |new_msa_id| -> DispatchResult {
					Self::add_provider(
						provider_msa_id.into(),
						new_msa_id.into(),
						add_provider_payload.schema_ids,
					)?;

					Self::deposit_event(Event::MsaCreated {
						msa_id: new_msa_id,
						key: delegator_key.clone(),
					});

					Self::deposit_event(Event::ProviderAdded {
						delegator: new_msa_id.into(),
						provider: provider_msa_id.into(),
					});
					Ok(())
				})?;

			Ok(())
		}

		/// Adds an association between MSA id and ProviderMetadata. As of now, the
		/// only piece of metadata we are recording is provider name.
		///
		/// ## Errors
		/// - Returns
		///   [`DuplicateProviderMetadata`](Error::DuplicateProviderMetadata) if there is already a ProviderMetadata associated with the given MSA id.
		#[pallet::weight(T::WeightInfo::register_provider())]
		pub fn register_provider(origin: OriginFor<T>, provider_name: Vec<u8>) -> DispatchResult {
			let provider_key = ensure_signed(origin)?;
			let bounded_name: BoundedVec<u8, T::MaxProviderNameSize> =
				provider_name.try_into().map_err(|_| Error::<T>::ExceedsMaxProviderNameSize)?;

			let provider_msa_id = Self::ensure_valid_msa_key(&provider_key)?;
			ProviderRegistry::<T>::try_mutate(
				Provider(provider_msa_id),
				|maybe_metadata| -> DispatchResult {
					ensure!(maybe_metadata.take().is_none(), Error::<T>::DuplicateProviderMetadata);
					*maybe_metadata = Some(ProviderMetadata { provider_name: bounded_name });
					Ok(())
				},
			)?;
			Self::deposit_event(Event::ProviderRegistered { provider_msa_id });
			Ok(())
		}

		/// Creates a new Delegation for an existing MSA, with `origin` as the Provider and `delegator_key` is the delegator.
		/// Since it is being sent on the Delegator's behalf, it requires the Delegator to authorize the new Delegation.
		/// Returns `Ok(())` on success, otherwise returns an error. Deposits event [`ProviderAdded`](Event::ProviderAdded).
		///
		/// ## Errors
		/// - Returns [`AddProviderSignatureVerificationFailed`](Error::AddProviderSignatureVerificationFailed) if `origin`'s MSA ID does not equal `add_provider_payload.authorized_msa_id`.
		/// - Returns [`DuplicateProvider`](Error::DuplicateProvider) if there is already a Delegation for `origin` MSA and `delegator_key` MSA.
		/// - Returns [`UnauthorizedProvider`](Error::UnauthorizedProvider) if `add_provider_payload.authorized_msa_id`  does not match MSA ID of `delegator_key`.
		/// - Returns [`InvalidSignature`](Error::InvalidSignature) if `proof` verification fails; `delegator_key` must have signed `add_provider_payload`
		/// - Returns [`NoKeyExists`](Error::NoKeyExists) if there is no MSA for `origin`.
		/// - Returns [`ProviderNotRegistered`](Error::ProviderNotRegistered) if the a non-provider MSA is used as the provider
		/// - Returns [`UnauthorizedDelegator`](Error::UnauthorizedDelegator) if Origin attempted to add a delegate for someone else's MSA
		#[pallet::weight(T::WeightInfo::add_provider_to_msa())]
		pub fn add_provider_to_msa(
			origin: OriginFor<T>,
			delegator_key: T::AccountId,
			proof: MultiSignature,
			add_provider_payload: AddProvider,
		) -> DispatchResult {
			let provider_key = ensure_signed(origin)?;

			// delegator must have signed the payload.
			Self::verify_signature(&proof, &delegator_key, add_provider_payload.encode())
				.map_err(|_| Error::<T>::AddProviderSignatureVerificationFailed)?;

			Self::register_signature(&proof, add_provider_payload.expiration.into())?;

			let (provider, delegator) =
				Self::ensure_valid_registered_provider(&delegator_key, &provider_key)?;

			ensure!(
				add_provider_payload.authorized_msa_id == provider.0,
				Error::<T>::UnauthorizedDelegator
			);

			Self::add_provider(provider, delegator, add_provider_payload.schema_ids)?;

			Self::deposit_event(Event::ProviderAdded { delegator, provider });

			Ok(())
		}

		/// Delegator (Origin) MSA terminates a delegation relationship with the `Provider` MSA. Deposits event[`DelegatorRevokedDelegation`](Event::DelegatorRevokedDelegation).
		/// Returns `Ok(())` on success, otherwise returns an error.
		///
		/// ### Errors
		///
		/// - Returns [`DelegationRevoked`](Error::DelegationRevoked) if the delegation has already been revoked.
		/// - Returns [`DelegationNotFound`](Error::DelegationNotFound) if there is not delegation relationship between Origin and Delegator or Origin and Delegator are the same.
		/// - May also return []
		///
		#[pallet::weight((T::WeightInfo::revoke_msa_delegation_by_delegator(), DispatchClass::Normal, Pays::No))]
		pub fn revoke_msa_delegation_by_delegator(
			origin: OriginFor<T>,
			provider_msa_id: MessageSourceId,
		) -> DispatchResult {
			let delegator_key = ensure_signed(origin)?;

			let delegator_msa_id: Delegator = Self::ensure_valid_msa_key(&delegator_key)?.into();
			let provider_msa_id = Provider(provider_msa_id);

			Self::revoke_provider(provider_msa_id, delegator_msa_id)?;

			Self::deposit_event(Event::DelegatorRevokedDelegation {
				delegator: delegator_msa_id,
				provider: provider_msa_id,
			});

			Ok(())
		}

<<<<<<< HEAD
		/// Adds a given key to Origin's MSA, which must match the MSA in `add_key_payload`. Deposits event [`PublicKeyAdded'](Event::PublicKeyAdded).
=======
		/// Adds a given `new_key` to `msa_id` of the account signing ```msa_owner_proof```, which must match the MSA in `add_key_payload`.
		/// The ```new_key``` must sign the ```add_key_payload``` to authorize the addition.
		/// Deposits event [`KeyAdded'](Event::KeyAdded).
>>>>>>> 1d6ec04a
		/// Returns `Ok(())` on success, otherwise returns an error.
		///
		/// ### Arguments
		/// - `origin` - The account that signs the transaction. Note: can be same as msa owner.
		/// - `msa_owner_key` - The account that owns the MSA.
		/// - `msa_owner_proof`: A signature of the MSA owner account, which must match the MSA in `add_key_payload`.
		/// - `new_proof`: A signature of the new key account, should also sign `add_key_payload`.
		/// ### Errors
		///
		/// - Returns [`AddKeySignatureVerificationFailed`](Error::AddKeySignatureVerificationFailed) if `key` is not a valid signer of the provided `add_key_payload`.
		/// - Returns [`NoKeyExists`](Error::NoKeyExists) if the MSA id for the account in `add_key_payload` does not exist.
		/// - Returns ['NotMsaOwner'](Error::NotMsaOwner) if Origin's MSA is not the same as 'add_key_payload` MSA. Essentially you can only add a key to your own MSA.
		/// - Returns ['ProofHasExpired'](Error::ProofHasExpired) if the current block is less than the `expired` bock number set in `AddKeyData`.
		/// - Returns ['ProofNotYetValid'](Error::ProofNotYetValid) if the `expired` block number set in `AddKeyData` is greater than the current block number plus mortality_block_limit().
		#[pallet::weight(T::WeightInfo::add_key_to_msa())]
		pub fn add_key_to_msa(
			origin: OriginFor<T>,
			msa_owner_public_key: T::AccountId,
			msa_owner_proof: MultiSignature,
			new_public_key: T::AccountId,
			new_key_owner_proof: MultiSignature,
			add_key_payload: AddKeyData,
		) -> DispatchResult {
			let _ = ensure_signed(origin)?;

			Self::verify_signature(
				&msa_owner_proof,
				&msa_owner_public_key,
				add_key_payload.encode(),
			)
			.map_err(|_| Error::<T>::AddKeySignatureVerificationFailed)?;

			Self::verify_signature(&new_key_owner_proof, &new_public_key, add_key_payload.encode())
				.map_err(|_| Error::<T>::AddKeySignatureVerificationFailed)?;

			Self::register_signature(&new_key_owner_proof, add_key_payload.expiration.into())?;

			let msa_id = add_key_payload.msa_id;

			Self::ensure_msa_owner(&msa_owner_public_key, msa_id)?;

<<<<<<< HEAD
			Self::add_key(msa_id, &key.clone(), |new_msa_id| -> DispatchResult {
				Self::deposit_event(Event::PublicKeyAdded { msa_id: new_msa_id, key });
=======
			Self::add_key(msa_id, &new_public_key.clone(), |new_msa_id| -> DispatchResult {
				Self::deposit_event(Event::KeyAdded {
					msa_id: new_msa_id,
					key: new_public_key.clone(),
				});
>>>>>>> 1d6ec04a
				Ok(())
			})?;

			Ok(())
		}

		/// Remove a key associated with an MSA by expiring it at the current block.
		/// Returns `Ok(())` on success, otherwise returns an error. Deposits event [`KeyRemoved`](Event::KeyRemoved).
		///
		/// ### Errors
		/// - Returns [`InvalidSelfRemoval`](Error::InvalidSelfRemoval) if `origin` and `key` are the same.
		/// - Returns [`NotKeyOwner`](Error::NotKeyOwner) if `origin` does not own the MSA ID associated with `key`.
		/// - Returns [`NotKeyExists`](Error::NoKeyExists) if `origin` or `key` are not associated with `origin`'s MSA ID.
		///
		/// ### Remarks
		/// - Removal of key deletes the association of the key with the MSA.
		/// - The key can be re-added to same or another MSA if needed.
		#[pallet::weight((T::WeightInfo::delete_msa_key(), DispatchClass::Normal, Pays::No))]
		pub fn delete_msa_key(origin: OriginFor<T>, key: T::AccountId) -> DispatchResult {
			let who = ensure_signed(origin)?;

			// The calling account can't remove itself
			ensure!(who != key, Error::<T>::InvalidSelfRemoval);

			// Get the MSA id for the calling account
			let who_msa_id = Self::try_get_msa_from_account_id(&who)?;
			// Get the MSA id for the account to be removed
			let account_to_remove_msa_id = Self::try_get_msa_from_account_id(&key)?;
			// The calling account doesn't own the account that is to be removed
			ensure!(who_msa_id == account_to_remove_msa_id, Error::<T>::NotKeyOwner);

			// Remove the account for the calling MSA id
			Self::delete_key_for_msa(who_msa_id, &key)?;

			// Deposit the event
			Self::deposit_event(Event::KeyRemoved { key });

			Ok(())
		}

		/// Provider MSA terminates Delegation with a Delegator MSA by expiring the Delegation at the current block.
		/// Returns `Ok(())` on success, otherwise returns an error. Deposits events [`ProviderRevokedDelegation`](Event::ProviderRevokedDelegation).
		///
		/// ### Errors
		///
		/// - Returns [`NoKeyExists`](Error::NoKeyExists) if `provider_key` does not have an MSA key.
		/// - Returns [`DelegationNotFound`](Error::DelegationNotFound) if there is no Delegation between origin MSA and provider MSA.
		///

		#[pallet::weight((T::WeightInfo::revoke_delegation_by_provider(20_000), DispatchClass::Normal, Pays::No))]
		pub fn revoke_delegation_by_provider(
			origin: OriginFor<T>,
			delegator: MessageSourceId,
		) -> DispatchResult {
			let provider_key = ensure_signed(origin)?;

			// Remover should have valid keys (non expired and exists)
			let key_info = Self::ensure_valid_msa_key(&provider_key)?;

			let provider_msa_id = Provider(key_info);
			let delegator_msa_id = Delegator(delegator);

			Self::revoke_provider(provider_msa_id, delegator_msa_id)?;

			Self::deposit_event(Event::ProviderRevokedDelegation {
				provider: provider_msa_id,
				delegator: delegator_msa_id,
			});

			Ok(())
		}

		/// Retire a MSA
		///
		/// ### Events
		/// - Deposits [`MsaRetired`](Event::MsaRetired) when MSA is retired
		///
		/// ### Errors
		///
		/// - Returns [`NoKeyExists`](Error::NoKeyExists) if `delegator` does not have an MSA key.
		/// - Returns [`MoreThanOneKeyExists`](Error::MoreThanOneKeyExists) if the MSA has more than one account key.
		/// - Returns [`RegisteredProviderCannotBeRetired`](Error::RegisteredProviderCannotBeRetired) if the MSA id is a registered provider

		#[pallet::weight((T::WeightInfo::retire_msa(), DispatchClass::Normal, Pays::Yes))]
		pub fn retire_msa(origin: OriginFor<T>) -> DispatchResult {
			// Check and get the account id from the origin
			let who = ensure_signed(origin)?;

			// Get the MSA id of the origin
			let msa_id = Self::get_owner_of(&who).ok_or(Error::<T>::NoKeyExists)?;
			let delegator = Delegator(msa_id);

			// Dispatches error "RegisteredProviderCannotBeRetired" if the MSA id is a registered provider
			ensure!(
				!Self::is_registered_provider(msa_id),
				Error::<T>::RegisteredProviderCannotBeRetired,
			);

			// Dispatches error "MoreThanOneKeyExists" if the MSA has more than one account key.
			let key_count = Self::get_public_key_count_by_msa_id(msa_id);
			ensure!(key_count == 1, Error::<T>::MoreThanOneKeyExists);

			// Remove delegator from all delegator<->provider delegations
			Self::remove_delegator(delegator)?;

			// Delete the last and only account key and deposit the "KeyRemoved" event
			Self::delete_key_for_msa(msa_id, &who)?;
			Self::deposit_event(Event::KeyRemoved { key: who });

			// Deposit the "MsaRetired" event
			Self::deposit_event(Event::MsaRetired { msa_id });
			Ok(())
		}
	}
}

impl<T: Config> Pallet<T> {
	/// Create the account for the `key`
	pub fn create_account<F>(
		key: T::AccountId,
		on_success: F,
	) -> Result<(MessageSourceId, T::AccountId), DispatchError>
	where
		F: FnOnce(MessageSourceId) -> DispatchResult,
	{
		let next_msa_id = Self::get_next_msa_id()?;
		Self::add_key(next_msa_id, &key, on_success)?;
		let _ = Self::set_msa_identifier(next_msa_id);

		Ok((next_msa_id, key))
	}

	/// Generate the next MSA Id
	pub fn get_next_msa_id() -> Result<MessageSourceId, DispatchError> {
		let next = Self::get_identifier().checked_add(1).ok_or(Error::<T>::MsaIdOverflow)?;

		Ok(next)
	}

	/// Set the current identifier in storage
	pub fn set_msa_identifier(identifier: MessageSourceId) -> DispatchResult {
		MsaIdentifier::<T>::set(identifier);

		Ok(())
	}

	/// Add a new key to the MSA
	pub fn add_key<F>(msa_id: MessageSourceId, key: &T::AccountId, on_success: F) -> DispatchResult
	where
		F: FnOnce(MessageSourceId) -> DispatchResult,
	{
		PublicKeyToMsaId::<T>::try_mutate(key, |maybe_msa_id| {
			ensure!(maybe_msa_id.is_none(), Error::<T>::KeyAlreadyRegistered);
			*maybe_msa_id = Some(msa_id);

			// Increment the key counter
			<PublicKeyCountForMsaId<T>>::try_mutate(msa_id, |key_count| {
				// key_count:u8 should default to 0 if it does not exist
				let incremented_key_count: u8 = *key_count + 1;
				ensure!(
					incremented_key_count <= T::MaxPublicKeysPerMsa::get(),
					Error::<T>::KeyLimitExceeded
				);

				*key_count = incremented_key_count;
				on_success(msa_id)
			})
		})
	}

	/// Check that schema ids are all valid
	pub fn ensure_all_schema_ids_are_valid(
		schema_ids: BoundedVec<SchemaId, T::MaxSchemaGrantsPerDelegation>,
	) -> DispatchResult {
		let are_schemas_valid =
			T::SchemaValidator::are_all_schema_ids_valid(schema_ids.into_inner());

		ensure!(are_schemas_valid, Error::<T>::InvalidSchemaId);

		Ok(())
	}

	/// Returns if provider is registered by checking if the [`ProviderRegistry`] contains the MSA id
	pub fn is_registered_provider(msa_id: MessageSourceId) -> bool {
		ProviderRegistry::<T>::contains_key(Provider(msa_id))
	}

	/// Checks that a provider and delegator keys are valid
	/// and that a provider and delegator are not the same
	/// and that a provider has authorized a delegator to create a delegation relationship.
	/// - Returns [`ProviderNotRegistered`](Error::ProviderNotRegistered) if the a non-provider MSA is used as the provider
	/// - Returns [`InvalidSelfProvider`](Error::InvalidSelfProvider) if the delegator is the provider
	pub fn ensure_valid_registered_provider(
		delegator_key: &T::AccountId,
		provider_key: &T::AccountId,
	) -> Result<(Provider, Delegator), DispatchError> {
		let provider_msa_id = Self::ensure_valid_msa_key(provider_key)?;
		let delegator_msa_id = Self::ensure_valid_msa_key(delegator_key)?;

		// Ensure that the delegator is not the provider.  You cannot delegate to yourself.
		ensure!(delegator_msa_id != provider_msa_id, Error::<T>::InvalidSelfProvider);

		// Verify that the provider is a registered provider
		ensure!(Self::is_registered_provider(provider_msa_id), Error::<T>::ProviderNotRegistered);

		Ok((provider_msa_id.into(), delegator_msa_id.into()))
	}

	/// Checks that the MSA for `who` is the same as `msa_id`
	pub fn ensure_msa_owner(who: &T::AccountId, msa_id: MessageSourceId) -> DispatchResult {
		let provider_msa_id = Self::get_owner_of(who).ok_or(Error::<T>::NoKeyExists)?;

		ensure!(provider_msa_id == msa_id, Error::<T>::NotMsaOwner);

		Ok(())
	}

	/// Verify the `signature` was signed by `signer` on `payload` by a wallet
	/// Note the `wrap_binary_data` follows the Polkadot wallet pattern of wrapping with `<Byte>` tags.
	pub fn verify_signature(
		signature: &MultiSignature,
		signer: &T::AccountId,
		payload: Vec<u8>,
	) -> DispatchResult {
		let key = T::ConvertIntoAccountId32::convert((*signer).clone());
		let wrapped_payload = wrap_binary_data(payload);

		ensure!(signature.verify(&wrapped_payload[..], &key), Error::<T>::InvalidSignature);

		Ok(())
	}

	/// Add a provider to a delegator with the default permissions
	pub fn add_provider(
		provider: Provider,
		delegator: Delegator,
		schemas: Vec<SchemaId>,
	) -> DispatchResult {
		let granted_schemas: BoundedVec<SchemaId, T::MaxSchemaGrantsPerDelegation> = schemas
			.try_into()
			.map_err(|_| Error::<T>::ExceedsMaxSchemaGrantsPerDelegation)?;

		Self::ensure_all_schema_ids_are_valid(granted_schemas.clone())?;

		ProviderInfoOf::<T>::try_mutate(delegator, provider, |maybe_info| -> DispatchResult {
			ensure!(maybe_info.take() == None, Error::<T>::DuplicateProvider);
			let info = ProviderInfo {
				expired: Default::default(),
				schemas: OrderedSet::<SchemaId, T::MaxSchemaGrantsPerDelegation>::from(
					granted_schemas,
				),
			};
			*maybe_info = Some(info);

			Ok(())
		})?;

		Ok(())
	}

	/// Check that the delegator has an active delegation to the provider
	/// # Arguments
	/// * `provider` - The provider to check delegation for
	/// * `delegate` - The delegator to check delegation from
	/// * `block_number` - Optional: check delegation at specific block in past
	/// # Returns
	/// * [`ProviderInfo`]
	/// # Errors
	/// * [`Error::<T>::DelegationNotFound`] - If no delegation
	/// * [`Error::<T>::DelegationExpired`] - If delegation revoked
	pub fn ensure_valid_delegation(
		provider: Provider,
		delegator: Delegator,
		block_number: Option<T::BlockNumber>,
	) -> Result<ProviderInfo<T::BlockNumber, T::MaxSchemaGrantsPerDelegation>, DispatchError> {
		let info = Self::get_provider_info_of(delegator, provider)
			.ok_or(Error::<T>::DelegationNotFound)?;
		let current_block = frame_system::Pallet::<T>::block_number();
		let requested_block = match block_number {
			Some(block_number) => {
				ensure!(current_block >= block_number, Error::<T>::DelegationNotFound);
				block_number
			},
			None => current_block,
		};
		if info.expired == T::BlockNumber::zero() {
			return Ok(info)
		}
		ensure!(info.expired >= requested_block, Error::<T>::DelegationExpired);
		Ok(info)
	}

	/// Deletes a key associated with a given MSA
	/// # Arguments
	/// * `msa_id` - The MSA for which the key needs to be removed
	/// * `key` - The key to be removed from the MSA
	/// # Returns
	/// * [`DispatchResult`]
	/// # Errors
	/// * [`Error::<T>::NoKeyExists`] - If the key does not exist in the MSA
	pub fn delete_key_for_msa(msa_id: MessageSourceId, key: &T::AccountId) -> DispatchResult {
		PublicKeyToMsaId::<T>::try_mutate_exists(key, |maybe_msa_id| {
			ensure!(maybe_msa_id.is_some(), Error::<T>::NoKeyExists);

			// Delete the key if it exists
			*maybe_msa_id = None;

			<PublicKeyCountForMsaId<T>>::try_mutate_exists(msa_id, |key_count| {
				match key_count {
					Some(1) => *key_count = None,
					Some(count) => *count = *count - 1u8,
					None => (),
				}

				Ok(())
			})
		})
	}

	/// Revoke the grant for permissions from the delegator to the provider
	/// # Arguments
	/// * `provider_msa_id` - The provider to remove the grant for
	/// * `delegator_msa_id` - The delegator that is removing the grant
	/// # Returns
	/// * [`DispatchResult`]
	///
	/// # Errors
	/// * [`Error::<T>::DelegationRevoked`] - Already revoked
	/// * [`Error::<T>::DelegationNotFound`] - No delegation
	pub fn revoke_provider(
		provider_msa_id: Provider,
		delegator_msa_id: Delegator,
	) -> DispatchResult {
		ProviderInfoOf::<T>::try_mutate_exists(
			delegator_msa_id,
			provider_msa_id,
			|maybe_info| -> DispatchResult {
				let mut info = maybe_info.take().ok_or(Error::<T>::DelegationNotFound)?;

				ensure!(info.expired == T::BlockNumber::default(), Error::<T>::DelegationRevoked);

				let current_block = frame_system::Pallet::<T>::block_number();

				info.expired = current_block;

				*maybe_info = Some(info);

				Ok(())
			},
		)?;

		Ok(())
	}

	/// Removes all delegations from the specified delegator MSA id to providers
	pub fn remove_delegator(delegator: Delegator) -> DispatchResult {
		_ = ProviderInfoOf::<T>::clear_prefix(delegator, u32::max_value(), None);
		Ok(())
	}

	/// Attempts to retrieve the MSA id for an account
	/// # Arguments
	/// * `key` - The `AccountId` you want to attempt to get information on
	/// # Returns
	/// * [`MessageSourceId`]
	pub fn try_get_msa_from_account_id(
		key: &T::AccountId,
	) -> Result<MessageSourceId, DispatchError> {
		let info = Self::get_msa_by_public_key(key).ok_or(Error::<T>::NoKeyExists)?;
		Ok(info)
	}

	/// Retrieves the MSA Id for a given `AccountId`
	/// # Arguments
	/// * `key` - The `AccountId` you want to attempt to get information on
	/// # Returns
	/// * [`MessageSourceId`]
	pub fn get_owner_of(key: &T::AccountId) -> Option<MessageSourceId> {
		Self::get_msa_by_public_key(&key)
	}

	// *Temporarily Removed* until https://github.com/LibertyDSNP/frequency/issues/418
	//
	// Fetches all the keys associated with a message Source Account
	// NOTE: This should only be called from RPC due to heavy database reads
	// pub fn fetch_msa_keys(msa_id: MessageSourceId) -> Vec<KeyInfoResponse<T::AccountId>> {
	// 	let mut response = Vec::new();
	// 	for key in Self::get_msa_keys(msa_id) {
	// 		if let Ok(_info) = Self::try_get_msa_from_account_id(&key) {
	// 			response.push(KeyInfoResponse { key, msa_id });
	// 		}
	// 	}

	// 	response
	// }

	/// Checks that a key is associated to an MSA and has not been revoked.
	pub fn ensure_valid_msa_key(key: &T::AccountId) -> Result<MessageSourceId, DispatchError> {
		let msa_id = Self::try_get_msa_from_account_id(key)?;

		Ok(msa_id)
	}

	/// Check if provider is allowed to publish for a given schema_id for a given delegator
	/// # Arguments
	/// * `provider` - The provider account
	/// * `delegator` - The delegator account
	/// * `schema_id` - The schema id
	/// # Returns
	/// * [`DispatchResult`]
	/// # Errors
	/// * [`Self::ensure_valid_delegation`] Errors
	/// * [`Error::SchemaNotGranted`]
	pub fn ensure_valid_schema_grant(
		provider: Provider,
		delegator: Delegator,
		schema_id: SchemaId,
	) -> DispatchResult {
		let provider_info = Self::ensure_valid_delegation(provider, delegator, None)?;

		ensure!(provider_info.schemas.0.contains(&schema_id), Error::<T>::SchemaNotGranted);
		Ok(())
	}

	/// Get a list of ```schema_id```s that a provider has been granted access to
	/// # Arguments
	/// * `provider` - The provider account
	/// * `delegator` - The delegator account
	/// # Returns
	/// * [`Vec<SchemaId>`]
	/// # Errors
	/// * [`Error::DelegationNotFound`]
	/// * [`Error::SchemaNotGranted`]
	pub fn get_granted_schemas(
		delegator: Delegator,
		provider: Provider,
	) -> Result<Option<Vec<SchemaId>>, DispatchError> {
		let provider_info = Self::get_provider_info_of(delegator, provider)
			.ok_or(Error::<T>::DelegationNotFound)?;
		let schemas = provider_info.schemas.0;
		if schemas.is_empty() {
			return Err(Error::<T>::SchemaNotGranted.into())
		}
		Ok(Some(schemas.into_inner()))
	}

	/// Adds a signature to the PayloadSignatureRegistry based on a virtual "bucket" grouping.
	/// Check that mortality_block is within bounds. If so, proceed and add the new entry.
	/// Raises `SignatureAlreadySubmitted` if the bucket-signature double key exists in the
	/// registry.
	pub fn register_signature(
		signature: &MultiSignature,
		signature_expires_at: T::BlockNumber,
	) -> DispatchResult {
		let current_block = frame_system::Pallet::<T>::block_number();

		let max_lifetime = Self::mortality_block_limit(current_block);
		if max_lifetime <= signature_expires_at {
			Err(Error::<T>::ProofNotYetValid.into())
		} else if current_block >= signature_expires_at {
			Err(Error::<T>::ProofHasExpired.into())
		} else {
			let bucket_num = Self::bucket_for(signature_expires_at.into());
			<PayloadSignatureRegistry<T>>::try_mutate(
				bucket_num,
				signature,
				|maybe_mortality_block| -> DispatchResult {
					ensure!(maybe_mortality_block.is_none(), Error::<T>::SignatureAlreadySubmitted);
					*maybe_mortality_block = Some(signature_expires_at);
					Ok(())
				},
			)
		}
	}

	// Check if enough blocks have passed to reset bucket mortality storage.
	// If so:
	//     1. delete all the stored bucket/signature values with key1 = bucket num
	//	   2. add the WeightInfo proportional to the storage read/writes to the block weight
	// If not, don't do anything.
	fn reset_virtual_bucket_if_needed(current_block: T::BlockNumber) -> Weight {
		let current_bucket_num = Self::bucket_for(current_block);
		let prior_bucket_num = Self::bucket_for(current_block - T::BlockNumber::one());

		// If we did not cross a bucket boundary block, stop
		if prior_bucket_num == current_bucket_num {
			return T::WeightInfo::on_initialize(0 as u32)
		}
		// Clear the previous bucket block set
		let multi_removal_result = <PayloadSignatureRegistry<T>>::clear_prefix(
			prior_bucket_num,
			T::MaxSignaturesPerBucket::get(),
			None,
		);
		T::WeightInfo::on_initialize(multi_removal_result.unique)
	}

	// The furthest in the future a mortality_block value is allowed
	// to be for current_block
	// This is calculated to be past the risk of a replay attack
	fn mortality_block_limit(current_block: T::BlockNumber) -> T::BlockNumber {
		let mortality_size = (T::NumberOfBuckets::get() - 1) * T::MortalityWindowSize::get();
		current_block + T::BlockNumber::from(mortality_size)
	}

	/// calculate the virtual bucket number for the provided block number
	pub fn bucket_for(block_number: T::BlockNumber) -> T::BlockNumber {
		block_number / (T::BlockNumber::from(T::MortalityWindowSize::get())) %
			T::BlockNumber::from(T::NumberOfBuckets::get())
	}
}

impl<T: Config> MsaLookup for Pallet<T> {
	type AccountId = T::AccountId;

	fn get_msa_id(key: &Self::AccountId) -> Option<MessageSourceId> {
		Self::get_owner_of(key)
	}
}

impl<T: Config> MsaValidator for Pallet<T> {
	type AccountId = T::AccountId;

	#[cfg(not(feature = "runtime-benchmarks"))]
	fn ensure_valid_msa_key(key: &T::AccountId) -> Result<MessageSourceId, DispatchError> {
		Self::ensure_valid_msa_key(key)
	}

	/// Since benchmarks are using regular runtime, we can not use mocking for this loosely bounded
	/// pallet trait implementation. To be able to run benchmarks successfully for any other pallet
	/// that has dependencies on this one, we would need to define msa accounts on those pallets'
	/// benchmarks, but this will introduce direct dependencies between these pallets, which we
	/// would like to avoid.
	/// To successfully run benchmarks without adding dependencies between pallets we re-defined
	/// this method to return a dummy account in case it does not exist
	#[cfg(feature = "runtime-benchmarks")]
	fn ensure_valid_msa_key(key: &T::AccountId) -> Result<MessageSourceId, DispatchError> {
		let result = Self::ensure_valid_msa_key(key);
		if result.is_err() {
			return Ok(1 as MessageSourceId)
		}
		Ok(result.unwrap())
	}
}

impl<T: Config> ProviderLookup for Pallet<T> {
	type BlockNumber = T::BlockNumber;
	type MaxSchemaGrantsPerDelegation = T::MaxSchemaGrantsPerDelegation;

	fn get_provider_info_of(
		delegator: Delegator,
		provider: Provider,
	) -> Option<ProviderInfo<Self::BlockNumber, Self::MaxSchemaGrantsPerDelegation>> {
		Self::get_provider_info(delegator, provider)
	}
}

impl<T: Config> DelegationValidator for Pallet<T> {
	type BlockNumber = T::BlockNumber;
	type MaxSchemaGrantsPerDelegation = T::MaxSchemaGrantsPerDelegation;

	#[cfg(not(feature = "runtime-benchmarks"))]
	fn ensure_valid_delegation(
		provider: Provider,
		delegation: Delegator,
		block_number: Option<T::BlockNumber>,
	) -> Result<ProviderInfo<Self::BlockNumber, Self::MaxSchemaGrantsPerDelegation>, DispatchError>
	{
		Self::ensure_valid_delegation(provider, delegation, block_number)
	}

	/// Since benchmarks are using regular runtime, we can not use mocking for this loosely bounded
	/// pallet trait implementation. To be able to run benchmarks successfully for any other pallet
	/// that has dependencies on this one, we would need to define msa accounts on those pallets'
	/// benchmarks, but this will introduce direct dependencies between these pallets, which we
	/// would like to avoid.
	/// To successfully run benchmarks without adding dependencies between pallets we re-defined
	/// this method to return a dummy account in case it does not exist
	#[cfg(feature = "runtime-benchmarks")]
	fn ensure_valid_delegation(
		provider: Provider,
		delegation: Delegator,
		block_number: Option<T::BlockNumber>,
	) -> Result<ProviderInfo<Self::BlockNumber, Self::MaxSchemaGrantsPerDelegation>, DispatchError>
	{
		let validation_check = Self::ensure_valid_delegation(provider, delegation, block_number);
		if validation_check.is_err() {
			// If the delegation does not exist, we return a ok
			// This is only used for benchmarks, so it is safe to return a dummy account
			// in case the delegation does not exist
			return Ok(ProviderInfo { schemas: OrderedSet::new(), expired: Default::default() })
		}
		Ok(ProviderInfo { schemas: OrderedSet::new(), expired: Default::default() })
	}
}

impl<T: Config> SchemaGrantValidator for Pallet<T> {
	/// Check if provider is allowed to publish for a given schema_id for a given delegator
	/// # Arguments
	/// * `provider` - The provider account
	/// * `delegator` - The delegator account
	/// * `schema_id` - The schema id
	/// # Returns
	/// * [`DispatchResult`]
	/// # Errors
	/// * [`Error::DelegationNotFound`]
	/// * [`Error::SchemaNotGranted`]
	#[cfg(not(feature = "runtime-benchmarks"))]
	fn ensure_valid_schema_grant(
		provider: Provider,
		delegator: Delegator,
		schema_id: SchemaId,
	) -> DispatchResult {
		Self::ensure_valid_schema_grant(provider, delegator, schema_id)
	}

	/// Since benchmarks are using regular runtime, we can not use mocking for this loosely bounded
	/// pallet trait implementation. To be able to run benchmarks successfully for any other pallet
	/// that has dependencies on this one, we would need to define msa accounts on those pallets'
	/// benchmarks, but this will introduce direct dependencies between these pallets, which we
	/// would like to avoid.
	/// To successfully run benchmarks without adding dependencies between pallets we re-defined
	/// this method to return a dummy account in case it does not exist
	/// # Arguments
	/// * `provider` - The provider account
	/// * `delegator` - The delegator account
	/// * `schema_id` - The schema id
	/// # Returns
	/// * [`DispatchResult`]
	/// # Errors
	/// * [`Error::DelegationNotFound`]
	/// * [`Error::SchemaNotGranted`]
	#[cfg(feature = "runtime-benchmarks")]
	fn ensure_valid_schema_grant(
		provider: Provider,
		delegator: Delegator,
		_schema_id: SchemaId,
	) -> DispatchResult {
		let provider_info = Self::get_provider_info_of(delegator, provider);
		if provider_info.is_none() {
			return Ok(())
		}
		Ok(())
	}
}

/// The SignedExtension trait is implemented on CheckFreeExtrinsicUse to validate that a provider
/// has not already been revoked if the calling extrinsic is revoking a provider to an MSA. The
/// purpose of this is to ensure that the revoke_msa_delegation_by_delegator extrinsic cannot be
/// repeatedly called and flood the network.
#[derive(Encode, Decode, Clone, Eq, PartialEq, TypeInfo)]
#[scale_info(skip_type_params(T))]
pub struct CheckFreeExtrinsicUse<T: Config + Send + Sync>(PhantomData<T>);

impl<T: Config + Send + Sync> CheckFreeExtrinsicUse<T> {
	/// Validates the delegation by making sure that the MSA ids used are valid
	pub fn validate_delegation_by_delegator(
		account_id: &T::AccountId,
		provider_msa_id: &MessageSourceId,
	) -> TransactionValidity {
		const TAG_PREFIX: &str = "DelegationRevocation";
		let delegator_msa_id: Delegator = Pallet::<T>::ensure_valid_msa_key(account_id)
			.map_err(|_| InvalidTransaction::Custom(ValidityError::InvalidMsaKey as u8))?
			.into();
		let provider_msa_id = Provider(*provider_msa_id);

		Pallet::<T>::ensure_valid_delegation(provider_msa_id, delegator_msa_id, None)
			.map_err(|_| InvalidTransaction::Custom(ValidityError::InvalidDelegation as u8))?;
		return ValidTransaction::with_tag_prefix(TAG_PREFIX).and_provides(account_id).build()
	}

	/// validates that a key being revoked is both valid and owned by a valid MSA account
	pub fn validate_key_revocation(
		account_id: &T::AccountId,
		key: &T::AccountId,
	) -> TransactionValidity {
		const TAG_PREFIX: &str = "KeyRevocation";
		let _msa_id: Delegator = Pallet::<T>::ensure_valid_msa_key(key)
			.map_err(|_| InvalidTransaction::Custom(ValidityError::InvalidMsaKey as u8))?
			.into();
		return ValidTransaction::with_tag_prefix(TAG_PREFIX).and_provides(account_id).build()
	}
}

/// Errors related to the validity of the CheckFreeExtrinsicUse signed extension.
enum ValidityError {
	/// Delegation to provider is not found or expired.
	InvalidDelegation,
	/// MSA key as been revoked.
	InvalidMsaKey,
}

impl<T: Config + Send + Sync> CheckFreeExtrinsicUse<T> {
	/// Create new `SignedExtension` to check runtime version.
	pub fn new() -> Self {
		Self(sp_std::marker::PhantomData)
	}
}

impl<T: Config + Send + Sync> sp_std::fmt::Debug for CheckFreeExtrinsicUse<T> {
	#[cfg(feature = "std")]
	fn fmt(&self, f: &mut sp_std::fmt::Formatter) -> sp_std::fmt::Result {
		write!(f, "CheckFreeExtrinsicUse<{:?}>", self.0)
	}
	#[cfg(not(feature = "std"))]
	fn fmt(&self, _: &mut sp_std::fmt::Formatter) -> sp_std::fmt::Result {
		Ok(())
	}
}

impl<T: Config + Send + Sync> SignedExtension for CheckFreeExtrinsicUse<T>
where
	T::Call: Dispatchable<Info = DispatchInfo> + IsSubType<Call<T>>,
{
	type AccountId = T::AccountId;
	type Call = T::Call;
	type AdditionalSigned = ();
	type Pre = ();
	const IDENTIFIER: &'static str = "CheckFreeExtrinsicUse";

	fn additional_signed(&self) -> sp_std::result::Result<(), TransactionValidityError> {
		Ok(())
	}

	fn pre_dispatch(
		self,
		who: &Self::AccountId,
		call: &Self::Call,
		info: &DispatchInfoOf<Self::Call>,
		len: usize,
	) -> Result<Self::Pre, TransactionValidityError> {
		self.validate(who, call, info, len).map(|_| ())
	}

	/// Frequently called by the transaction queue to ensure that the transaction is valid such that:
	/// * The calling extrinsic is 'revoke_msa_delegation_by_delegator'.
	/// * The sender key is associated to an MSA and not revoked.
	/// * The provider MSA is a valid provider to the delegator MSA.
	fn validate(
		&self,
		who: &Self::AccountId,
		call: &Self::Call,
		_info: &DispatchInfoOf<Self::Call>,
		_len: usize,
	) -> TransactionValidity {
		match call.is_sub_type() {
			Some(Call::revoke_msa_delegation_by_delegator { provider_msa_id, .. }) =>
				CheckFreeExtrinsicUse::<T>::validate_delegation_by_delegator(who, provider_msa_id),
			Some(Call::delete_msa_key { key, .. }) =>
				CheckFreeExtrinsicUse::<T>::validate_key_revocation(who, key),
			_ => return Ok(Default::default()),
		}
	}
}<|MERGE_RESOLUTION|>--- conflicted
+++ resolved
@@ -512,13 +512,9 @@
 			Ok(())
 		}
 
-<<<<<<< HEAD
-		/// Adds a given key to Origin's MSA, which must match the MSA in `add_key_payload`. Deposits event [`PublicKeyAdded'](Event::PublicKeyAdded).
-=======
 		/// Adds a given `new_key` to `msa_id` of the account signing ```msa_owner_proof```, which must match the MSA in `add_key_payload`.
 		/// The ```new_key``` must sign the ```add_key_payload``` to authorize the addition.
-		/// Deposits event [`KeyAdded'](Event::KeyAdded).
->>>>>>> 1d6ec04a
+		/// Deposits event [`PublicKeyAdded'](Event::PublicKeyAdded).
 		/// Returns `Ok(())` on success, otherwise returns an error.
 		///
 		/// ### Arguments
@@ -560,16 +556,11 @@
 
 			Self::ensure_msa_owner(&msa_owner_public_key, msa_id)?;
 
-<<<<<<< HEAD
-			Self::add_key(msa_id, &key.clone(), |new_msa_id| -> DispatchResult {
-				Self::deposit_event(Event::PublicKeyAdded { msa_id: new_msa_id, key });
-=======
 			Self::add_key(msa_id, &new_public_key.clone(), |new_msa_id| -> DispatchResult {
-				Self::deposit_event(Event::KeyAdded {
+				Self::deposit_event(Event::PublicKeyAdded {
 					msa_id: new_msa_id,
 					key: new_public_key.clone(),
 				});
->>>>>>> 1d6ec04a
 				Ok(())
 			})?;
 
