--- conflicted
+++ resolved
@@ -37,13 +37,8 @@
 //!
 //! ### Dispatchable Functions
 //!
-<<<<<<< HEAD
 //! - `add_public_key_to_msa` - Associates a key to an MSA ID in a signed payload.
-//! - `add_provider_to_msa` - Creates a delegation relationship between a `Provider` and MSA.
-=======
-//! - `add_key_to_msa` - Associates a key to an MSA ID in a signed payload.
 //! - `grant_delegation` - Creates a delegation relationship between a `Provider` and MSA.
->>>>>>> b221d294
 //! - `create` - Creates an MSA for the `Origin`.
 //! - `create_sponsored_account_with_delegation` - `Origin` creates an account for a given `AccountId` and sets themselves as a `Provider`.
 //! - `revoke_delegation_by_provider` - `Provider` MSA terminates a Delegation with Delegator MSA by expiring it.
