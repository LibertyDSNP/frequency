//! # MSA Pallet
//!
//! The MSA pallet provides functionality for handling Message Source Accounts.
//!
//! - [`Config`]
//! - [`Call`]
//! - [`Pallet`]
//!
//! ## Overview
//!
//! The MSA pallet provides functions for:
//!
//! - Creating, reading, updating, and deleting operations for MSAs.
//! - Managing delegation relationships for MSAs.
//! - Managing keys associated with MSA.
//!
//! ### Terminology
//! * **MSA** - Message Source Account.  A Source or Provider Account for Frequency Messages. It may or may not have `Capacity` token.  It must have at least one `AccountId` (public key) associated with it.
//! Created by generating a new MSA ID number and associating it with a Substrate `AccountID`.
//! An MSA is required for sending Capacity-based messages and for creating Delegations.
//! * **MSA ID** - This is the ID number created for a new Message Source Account and associated with a Substrate `AccountId`.
//! * **Delegator** - a Message Source Account that has provably delegated certain actions to a Provider, typically sending a `Message`
//! * **Provider** - the actor that a Delegator has delegated specific actions to.
//! * **Delegation** - A stored Delegator-Provider association between MSAs which permits the Provider to perform specific actions on the Delegator's behalf.
//!
//! ### Implementations
//!
//! The MSA pallet implements the following traits:
//!
//! - [`MsaLookup`](common_primitives::msa::MsaLookup): Functions for accessing MSAs.
//! - [`MsaValidator`](common_primitives::msa::MsaValidator): Functions for validating MSAs.
//! - [`ProviderLookup`](common_primitives::msa::ProviderLookup): Functions for accessing Provider info.
//! - [`DelegationValidator`](common_primitives::msa::DelegationValidator): Functions for validating delegations.
//! - [`SchemaGrantValidator`](common_primitives::msa::SchemaGrantValidator): Functions for validating schema grants.
//!
//! ## Interface
//!
//! ### Dispatchable Functions
//!
//! - `add_key_to_msa` - Associates a key to an MSA ID in a signed payload.
//! - `add_provider_to_msa` - Creates a delegation relationship between a `Provider` and MSA.
//! - `create` - Creates an MSA for the `Origin`.
//! - `create_sponsored_account_with_delegation` - `Origin` creates an account for a given `AccountId` and sets themselves as a `Provider`.
//! - `revoke_delegation_by_provider` - `Provider` MSA terminates a Delegation with Delegator MSA by expiring it.
//! - `revoke_msa_delegation_by_delegator` - Delegator MSA terminates a Delegation with the `Provider` MSA by expiring it.
//! - `delete_msa_key` - Removes the given key by from storage against respective MSA.
//!
//! ### Assumptions
//!
//! * Total MSA keys should be less than the constant `Config::MSA::MaxPublicKeysPerMsa`.
//! * Maximum schemas, for which provider has publishing rights, be less than `Config::MSA::MaxSchemaGrantsPerDelegation`
//!

#![cfg_attr(not(feature = "std"), no_std)]
// Strong Documentation Lints
#![deny(
	rustdoc::broken_intra_doc_links,
	rustdoc::missing_crate_level_docs,
	rustdoc::invalid_codeblock_attributes,
	missing_docs
)]

use codec::{Decode, Encode};
use common_primitives::{
	msa::{
		DelegationValidator, Delegator, MsaLookup, MsaValidator, OrderedSet, Provider,
		ProviderInfo, ProviderLookup, ProviderMetadata, SchemaGrantValidator,
	},
	schema::{SchemaId, SchemaValidator},
};
use frame_support::{dispatch::DispatchResult, ensure, traits::IsSubType, weights::DispatchInfo};
pub use pallet::*;
use scale_info::TypeInfo;
use sp_runtime::{
	traits::{Convert, DispatchInfoOf, Dispatchable, One, SignedExtension, Verify, Zero},
	DispatchError, MultiSignature,
};

use sp_core::crypto::AccountId32;
pub mod types;
pub use types::{AddKeyData, AddProvider};

#[cfg(feature = "runtime-benchmarks")]
mod benchmarking;
#[cfg(test)]
mod mock;
#[cfg(test)]
mod tests;

pub mod weights;

pub use weights::*;

pub use common_primitives::{msa::MessageSourceId, utils::wrap_binary_data};

use frame_support::pallet_prelude::*;
use frame_system::pallet_prelude::*;
use sp_std::prelude::*;

#[frame_support::pallet]
pub mod pallet {
	use super::*;

	#[pallet::config]
	pub trait Config: frame_system::Config {
		/// The overarching event type.
		type Event: From<Event<Self>> + IsType<<Self as frame_system::Config>::Event>;

		/// Weight information for extrinsics in this pallet.
		type WeightInfo: WeightInfo;

		/// AccountId truncated to 32 bytes
		type ConvertIntoAccountId32: Convert<Self::AccountId, AccountId32>;

		/// Maximum count of keys allowed per MSA
		#[pallet::constant]
		type MaxPublicKeysPerMsa: Get<u8>;

		/// Maximum count of schemas granted for publishing data per Provider
		#[pallet::constant]
<<<<<<< HEAD
		type MaxSchemaGrants: Get<u32> + Clone + sp_std::fmt::Debug + Eq;

=======
		type MaxSchemaGrantsPerDelegation: Get<u32> + Clone + sp_std::fmt::Debug + Eq;
>>>>>>> 611d6dec
		/// Maximum provider name size allowed per MSA association
		#[pallet::constant]
		type MaxProviderNameSize: Get<u32>;

		/// A type that will supply schema related information.
		type SchemaValidator: SchemaValidator<SchemaId>;

		/// The number of blocks per virtual "bucket" in the PayloadSignatureRegistry
		/// Virtual buckets are the first part of the double key in the PayloadSignatureRegistry
		/// StorageDoubleMap.  This permits a key grouping that enables mass removal
		/// of stale signatures which are no longer at risk of replay.
		#[pallet::constant]
		type MortalityWindowSize: Get<u32>;

		/// The maximum number of signatures that can be assigned to a virtual bucket. In other
		/// words, no more than this many signatures can be assigned a specific first-key value.
		#[pallet::constant]
		type MaxSignaturesPerBucket: Get<u32>;

		/// The total number of virtual buckets
		/// There are exactly NumberOfBuckets first-key values in PayloadSignatureRegistry.
		#[pallet::constant]
		type NumberOfBuckets: Get<u32>;
	}

	#[pallet::pallet]
	#[pallet::generate_store(pub(super) trait Store)]
	pub struct Pallet<T>(_);

	/// Storage type for MSA identifier
	/// - Value: The current maximum MSA Id
	#[pallet::storage]
	#[pallet::getter(fn get_identifier)]
	pub type MsaIdentifier<T> = StorageValue<_, MessageSourceId, ValueQuery>;

	/// Storage type for mapping the relationship between a Delegator and its Provider.
	/// - Keys: Delegator MSA, Provider MSA
	/// - Value: [`ProviderInfo`](common_primitives::msa::ProviderInfo)
	#[pallet::storage]
	#[pallet::getter(fn get_provider_info)]
	pub type ProviderInfoOf<T: Config> = StorageDoubleMap<
		_,
		Twox64Concat,
		Delegator,
		Twox64Concat,
		Provider,
		ProviderInfo<T::BlockNumber, T::MaxSchemaGrantsPerDelegation>,
		OptionQuery,
	>;

	/// Provider registration information
	/// - Key: Provider MSA Id
	/// - Value: [`ProviderMetadata`](common_primitives::msa::ProviderMetadata)
	#[pallet::storage]
	#[pallet::getter(fn get_provider_metadata)]
	pub type ProviderRegistry<T: Config> = StorageMap<
		_,
		Twox64Concat,
		Provider,
		ProviderMetadata<T::MaxProviderNameSize>,
		OptionQuery,
	>;

	/// Storage type for key to MSA information
	/// - Key: AccountId
	/// - Value: [`MessageSourceId`]
	#[pallet::storage]
	#[pallet::getter(fn get_msa_by_public_key)]
	pub type PublicKeyToMsaId<T: Config> =
		StorageMap<_, Twox64Concat, T::AccountId, MessageSourceId, OptionQuery>;

	/// Storage type for a reference counter of the number of keys associated to an MSA
	/// - Key: MSA Id
	/// - Value: [`u8`] Counter of Keys associated with the MSA
	#[pallet::storage]
	#[pallet::getter(fn get_msa_key_count)]
	pub(super) type MsaInfoOf<T: Config> =
		StorageMap<_, Twox64Concat, MessageSourceId, u8, ValueQuery>;

	/// PayloadSignatureRegistry is used to prevent replay attacks for extrinsics
	/// that take an externally-signed payload.
	/// For this to work, the payload must include a mortality block number, which
	/// is used in lieu of a monotonically increasing nonce.
	#[pallet::storage]
	pub(super) type PayloadSignatureRegistry<T: Config> = StorageDoubleMap<
		_,
		Twox64Concat,
		T::BlockNumber, // Bucket number. Stored as BlockNumber because I'm done arguing with rust about it.
		Twox64Concat,
		MultiSignature, // An externally-created Signature for an external payload, provided by an extrinsic
		T::BlockNumber, // An actual flipping block number.
		OptionQuery,
	>;

	#[pallet::event]
	#[pallet::generate_deposit(pub(super) fn deposit_event)]
	pub enum Event<T: Config> {
		/// A new Message Service Account was created with a new MessageSourceId
		MsaCreated {
			/// The MSA for the Event
			msa_id: MessageSourceId,
			/// The key added to the MSA
			key: T::AccountId,
		},
		/// An AccountId has been associated with a MessageSourceId
		KeyAdded {
			/// The MSA for the Event
			msa_id: MessageSourceId,
			/// The key added to the MSA
			key: T::AccountId,
		},
		/// An AccountId had all permissions revoked from its MessageSourceId
		KeyRemoved {
			/// The key no longer approved for the associated MSA
			key: T::AccountId,
		},
		/// A delegation relationship was added with the given provider and delegator
		ProviderAdded {
			/// The Provider MSA Id
			provider: Provider,
			/// The Delegator MSA Id
			delegator: Delegator,
		},
		/// A Provider-MSA relationship was registered
		ProviderRegistered {
			/// The MSA id associated with the provider
			provider_msa_id: MessageSourceId,
		},
		/// The Delegator revoked its delegation to the Provider
		DelegatorRevokedDelegation {
			/// The Provider MSA Id
			provider: Provider,
			/// The Delegator MSA Id
			delegator: Delegator,
		},
		/// The Provider revoked itself as delegate for the Delegator
		ProviderRevokedDelegation {
			/// The Provider MSA Id
			provider: Provider,
			/// The Delegator MSA Id
			delegator: Delegator,
		},
		/// The MSA has been retired.
		MsaRetired {
			/// The MSA id for the Event
			msa_id: MessageSourceId,
		},
	}

	#[pallet::error]
	pub enum Error<T> {
		/// Tried to add a key that was already registered to an MSA
		KeyAlreadyRegistered,
		/// MsaId values have reached the maximum
		MsaIdOverflow,
		/// Cryptographic signature verification failed for adding a key to MSA
		AddKeySignatureVerificationFailed,
		/// Ony the MSA Owner may perform the operation
		NotMsaOwner,
		/// Cryptographic signature failed verification
		InvalidSignature,
		/// Only the KeyOwner may perform the operation
		NotKeyOwner,
		/// An operation was attempted with an unknown Key
		NoKeyExists,
		/// The number of key values has reached its maximum
		KeyLimitExceeded,
		/// More than one account key exists for the MSA during retire attempt
		MoreThanOneKeyExists,
		/// Can't retire a registered provider MSA
		RegisteredProviderCannotBeRetired,
		/// A transaction's Origin (AccountId) may not remove itself
		InvalidSelfRemoval,
		/// An MSA may not be its own delegate
		InvalidSelfProvider,
		/// An invalid schema Id was provided
		InvalidSchemaId,
		/// The delegation relationship already exists for the given MSA Ids
		DuplicateProvider,
		/// Cryptographic signature verification failed for adding the Provider as delegate
		AddProviderSignatureVerificationFailed,
		/// Origin attempted to add a delegate for someone else's MSA
		UnauthorizedDelegator,
		/// Origin attempted to add a different delegate than what was in the payload
		UnauthorizedProvider,
		/// The operation was attempted with a revoked delegation
		DelegationRevoked,
		/// The operation was attempted with an unknown delegation
		DelegationNotFound,
		/// The operation was attempted with an expired delegation
		DelegationExpired,
		/// The MSA id submitted for provider creation has already been associated with a provider
		DuplicateProviderMetadata,
		/// The maximum length for a provider name has been exceeded
		ExceedsMaxProviderNameSize,
		/// The maximum number of schema grants has been exceeded
		ExceedsMaxSchemaGrantsPerDelegation,
		/// Provider is not permitted to publish for given schema_id
		SchemaNotGranted,
		/// The operation was attempted with a non-provider MSA
		ProviderNotRegistered,
		/// The submited proof has expired; the current block is less the expiration block
		ProofHasExpired,
		/// The submitted proof expiration block is too far in the future
		ProofNotYetValid,
		/// Attempted to add a signature when the signature is already in the registry
		SignatureAlreadySubmitted,
	}

	#[pallet::hooks]
	impl<T: Config> Hooks<BlockNumberFor<T>> for Pallet<T> {
		fn on_initialize(current: T::BlockNumber) -> Weight {
			Self::reset_virtual_bucket_if_needed(current)
		}
	}

	#[pallet::call]
	impl<T: Config> Pallet<T> {
		/// Creates an MSA for the Origin (sender of the transaction).  Origin is assigned an MSA ID.
		/// Deposits [`MsaCreated`](Event::MsaCreated) event, and returns `Ok(())` on success, otherwise returns an error.
		///
		/// ### Errors
		///
		/// - Returns [`KeyLimitExceeded`](Error::KeyLimitExceeded) if MSA has registered `MaxPublicKeysPerMsa`.
		/// - Returns [`KeyAlreadyRegistered`](Error::KeyAlreadyRegistered) if MSA is already registered to the Origin.
		///
		#[pallet::weight(T::WeightInfo::create(10_000))]
		pub fn create(origin: OriginFor<T>) -> DispatchResult {
			let who = ensure_signed(origin)?;

			let (_, _) = Self::create_account(who.clone(), |new_msa_id| -> DispatchResult {
				Self::deposit_event(Event::MsaCreated { msa_id: new_msa_id, key: who });
				Ok(())
			})?;

			Ok(())
		}

		/// `Origin` MSA creates an MSA on behalf of `delegator_key`, creates a Delegation with the `delegator_key`'s MSA as the Delegator and `origin` as `Provider`. Deposits events [`MsaCreated`](Event::MsaCreated) and [`ProviderAdded`](Event::ProviderAdded).
		/// Returns `Ok(())` on success, otherwise returns an error.
		///
		/// ## Errors
		///
		/// - Returns [`UnauthorizedProvider`](Error::UnauthorizedProvider) if payload's MSA does not match given provider MSA.
		/// - Returns [`InvalidSignature`](Error::InvalidSignature) if `proof` verification fails; `delegator_key` must have signed `add_provider_payload`
		/// - Returns [`NoKeyExists`](Error::NoKeyExists) if there is no MSA for `origin`.
		/// - Returns [`KeyAlreadyRegistered`](Error::KeyAlreadyRegistered) if there is already an MSA for `delegator_key`.
		/// - Returns [`ProviderNotRegistered`](Error::ProviderNotRegistered) if the a non-provider MSA is used as the provider
		///
		#[pallet::weight(T::WeightInfo::create_sponsored_account_with_delegation())]
		pub fn create_sponsored_account_with_delegation(
			origin: OriginFor<T>,
			delegator_key: T::AccountId,
			proof: MultiSignature,
			add_provider_payload: AddProvider,
		) -> DispatchResult {
			let provider_key = ensure_signed(origin)?;

			Self::register_signature(&proof, add_provider_payload.expiration.into())?;

			Self::verify_signature(
				vec![(proof, delegator_key.clone())],
				add_provider_payload.encode(),
			)?;

			let provider_msa_id = Self::ensure_valid_msa_key(&provider_key)?;
			ensure!(
				add_provider_payload.authorized_msa_id == provider_msa_id,
				Error::<T>::UnauthorizedProvider
			);

			// Verify that the provider is a registered provider
			ensure!(
				Self::is_registered_provider(provider_msa_id),
				Error::<T>::ProviderNotRegistered
			);

			let (_, _) =
				Self::create_account(delegator_key.clone(), |new_msa_id| -> DispatchResult {
					Self::add_provider(
						provider_msa_id.into(),
						new_msa_id.into(),
						add_provider_payload.schema_ids,
					)?;

					Self::deposit_event(Event::MsaCreated {
						msa_id: new_msa_id,
						key: delegator_key.clone(),
					});

					Self::deposit_event(Event::ProviderAdded {
						delegator: new_msa_id.into(),
						provider: provider_msa_id.into(),
					});
					Ok(())
				})?;

			Ok(())
		}

		/// Adds an association between MSA id and ProviderMetadata. As of now, the
		/// only piece of metadata we are recording is provider name.
		///
		/// ## Errors
		/// - Returns
		///   [`DuplicateProviderMetadata`](Error::DuplicateProviderMetadata) if there is already a ProviderMetadata associated with the given MSA id.
		#[pallet::weight(T::WeightInfo::register_provider())]
		pub fn register_provider(origin: OriginFor<T>, provider_name: Vec<u8>) -> DispatchResult {
			let provider_key = ensure_signed(origin)?;
			let bounded_name: BoundedVec<u8, T::MaxProviderNameSize> =
				provider_name.try_into().map_err(|_| Error::<T>::ExceedsMaxProviderNameSize)?;

			let provider_msa_id = Self::ensure_valid_msa_key(&provider_key)?;
			ProviderRegistry::<T>::try_mutate(
				Provider(provider_msa_id),
				|maybe_metadata| -> DispatchResult {
					ensure!(maybe_metadata.take().is_none(), Error::<T>::DuplicateProviderMetadata);
					*maybe_metadata = Some(ProviderMetadata { provider_name: bounded_name });
					Ok(())
				},
			)?;
			Self::deposit_event(Event::ProviderRegistered { provider_msa_id });
			Ok(())
		}

		/// Creates a new Delegation for an existing MSA, with `origin` as the Provider and `delegator_key` is the delegator.
		/// Since it is being sent on the Delegator's behalf, it requires the Delegator to authorize the new Delegation.
		/// Returns `Ok(())` on success, otherwise returns an error. Deposits event [`ProviderAdded`](Event::ProviderAdded).
		///
		/// ## Errors
		/// - Returns [`AddProviderSignatureVerificationFailed`](Error::AddProviderSignatureVerificationFailed) if `origin`'s MSA ID does not equal `add_provider_payload.authorized_msa_id`.
		/// - Returns [`DuplicateProvider`](Error::DuplicateProvider) if there is already a Delegation for `origin` MSA and `delegator_key` MSA.
		/// - Returns [`UnauthorizedProvider`](Error::UnauthorizedProvider) if `add_provider_payload.authorized_msa_id`  does not match MSA ID of `delegator_key`.
		/// - Returns [`InvalidSignature`](Error::InvalidSignature) if `proof` verification fails; `delegator_key` must have signed `add_provider_payload`
		/// - Returns [`NoKeyExists`](Error::NoKeyExists) if there is no MSA for `origin`.
		/// - Returns [`ProviderNotRegistered`](Error::ProviderNotRegistered) if the a non-provider MSA is used as the provider
		/// - Returns [`UnauthorizedDelegator`](Error::UnauthorizedDelegator) if Origin attempted to add a delegate for someone else's MSA
		#[pallet::weight(T::WeightInfo::add_provider_to_msa())]
		pub fn add_provider_to_msa(
			origin: OriginFor<T>,
			delegator_key: T::AccountId,
			proof: MultiSignature,
			add_provider_payload: AddProvider,
		) -> DispatchResult {
			let provider_key = ensure_signed(origin)?;

			Self::register_signature(&proof, add_provider_payload.expiration.into())?;

			// delegator must have signed the payload.
			Self::verify_signature(
				vec![(proof.clone(), delegator_key.clone())],
				add_provider_payload.encode(),
			)
			.map_err(|_| Error::<T>::AddProviderSignatureVerificationFailed)?;

			let (provider, delegator) =
				Self::ensure_valid_registered_provider(&delegator_key, &provider_key)?;

			ensure!(
				add_provider_payload.authorized_msa_id == provider.0,
				Error::<T>::UnauthorizedDelegator
			);

			Self::add_provider(provider, delegator, add_provider_payload.schema_ids)?;

			Self::deposit_event(Event::ProviderAdded { delegator, provider });

			Ok(())
		}

		/// Delegator (Origin) MSA terminates a delegation relationship with the `Provider` MSA. Deposits event[`DelegatorRevokedDelegation`](Event::DelegatorRevokedDelegation).
		/// Returns `Ok(())` on success, otherwise returns an error.
		///
		/// ### Errors
		///
		/// - Returns [`DelegationRevoked`](Error::DelegationRevoked) if the delegation has already been revoked.
		/// - Returns [`DelegationNotFound`](Error::DelegationNotFound) if there is not delegation relationship between Origin and Delegator or Origin and Delegator are the same.
		/// - May also return []
		///
		#[pallet::weight((T::WeightInfo::revoke_msa_delegation_by_delegator(), DispatchClass::Normal, Pays::No))]
		pub fn revoke_msa_delegation_by_delegator(
			origin: OriginFor<T>,
			provider_msa_id: MessageSourceId,
		) -> DispatchResult {
			let delegator_key = ensure_signed(origin)?;

			let delegator_msa_id: Delegator = Self::ensure_valid_msa_key(&delegator_key)?.into();
			let provider_msa_id = Provider(provider_msa_id);

			Self::revoke_provider(provider_msa_id, delegator_msa_id)?;

			Self::deposit_event(Event::DelegatorRevokedDelegation {
				delegator: delegator_msa_id,
				provider: provider_msa_id,
			});

			Ok(())
		}

		/// Adds a given `new_key` to `msa_id` of the account signing ```msa_owner_proof```, which must match the MSA in `add_key_payload`.
		/// The ```new_key``` must sign the ```add_key_payload``` to authorize the addition.
		/// Deposits event [`KeyAdded'](Event::KeyAdded).
		/// Returns `Ok(())` on success, otherwise returns an error.
		///
		/// ### Arguments
		/// - `origin` - The account that signs the transaction. Note: can be same as msa owner.
		/// - `msa_owner_key` - The account that owns the MSA.
		/// - `msa_owner_proof`: A signature of the MSA owner account, which must match the MSA in `add_key_payload`.
		/// - `new_proof`: A signature of the new key account, should also sign `add_key_payload`.
		/// ### Errors
		///
		/// - Returns [`AddKeySignatureVerificationFailed`](Error::AddKeySignatureVerificationFailed) if `key` is not a valid signer of the provided `add_key_payload`.
		/// - Returns [`NoKeyExists`](Error::NoKeyExists) if the MSA id for the account in `add_key_payload` does not exist.
		/// - Returns ['NotMsaOwner'](Error::NotMsaOwner) if Origin's MSA is not the same as 'add_key_payload` MSA. Essentially you can only add a key to your own MSA.
		/// - Returns ['ProofHasExpired'](Error::ProofHasExpired) if the current block is less than the `expired` bock number set in `AddKeyData`.
		/// - Returns ['ProofNotYetValid'](Error::ProofNotYetValid) if the `expired` block number set in `AddKeyData` is greater than the current block number plus mortality_block_limit().
		#[pallet::weight(T::WeightInfo::add_key_to_msa())]
		pub fn add_key_to_msa(
			origin: OriginFor<T>,
			msa_owner_key: T::AccountId,
			msa_owner_proof: MultiSignature,
			new_key: T::AccountId,
			new_proof: MultiSignature,
			add_key_payload: AddKeyData,
		) -> DispatchResult {
			let _ = ensure_signed(origin)?;

			Self::register_signature(&msa_owner_proof, add_key_payload.expiration.into())?;

			Self::verify_signature(
				vec![(msa_owner_proof, msa_owner_key.clone()), (new_proof, new_key.clone())],
				add_key_payload.encode(),
			)
			.map_err(|_| Error::<T>::AddKeySignatureVerificationFailed)?;

			let msa_id = add_key_payload.msa_id;

			Self::ensure_msa_owner(&msa_owner_key, msa_id)?;

			Self::add_key(msa_id, &new_key.clone(), |new_msa_id| -> DispatchResult {
				Self::deposit_event(Event::KeyAdded { msa_id: new_msa_id, key: new_key });
				Ok(())
			})?;

			Ok(())
		}

		/// Remove a key associated with an MSA by expiring it at the current block.
		/// Returns `Ok(())` on success, otherwise returns an error. Deposits event [`KeyRemoved`](Event::KeyRemoved).
		///
		/// ### Errors
		/// - Returns [`InvalidSelfRemoval`](Error::InvalidSelfRemoval) if `origin` and `key` are the same.
		/// - Returns [`NotKeyOwner`](Error::NotKeyOwner) if `origin` does not own the MSA ID associated with `key`.
		/// - Returns [`NotKeyExists`](Error::NoKeyExists) if `origin` or `key` are not associated with `origin`'s MSA ID.
		///
		/// ### Remarks
		/// - Removal of key deletes the association of the key with the MSA.
		/// - The key can be re-added to same or another MSA if needed.
		#[pallet::weight((T::WeightInfo::delete_msa_key(), DispatchClass::Normal, Pays::No))]
		pub fn delete_msa_key(origin: OriginFor<T>, key: T::AccountId) -> DispatchResult {
			let who = ensure_signed(origin)?;

			// The calling account can't remove itself
			ensure!(who != key, Error::<T>::InvalidSelfRemoval);

			// Get the MSA id for the calling account
			let who_msa_id = Self::try_get_msa_from_account_id(&who)?;
			// Get the MSA id for the account to be removed
			let account_to_remove_msa_id = Self::try_get_msa_from_account_id(&key)?;
			// The calling account doesn't own the account that is to be removed
			ensure!(who_msa_id == account_to_remove_msa_id, Error::<T>::NotKeyOwner);

			// Remove the account for the calling MSA id
			Self::delete_key_for_msa(who_msa_id, &key)?;

			// Deposit the event
			Self::deposit_event(Event::KeyRemoved { key });

			Ok(())
		}

		/// Provider MSA terminates Delegation with a Delegator MSA by expiring the Delegation at the current block.
		/// Returns `Ok(())` on success, otherwise returns an error. Deposits events [`ProviderRevokedDelegation`](Event::ProviderRevokedDelegation).
		///
		/// ### Errors
		///
		/// - Returns [`NoKeyExists`](Error::NoKeyExists) if `provider_key` does not have an MSA key.
		/// - Returns [`DelegationNotFound`](Error::DelegationNotFound) if there is no Delegation between origin MSA and provider MSA.
		///

		#[pallet::weight((T::WeightInfo::revoke_delegation_by_provider(20_000), DispatchClass::Normal, Pays::No))]
		pub fn revoke_delegation_by_provider(
			origin: OriginFor<T>,
			delegator: MessageSourceId,
		) -> DispatchResult {
			let provider_key = ensure_signed(origin)?;

			// Remover should have valid keys (non expired and exists)
			let key_info = Self::ensure_valid_msa_key(&provider_key)?;

			let provider_msa_id = Provider(key_info);
			let delegator_msa_id = Delegator(delegator);

			Self::revoke_provider(provider_msa_id, delegator_msa_id)?;

			Self::deposit_event(Event::ProviderRevokedDelegation {
				provider: provider_msa_id,
				delegator: delegator_msa_id,
			});

			Ok(())
		}

		/// Retire a MSA
		///
		/// ### Events
		/// - Deposits [`MsaRetired`](Event::MsaRetired) when MSA is retired
		///
		/// ### Errors
		///
		/// - Returns [`NoKeyExists`](Error::NoKeyExists) if `delegator` does not have an MSA key.
		/// - Returns [`MoreThanOneKeyExists`](Error::MoreThanOneKeyExists) if the MSA has more than one account key.
		/// - Returns [`RegisteredProviderCannotBeRetired`](Error::RegisteredProviderCannotBeRetired) if the MSA id is a registered provider

		#[pallet::weight((T::WeightInfo::retire_msa(), DispatchClass::Normal, Pays::Yes))]
		pub fn retire_msa(origin: OriginFor<T>) -> DispatchResult {
			// Check and get the account id from the origin
			let who = ensure_signed(origin)?;

			// Get the MSA id of the origin
			let msa_id = Self::get_owner_of(&who).ok_or(Error::<T>::NoKeyExists)?;
			let delegator = Delegator(msa_id);

			// Dispatches error "RegisteredProviderCannotBeRetired" if the MSA id is a registered provider
			ensure!(
				!Self::is_registered_provider(msa_id),
				Error::<T>::RegisteredProviderCannotBeRetired,
			);

			// Dispatches error "MoreThanOneKeyExists" if the MSA has more than one account key.
			let key_count = Self::get_msa_key_count(msa_id);
			ensure!(key_count == 1, Error::<T>::MoreThanOneKeyExists);

			// Remove delegator from all delegator<->provider delegations
			Self::remove_delegator(delegator)?;

			// Delete the last and only account key and deposit the "KeyRemoved" event
			Self::delete_key_for_msa(msa_id, &who)?;
			Self::deposit_event(Event::KeyRemoved { key: who });

			// Deposit the "MsaRetired" event
			Self::deposit_event(Event::MsaRetired { msa_id });
			Ok(())
		}
	}
}

impl<T: Config> Pallet<T> {
	/// Create the account for the `key`
	pub fn create_account<F>(
		key: T::AccountId,
		on_success: F,
	) -> Result<(MessageSourceId, T::AccountId), DispatchError>
	where
		F: FnOnce(MessageSourceId) -> DispatchResult,
	{
		let next_msa_id = Self::get_next_msa_id()?;
		Self::add_key(next_msa_id, &key, on_success)?;
		let _ = Self::set_msa_identifier(next_msa_id);

		Ok((next_msa_id, key))
	}

	/// Generate the next MSA Id
	pub fn get_next_msa_id() -> Result<MessageSourceId, DispatchError> {
		let next = Self::get_identifier().checked_add(1).ok_or(Error::<T>::MsaIdOverflow)?;

		Ok(next)
	}

	/// Set the current identifier in storage
	pub fn set_msa_identifier(identifier: MessageSourceId) -> DispatchResult {
		MsaIdentifier::<T>::set(identifier);

		Ok(())
	}

	/// Add a new key to the MSA
	pub fn add_key<F>(msa_id: MessageSourceId, key: &T::AccountId, on_success: F) -> DispatchResult
	where
		F: FnOnce(MessageSourceId) -> DispatchResult,
	{
		PublicKeyToMsaId::<T>::try_mutate(key, |maybe_msa_id| {
			ensure!(maybe_msa_id.is_none(), Error::<T>::KeyAlreadyRegistered);
			*maybe_msa_id = Some(msa_id);

			// Increment the key counter
			<MsaInfoOf<T>>::try_mutate(msa_id, |key_count| {
				// key_count:u8 should default to 0 if it does not exist
				let incremented_key_count: u8 = *key_count + 1;
				ensure!(
					incremented_key_count <= T::MaxPublicKeysPerMsa::get(),
					Error::<T>::KeyLimitExceeded
				);

				*key_count = incremented_key_count;
				on_success(msa_id)
			})
		})
	}

	/// Check that schema ids are all valid
	pub fn ensure_all_schema_ids_are_valid(
		schema_ids: BoundedVec<SchemaId, T::MaxSchemaGrantsPerDelegation>,
	) -> DispatchResult {
		let are_schemas_valid =
			T::SchemaValidator::are_all_schema_ids_valid(schema_ids.into_inner());

		ensure!(are_schemas_valid, Error::<T>::InvalidSchemaId);

		Ok(())
	}

	/// Returns if provider is registered by checking if the [`ProviderRegistry`] contains the MSA id
	pub fn is_registered_provider(msa_id: MessageSourceId) -> bool {
		ProviderRegistry::<T>::contains_key(Provider(msa_id))
	}

	/// Checks that a provider and delegator keys are valid
	/// and that a provider and delegator are not the same
	/// and that a provider has authorized a delegator to create a delegation relationship.
	/// - Returns [`ProviderNotRegistered`](Error::ProviderNotRegistered) if the a non-provider MSA is used as the provider
	/// - Returns [`InvalidSelfProvider`](Error::InvalidSelfProvider) if the delegator is the provider
	pub fn ensure_valid_registered_provider(
		delegator_key: &T::AccountId,
		provider_key: &T::AccountId,
	) -> Result<(Provider, Delegator), DispatchError> {
		let provider_msa_id = Self::ensure_valid_msa_key(provider_key)?;
		let delegator_msa_id = Self::ensure_valid_msa_key(delegator_key)?;

		// Ensure that the delegator is not the provider.  You cannot delegate to yourself.
		ensure!(delegator_msa_id != provider_msa_id, Error::<T>::InvalidSelfProvider);

		// Verify that the provider is a registered provider
		ensure!(Self::is_registered_provider(provider_msa_id), Error::<T>::ProviderNotRegistered);

		Ok((provider_msa_id.into(), delegator_msa_id.into()))
	}

	/// Checks that the MSA for `who` is the same as `msa_id`
	pub fn ensure_msa_owner(who: &T::AccountId, msa_id: MessageSourceId) -> DispatchResult {
		let provider_msa_id = Self::get_owner_of(who).ok_or(Error::<T>::NoKeyExists)?;

		ensure!(provider_msa_id == msa_id, Error::<T>::NotMsaOwner);

		Ok(())
	}

	/// Verify the `signature` was signed by `signer` on `payload` by a wallet
	/// Note the `wrap_binary_data` follows the Polkadot wallet pattern of wrapping with `<Byte>` tags.
	pub fn verify_signature(
		signer_signature: Vec<(MultiSignature, T::AccountId)>,
		payload: Vec<u8>,
	) -> DispatchResult {
		for (signature, signer) in signer_signature {
			let key = T::ConvertIntoAccountId32::convert(signer);
			let wrapped_payload = wrap_binary_data(payload.clone());
			ensure!(signature.verify(&wrapped_payload[..], &key), Error::<T>::InvalidSignature);
		}

		Ok(())
	}

	/// Add a provider to a delegator with the default permissions
	pub fn add_provider(
		provider: Provider,
		delegator: Delegator,
		schemas: Vec<SchemaId>,
	) -> DispatchResult {
		let granted_schemas: BoundedVec<SchemaId, T::MaxSchemaGrantsPerDelegation> = schemas
			.try_into()
			.map_err(|_| Error::<T>::ExceedsMaxSchemaGrantsPerDelegation)?;

		Self::ensure_all_schema_ids_are_valid(granted_schemas.clone())?;

		ProviderInfoOf::<T>::try_mutate(delegator, provider, |maybe_info| -> DispatchResult {
			ensure!(maybe_info.take() == None, Error::<T>::DuplicateProvider);
			let info = ProviderInfo {
				expired: Default::default(),
				schemas: OrderedSet::<SchemaId, T::MaxSchemaGrantsPerDelegation>::from(
					granted_schemas,
				),
			};
			*maybe_info = Some(info);

			Ok(())
		})?;

		Ok(())
	}

	/// Check that the delegator has an active delegation to the provider
	/// # Arguments
	/// * `provider` - The provider to check delegation for
	/// * `delegate` - The delegator to check delegation from
	/// * `block_number` - Optional: check delegation at specific block in past
	/// # Returns
	/// * [`ProviderInfo`]
	/// # Errors
	/// * [`Error::<T>::DelegationNotFound`] - If no delegation
	/// * [`Error::<T>::DelegationExpired`] - If delegation revoked
	pub fn ensure_valid_delegation(
		provider: Provider,
		delegator: Delegator,
		block_number: Option<T::BlockNumber>,
	) -> Result<ProviderInfo<T::BlockNumber, T::MaxSchemaGrantsPerDelegation>, DispatchError> {
		let info = Self::get_provider_info_of(delegator, provider)
			.ok_or(Error::<T>::DelegationNotFound)?;
		let current_block = frame_system::Pallet::<T>::block_number();
		let requested_block = match block_number {
			Some(block_number) => {
				ensure!(current_block >= block_number, Error::<T>::DelegationNotFound);
				block_number
			},
			None => current_block,
		};
		if info.expired == T::BlockNumber::zero() {
			return Ok(info)
		}
		ensure!(info.expired >= requested_block, Error::<T>::DelegationExpired);
		Ok(info)
	}

	/// Deletes a key associated with a given MSA
	/// # Arguments
	/// * `msa_id` - The MSA for which the key needs to be removed
	/// * `key` - The key to be removed from the MSA
	/// # Returns
	/// * [`DispatchResult`]
	/// # Errors
	/// * [`Error::<T>::NoKeyExists`] - If the key does not exist in the MSA
	pub fn delete_key_for_msa(msa_id: MessageSourceId, key: &T::AccountId) -> DispatchResult {
		PublicKeyToMsaId::<T>::try_mutate_exists(key, |maybe_msa_id| {
			ensure!(maybe_msa_id.is_some(), Error::<T>::NoKeyExists);

			// Delete the key if it exists
			*maybe_msa_id = None;

			<MsaInfoOf<T>>::try_mutate_exists(msa_id, |key_count| {
				match key_count {
					Some(1) => *key_count = None,
					Some(count) => *count = *count - 1u8,
					None => (),
				}

				Ok(())
			})
		})
	}

	/// Revoke the grant for permissions from the delegator to the provider
	/// # Arguments
	/// * `provider_msa_id` - The provider to remove the grant for
	/// * `delegator_msa_id` - The delegator that is removing the grant
	/// # Returns
	/// * [`DispatchResult`]
	///
	/// # Errors
	/// * [`Error::<T>::DelegationRevoked`] - Already revoked
	/// * [`Error::<T>::DelegationNotFound`] - No delegation
	pub fn revoke_provider(
		provider_msa_id: Provider,
		delegator_msa_id: Delegator,
	) -> DispatchResult {
		ProviderInfoOf::<T>::try_mutate_exists(
			delegator_msa_id,
			provider_msa_id,
			|maybe_info| -> DispatchResult {
				let mut info = maybe_info.take().ok_or(Error::<T>::DelegationNotFound)?;

				ensure!(info.expired == T::BlockNumber::default(), Error::<T>::DelegationRevoked);

				let current_block = frame_system::Pallet::<T>::block_number();

				info.expired = current_block;

				*maybe_info = Some(info);

				Ok(())
			},
		)?;

		Ok(())
	}

	/// Removes all delegations from the specified delegator MSA id to providers
	pub fn remove_delegator(delegator: Delegator) -> DispatchResult {
		_ = ProviderInfoOf::<T>::clear_prefix(delegator, u32::max_value(), None);
		Ok(())
	}

	/// Attempts to retrieve the MSA id for an account
	/// # Arguments
	/// * `key` - The `AccountId` you want to attempt to get information on
	/// # Returns
	/// * [`MessageSourceId`]
	pub fn try_get_msa_from_account_id(
		key: &T::AccountId,
	) -> Result<MessageSourceId, DispatchError> {
		let info = Self::get_msa_by_public_key(key).ok_or(Error::<T>::NoKeyExists)?;
		Ok(info)
	}

	/// Retrieves the MSA Id for a given `AccountId`
	/// # Arguments
	/// * `key` - The `AccountId` you want to attempt to get information on
	/// # Returns
	/// * [`MessageSourceId`]
	pub fn get_owner_of(key: &T::AccountId) -> Option<MessageSourceId> {
		Self::get_msa_by_public_key(&key)
	}

	// *Temporarily Removed* until https://github.com/LibertyDSNP/frequency/issues/418
	//
	// Fetches all the keys associated with a message Source Account
	// NOTE: This should only be called from RPC due to heavy database reads
	// pub fn fetch_msa_keys(msa_id: MessageSourceId) -> Vec<KeyInfoResponse<T::AccountId>> {
	// 	let mut response = Vec::new();
	// 	for key in Self::get_msa_keys(msa_id) {
	// 		if let Ok(_info) = Self::try_get_msa_from_account_id(&key) {
	// 			response.push(KeyInfoResponse { key, msa_id });
	// 		}
	// 	}

	// 	response
	// }

	/// Checks that a key is associated to an MSA and has not been revoked.
	pub fn ensure_valid_msa_key(key: &T::AccountId) -> Result<MessageSourceId, DispatchError> {
		let msa_id = Self::try_get_msa_from_account_id(key)?;

		Ok(msa_id)
	}

	/// Check if provider is allowed to publish for a given schema_id for a given delegator
	/// # Arguments
	/// * `provider` - The provider account
	/// * `delegator` - The delegator account
	/// * `schema_id` - The schema id
	/// # Returns
	/// * [`DispatchResult`]
	/// # Errors
	/// * [`Self::ensure_valid_delegation`] Errors
	/// * [`Error::SchemaNotGranted`]
	pub fn ensure_valid_schema_grant(
		provider: Provider,
		delegator: Delegator,
		schema_id: SchemaId,
	) -> DispatchResult {
		let provider_info = Self::ensure_valid_delegation(provider, delegator, None)?;

		ensure!(provider_info.schemas.0.contains(&schema_id), Error::<T>::SchemaNotGranted);
		Ok(())
	}

	/// Get a list of ```schema_id```s that a provider has been granted access to
	/// # Arguments
	/// * `provider` - The provider account
	/// * `delegator` - The delegator account
	/// # Returns
	/// * [`Vec<SchemaId>`]
	/// # Errors
	/// * [`Error::DelegationNotFound`]
	/// * [`Error::SchemaNotGranted`]
	pub fn get_granted_schemas(
		delegator: Delegator,
		provider: Provider,
	) -> Result<Option<Vec<SchemaId>>, DispatchError> {
		let provider_info = Self::get_provider_info_of(delegator, provider)
			.ok_or(Error::<T>::DelegationNotFound)?;
		let schemas = provider_info.schemas.0;
		if schemas.is_empty() {
			return Err(Error::<T>::SchemaNotGranted.into())
		}
		Ok(Some(schemas.into_inner()))
	}

	/// Adds a signature to the PayloadSignatureRegistry based on a virtual "bucket" grouping.
	/// Check that mortality_block is within bounds. If so, proceed and add the new entry.
	/// Raises `SignatureAlreadySubmitted` if the bucket-signature double key exists in the
	/// registry.
	pub fn register_signature(
		signature: &MultiSignature,
		signature_expires_at: T::BlockNumber,
	) -> DispatchResult {
		let current_block = frame_system::Pallet::<T>::block_number();

		let max_lifetime = Self::mortality_block_limit(current_block);
		if max_lifetime <= signature_expires_at {
			Err(Error::<T>::ProofNotYetValid.into())
		} else if current_block >= signature_expires_at {
			Err(Error::<T>::ProofHasExpired.into())
		} else {
			let bucket_num = Self::bucket_for(signature_expires_at.into());
			<PayloadSignatureRegistry<T>>::try_mutate(
				bucket_num,
				signature,
				|maybe_mortality_block| -> DispatchResult {
					ensure!(maybe_mortality_block.is_none(), Error::<T>::SignatureAlreadySubmitted);
					*maybe_mortality_block = Some(signature_expires_at);
					Ok(())
				},
			)
		}
	}

	// Check if enough blocks have passed to reset bucket mortality storage.
	// If so:
	//     1. delete all the stored bucket/signature values with key1 = bucket num
	//	   2. add the WeightInfo proportional to the storage read/writes to the block weight
	// If not, don't do anything.
	fn reset_virtual_bucket_if_needed(current_block: T::BlockNumber) -> Weight {
		let current_bucket_num = Self::bucket_for(current_block);
		let prior_bucket_num = Self::bucket_for(current_block - T::BlockNumber::one());

		// If we did not cross a bucket boundary block, stop
		if prior_bucket_num == current_bucket_num {
			return T::WeightInfo::on_initialize(0 as u32)
		}
		// Clear the previous bucket block set
		let multi_removal_result = <PayloadSignatureRegistry<T>>::clear_prefix(
			prior_bucket_num,
			T::MaxSignaturesPerBucket::get(),
			None,
		);
		T::WeightInfo::on_initialize(multi_removal_result.unique)
	}

	// The furthest in the future a mortality_block value is allowed
	// to be for current_block
	// This is calculated to be past the risk of a replay attack
	fn mortality_block_limit(current_block: T::BlockNumber) -> T::BlockNumber {
		let mortality_size = (T::NumberOfBuckets::get() - 1) * T::MortalityWindowSize::get();
		current_block + T::BlockNumber::from(mortality_size)
	}

	/// calculate the virtual bucket number for the provided block number
	pub fn bucket_for(block_number: T::BlockNumber) -> T::BlockNumber {
		block_number / (T::BlockNumber::from(T::MortalityWindowSize::get())) %
			T::BlockNumber::from(T::NumberOfBuckets::get())
	}
}

impl<T: Config> MsaLookup for Pallet<T> {
	type AccountId = T::AccountId;

	fn get_msa_id(key: &Self::AccountId) -> Option<MessageSourceId> {
		Self::get_owner_of(key)
	}
}

impl<T: Config> MsaValidator for Pallet<T> {
	type AccountId = T::AccountId;

	#[cfg(not(feature = "runtime-benchmarks"))]
	fn ensure_valid_msa_key(key: &T::AccountId) -> Result<MessageSourceId, DispatchError> {
		Self::ensure_valid_msa_key(key)
	}

	/// Since benchmarks are using regular runtime, we can not use mocking for this loosely bounded
	/// pallet trait implementation. To be able to run benchmarks successfully for any other pallet
	/// that has dependencies on this one, we would need to define msa accounts on those pallets'
	/// benchmarks, but this will introduce direct dependencies between these pallets, which we
	/// would like to avoid.
	/// To successfully run benchmarks without adding dependencies between pallets we re-defined
	/// this method to return a dummy account in case it does not exist
	#[cfg(feature = "runtime-benchmarks")]
	fn ensure_valid_msa_key(key: &T::AccountId) -> Result<MessageSourceId, DispatchError> {
		let result = Self::ensure_valid_msa_key(key);
		if result.is_err() {
			return Ok(1 as MessageSourceId)
		}
		Ok(result.unwrap())
	}
}

impl<T: Config> ProviderLookup for Pallet<T> {
	type BlockNumber = T::BlockNumber;
	type MaxSchemaGrantsPerDelegation = T::MaxSchemaGrantsPerDelegation;

	fn get_provider_info_of(
		delegator: Delegator,
		provider: Provider,
	) -> Option<ProviderInfo<Self::BlockNumber, Self::MaxSchemaGrantsPerDelegation>> {
		Self::get_provider_info(delegator, provider)
	}
}

impl<T: Config> DelegationValidator for Pallet<T> {
	type BlockNumber = T::BlockNumber;
	type MaxSchemaGrantsPerDelegation = T::MaxSchemaGrantsPerDelegation;

	#[cfg(not(feature = "runtime-benchmarks"))]
	fn ensure_valid_delegation(
		provider: Provider,
		delegation: Delegator,
		block_number: Option<T::BlockNumber>,
	) -> Result<ProviderInfo<Self::BlockNumber, Self::MaxSchemaGrantsPerDelegation>, DispatchError>
	{
		Self::ensure_valid_delegation(provider, delegation, block_number)
	}

	/// Since benchmarks are using regular runtime, we can not use mocking for this loosely bounded
	/// pallet trait implementation. To be able to run benchmarks successfully for any other pallet
	/// that has dependencies on this one, we would need to define msa accounts on those pallets'
	/// benchmarks, but this will introduce direct dependencies between these pallets, which we
	/// would like to avoid.
	/// To successfully run benchmarks without adding dependencies between pallets we re-defined
	/// this method to return a dummy account in case it does not exist
	#[cfg(feature = "runtime-benchmarks")]
	fn ensure_valid_delegation(
		provider: Provider,
		delegation: Delegator,
		block_number: Option<T::BlockNumber>,
	) -> Result<ProviderInfo<Self::BlockNumber, Self::MaxSchemaGrantsPerDelegation>, DispatchError>
	{
		let validation_check = Self::ensure_valid_delegation(provider, delegation, block_number);
		if validation_check.is_err() {
			// If the delegation does not exist, we return a ok
			// This is only used for benchmarks, so it is safe to return a dummy account
			// in case the delegation does not exist
			return Ok(ProviderInfo { schemas: OrderedSet::new(), expired: Default::default() })
		}
		Ok(ProviderInfo { schemas: OrderedSet::new(), expired: Default::default() })
	}
}

impl<T: Config> SchemaGrantValidator for Pallet<T> {
	/// Check if provider is allowed to publish for a given schema_id for a given delegator
	/// # Arguments
	/// * `provider` - The provider account
	/// * `delegator` - The delegator account
	/// * `schema_id` - The schema id
	/// # Returns
	/// * [`DispatchResult`]
	/// # Errors
	/// * [`Error::DelegationNotFound`]
	/// * [`Error::SchemaNotGranted`]
	#[cfg(not(feature = "runtime-benchmarks"))]
	fn ensure_valid_schema_grant(
		provider: Provider,
		delegator: Delegator,
		schema_id: SchemaId,
	) -> DispatchResult {
		Self::ensure_valid_schema_grant(provider, delegator, schema_id)
	}

	/// Since benchmarks are using regular runtime, we can not use mocking for this loosely bounded
	/// pallet trait implementation. To be able to run benchmarks successfully for any other pallet
	/// that has dependencies on this one, we would need to define msa accounts on those pallets'
	/// benchmarks, but this will introduce direct dependencies between these pallets, which we
	/// would like to avoid.
	/// To successfully run benchmarks without adding dependencies between pallets we re-defined
	/// this method to return a dummy account in case it does not exist
	/// # Arguments
	/// * `provider` - The provider account
	/// * `delegator` - The delegator account
	/// * `schema_id` - The schema id
	/// # Returns
	/// * [`DispatchResult`]
	/// # Errors
	/// * [`Error::DelegationNotFound`]
	/// * [`Error::SchemaNotGranted`]
	#[cfg(feature = "runtime-benchmarks")]
	fn ensure_valid_schema_grant(
		provider: Provider,
		delegator: Delegator,
		_schema_id: SchemaId,
	) -> DispatchResult {
		let provider_info = Self::get_provider_info_of(delegator, provider);
		if provider_info.is_none() {
			return Ok(())
		}
		Ok(())
	}
}

/// The SignedExtension trait is implemented on CheckFreeExtrinsicUse to validate that a provider
/// has not already been revoked if the calling extrinsic is revoking a provider to an MSA. The
/// purpose of this is to ensure that the revoke_msa_delegation_by_delegator extrinsic cannot be
/// repeatedly called and flood the network.
#[derive(Encode, Decode, Clone, Eq, PartialEq, TypeInfo)]
#[scale_info(skip_type_params(T))]
pub struct CheckFreeExtrinsicUse<T: Config + Send + Sync>(PhantomData<T>);

impl<T: Config + Send + Sync> CheckFreeExtrinsicUse<T> {
	/// Validates the delegation by making sure that the MSA ids used are valid
	pub fn validate_delegation_by_delegator(
		account_id: &T::AccountId,
		provider_msa_id: &MessageSourceId,
	) -> TransactionValidity {
		const TAG_PREFIX: &str = "DelegationRevocation";
		let delegator_msa_id: Delegator = Pallet::<T>::ensure_valid_msa_key(account_id)
			.map_err(|_| InvalidTransaction::Custom(ValidityError::InvalidMsaKey as u8))?
			.into();
		let provider_msa_id = Provider(*provider_msa_id);

		Pallet::<T>::ensure_valid_delegation(provider_msa_id, delegator_msa_id, None)
			.map_err(|_| InvalidTransaction::Custom(ValidityError::InvalidDelegation as u8))?;
		return ValidTransaction::with_tag_prefix(TAG_PREFIX).and_provides(account_id).build()
	}

	/// validates that a key being revoked is both valid and owned by a valid MSA account
	pub fn validate_key_revocation(
		account_id: &T::AccountId,
		key: &T::AccountId,
	) -> TransactionValidity {
		const TAG_PREFIX: &str = "KeyRevocation";
		let _msa_id: Delegator = Pallet::<T>::ensure_valid_msa_key(key)
			.map_err(|_| InvalidTransaction::Custom(ValidityError::InvalidMsaKey as u8))?
			.into();
		return ValidTransaction::with_tag_prefix(TAG_PREFIX).and_provides(account_id).build()
	}
}

/// Errors related to the validity of the CheckFreeExtrinsicUse signed extension.
enum ValidityError {
	/// Delegation to provider is not found or expired.
	InvalidDelegation,
	/// MSA key as been revoked.
	InvalidMsaKey,
}

impl<T: Config + Send + Sync> CheckFreeExtrinsicUse<T> {
	/// Create new `SignedExtension` to check runtime version.
	pub fn new() -> Self {
		Self(sp_std::marker::PhantomData)
	}
}

impl<T: Config + Send + Sync> sp_std::fmt::Debug for CheckFreeExtrinsicUse<T> {
	#[cfg(feature = "std")]
	fn fmt(&self, f: &mut sp_std::fmt::Formatter) -> sp_std::fmt::Result {
		write!(f, "CheckFreeExtrinsicUse<{:?}>", self.0)
	}
	#[cfg(not(feature = "std"))]
	fn fmt(&self, _: &mut sp_std::fmt::Formatter) -> sp_std::fmt::Result {
		Ok(())
	}
}

impl<T: Config + Send + Sync> SignedExtension for CheckFreeExtrinsicUse<T>
where
	T::Call: Dispatchable<Info = DispatchInfo> + IsSubType<Call<T>>,
{
	type AccountId = T::AccountId;
	type Call = T::Call;
	type AdditionalSigned = ();
	type Pre = ();
	const IDENTIFIER: &'static str = "CheckFreeExtrinsicUse";

	fn additional_signed(&self) -> sp_std::result::Result<(), TransactionValidityError> {
		Ok(())
	}

	fn pre_dispatch(
		self,
		who: &Self::AccountId,
		call: &Self::Call,
		info: &DispatchInfoOf<Self::Call>,
		len: usize,
	) -> Result<Self::Pre, TransactionValidityError> {
		self.validate(who, call, info, len).map(|_| ())
	}

	/// Frequently called by the transaction queue to ensure that the transaction is valid such that:
	/// * The calling extrinsic is 'revoke_msa_delegation_by_delegator'.
	/// * The sender key is associated to an MSA and not revoked.
	/// * The provider MSA is a valid provider to the delegator MSA.
	fn validate(
		&self,
		who: &Self::AccountId,
		call: &Self::Call,
		_info: &DispatchInfoOf<Self::Call>,
		_len: usize,
	) -> TransactionValidity {
		match call.is_sub_type() {
			Some(Call::revoke_msa_delegation_by_delegator { provider_msa_id, .. }) =>
				CheckFreeExtrinsicUse::<T>::validate_delegation_by_delegator(who, provider_msa_id),
			Some(Call::delete_msa_key { key, .. }) =>
				CheckFreeExtrinsicUse::<T>::validate_key_revocation(who, key),
			_ => return Ok(Default::default()),
		}
	}
}<|MERGE_RESOLUTION|>--- conflicted
+++ resolved
@@ -118,12 +118,7 @@
 
 		/// Maximum count of schemas granted for publishing data per Provider
 		#[pallet::constant]
-<<<<<<< HEAD
-		type MaxSchemaGrants: Get<u32> + Clone + sp_std::fmt::Debug + Eq;
-
-=======
 		type MaxSchemaGrantsPerDelegation: Get<u32> + Clone + sp_std::fmt::Debug + Eq;
->>>>>>> 611d6dec
 		/// Maximum provider name size allowed per MSA association
 		#[pallet::constant]
 		type MaxProviderNameSize: Get<u32>;
