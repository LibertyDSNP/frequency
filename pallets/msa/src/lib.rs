//! # MSA Pallet
//!
//! The MSA pallet provides functionality for handling Message Source Accounts.
//!
//! - [`Config`]
//! - [`Call`]
//! - [`Pallet`]
//!
//! ## Overview
//!
//! The MSA pallet provides functions for:
//!
//! - Creating, reading, updating, and deleting operations for MSAs.
//! - Managing delegation relationships for MSAs.
//! - Managing keys associated with MSA.
//!
//! ### Terminology
//! * **MSA** - Message Source Account.  A Source or Provider Account for Frequency Messages. It may or may not have `Capacity` token.  It must have at least one `AccountId` (public key) associated with it.
//! Created by generating a new MSA ID number and associating it with a Substrate `AccountID`.
//! An MSA is required for sending Capacity-based messages and for creating Delegations.
//! * **MSA ID** - This is the ID number created for a new Message Source Account and associated with a Substrate `AccountId`.
//! * **Delegator** - a Message Source Account that has provably delegated certain actions to a Provider, typically sending a `Message`
//! * **Provider** - the actor that a Delegator has delegated specific actions to.
//! * **Delegation** - A stored Delegator-Provider association between MSAs which permits the Provider to perform specific actions on the Delegator's behalf.
//!
//! ### Implementations
//!
//! The MSA pallet implements the following traits:
//!
//! - [`AccountProvider`](common_primitives::msa::AccountProvider): Functions for accessing and validating MSAs.  This implementation is what is used in the runtime.
//!
//! ## Interface
//!
//! ### Dispatchable Functions
//!
//! - `add_key_to_msa` - Associates a key to an MSA ID in a signed payload.
//! - `add_provider_to_msa` - Creates a delegation relationship between a `Provider` and MSA.
//! - `create` - Creates an MSA for the `Origin`.
//! - `create_sponsored_account_with_delegation` - `Origin` creates an account for a given `AccountId` and sets themselves as a `Provider`.
//! - `revoke_delegation_by_provider` - `Provider` MSA terminates a Delegation with Delegator MSA by expiring it.
//! - `revoke_msa_delegation_by_delegator` - Delegator MSA terminates a Delegation with the `Provider` MSA by expiring it.
//! - `delete_msa_key` - Removes the given key by from storage against respective MSA.
//!
//! ### Assumptions
//!
//! * Total MSA keys should be less than the constant `Config::MSA::MaxKeys`.
//! * Maximum schemas, for which provider has publishing rights, be less than `Config::MSA::MaxSchemaGrants`
//!

#![cfg_attr(not(feature = "std"), no_std)]
// Strong Documentation Lints
#![deny(
	rustdoc::broken_intra_doc_links,
	rustdoc::missing_crate_level_docs,
	rustdoc::invalid_codeblock_attributes,
	missing_docs
)]

use codec::{Decode, Encode};
use common_primitives::{
	msa::{
		AccountProvider, Delegator, KeyInfoResponse, OrderedSetExt, Provider, ProviderInfo,
		ProviderMetadata, EXPIRATION_BLOCK_VALIDITY_GAP,
	},
	node::BlockNumber,
	schema::SchemaId,
};
use frame_support::{dispatch::DispatchResult, ensure, traits::IsSubType, weights::DispatchInfo};
pub use pallet::*;
use scale_info::TypeInfo;
use sp_runtime::{
	traits::{Convert, DispatchInfoOf, Dispatchable, SignedExtension, Verify, Zero},
	DispatchError, MultiSignature,
};

use sp_core::crypto::AccountId32;
pub mod types;
pub use types::{AddKeyData, AddProvider};

#[cfg(feature = "runtime-benchmarks")]
mod benchmarking;
#[cfg(test)]
mod mock;
#[cfg(test)]
mod tests;

pub mod weights;

pub use weights::*;

pub use common_primitives::{msa::MessageSourceId, utils::wrap_binary_data};

use frame_support::pallet_prelude::*;
use frame_system::pallet_prelude::*;
use sp_std::prelude::*;

#[frame_support::pallet]
pub mod pallet {
	use super::*;

	#[pallet::config]
	pub trait Config: frame_system::Config {
		/// The overarching event type.
		type Event: From<Event<Self>> + IsType<<Self as frame_system::Config>::Event>;

		/// Weight information for extrinsics in this pallet.
		type WeightInfo: WeightInfo;

		/// AccountId truncated to 32 bytes
		type ConvertIntoAccountId32: Convert<Self::AccountId, AccountId32>;

		/// Maximum count of keys allowed per MSA
		#[pallet::constant]
		type MaxKeys: Get<u32>;

		/// Maximum count of schemas granted for publishing data per Provider
		#[pallet::constant]
		type MaxSchemaGrants: Get<u32> + Clone + sp_std::fmt::Debug + Eq;
		/// Maximum provider name size allowed per MSA association
		#[pallet::constant]
		type MaxProviderNameSize: Get<u32>;
	}

	#[pallet::pallet]
	#[pallet::generate_store(pub(super) trait Store)]
	pub struct Pallet<T>(_);

	/// Storage type for MSA identifier
	/// - Value: The current maximum MSA Id
	#[pallet::storage]
	#[pallet::getter(fn get_identifier)]
	pub type MsaIdentifier<T> = StorageValue<_, MessageSourceId, ValueQuery>;

	/// Storage type for mapping the relationship between a Delegator and its Provider.
	/// - Keys: Delegator MSA, Provider MSA
	/// - Value: [`ProviderInfo`](common_primitives::msa::ProviderInfo)
	#[pallet::storage]
	#[pallet::getter(fn get_provider_info)]
	pub type ProviderInfoOf<T: Config> = StorageDoubleMap<
		_,
		Twox64Concat,
		Delegator,
		Twox64Concat,
		Provider,
		ProviderInfo<T::BlockNumber, T::MaxSchemaGrants>,
		OptionQuery,
	>;

	/// Provider registration information
	/// - Key: Provider MSA Id
	/// - Value: [`ProviderMetadata`](common_primitives::msa::ProviderMetadata)
	#[pallet::storage]
	#[pallet::getter(fn get_provider_metadata)]
	pub type ProviderRegistry<T: Config> = StorageMap<
		_,
		Twox64Concat,
		Provider,
		ProviderMetadata<T::MaxProviderNameSize>,
		OptionQuery,
	>;

	/// Storage type for key to MSA information
	/// - Key: AccountId
	/// - Value: [`MessageSourceId`]
	#[pallet::storage]
	#[pallet::getter(fn get_msa_by_account_id)]
	pub type MessageSourceIdOf<T: Config> =
		StorageMap<_, Twox64Concat, T::AccountId, MessageSourceId, OptionQuery>;

	/// Storage for MSA keys
	/// - Key: MSA Id
	/// - Value: List of Keys
	#[pallet::storage]
	#[pallet::getter(fn get_msa_keys)]
	pub(super) type MsaKeysOf<T: Config> = StorageMap<
		_,
		Twox64Concat,
		MessageSourceId,
		BoundedVec<T::AccountId, T::MaxKeys>,
		ValueQuery,
	>;

	#[pallet::event]
	#[pallet::generate_deposit(pub(super) fn deposit_event)]
	pub enum Event<T: Config> {
		/// A new Message Service Account was created with a new MessageSourceId
		MsaCreated {
			/// The MSA for the Event
			msa_id: MessageSourceId,
			/// The key added to the MSA
			key: T::AccountId,
		},
		/// An AccountId has been associated with a MessageSourceId
		KeyAdded {
			/// The MSA for the Event
			msa_id: MessageSourceId,
			/// The key added to the MSA
			key: T::AccountId,
		},
		/// An AccountId had all permissions revoked from its MessageSourceId
		KeyRemoved {
			/// The key no longer approved for the associated MSA
			key: T::AccountId,
		},
		/// A delegation relationship was added with the given provider and delegator
		ProviderAdded {
			/// The Provider MSA Id
			provider: Provider,
			/// The Delegator MSA Id
			delegator: Delegator,
		},
		/// A Provider-MSA relationship was registered
		ProviderRegistered {
			/// The MSA id associated with the provider
			provider_msa_id: MessageSourceId,
		},
		/// The Delegator revoked its delegation to the Provider
		DelegatorRevokedDelegation {
			/// The Provider MSA Id
			provider: Provider,
			/// The Delegator MSA Id
			delegator: Delegator,
		},
		/// The Provider revoked itself as delegate for the Delegator
		ProviderRevokedDelegation {
			/// The Provider MSA Id
			provider: Provider,
			/// The Delegator MSA Id
			delegator: Delegator,
		},
	}

	#[pallet::error]
	pub enum Error<T> {
		/// Tried to add a key that was already registered to an MSA
		KeyAlreadyRegistered,
		/// MsaId values have reached the maximum
		MsaIdOverflow,
		/// Cryptographic signature verification failed for adding a key to MSA
		AddKeySignatureVerificationFailed,
		/// Ony the MSA Owner may perform the operation
		NotMsaOwner,
		/// Cryptographic signature failed verification
		InvalidSignature,
		/// Only the KeyOwner may perform the operation
		NotKeyOwner,
		/// An operation was attempted with an unknown Key
		NoKeyExists,
		/// The number of key values has reached its maximum
		KeyLimitExceeded,
		/// A transaction's Origin (AccountId) may not remove itself
		InvalidSelfRemoval,
		/// An MSA may not be its own delegate
		InvalidSelfProvider,
		/// The delegation relationship already exists for the given MSA Ids
		DuplicateProvider,
		/// Cryptographic signature verification failed for adding the Provider as delegate
		AddProviderSignatureVerificationFailed,
		/// Origin attempted to add a delegate for someone else's MSA
		UnauthorizedDelegator,
		/// Origin attempted to add a different delegate than what was in the payload
		UnauthorizedProvider,
		/// The operation was attempted with a revoked delegation
		DelegationRevoked,
		/// The operation was attempted with an unknown delegation
		DelegationNotFound,
		/// The operation was attempted with an expired delegation
		DelegationExpired,
		/// The MSA id submitted for provider creation has already been associated with a provider
		DuplicateProviderMetadata,
		/// The maximum length for a provider name has been exceeded
		ExceedsMaxProviderNameSize,
		/// The maximum number of schema grants has been exceeded
		ExceedsMaxSchemaGrants,
		/// Provider is not permitted to publish for given schema_id
		SchemaNotGranted,
<<<<<<< HEAD
		/// The operation was attempted with a non-provider MSA
		ProviderNotRegistered,
=======
		/// The submited proof has expired; the current block is less the expiration block
		ProofHasExpired,
		/// The submitted proof expiration block is too far in the future
		ProofNotYetValid,
>>>>>>> 6e0ba107
	}

	#[pallet::call]
	impl<T: Config> Pallet<T> {
		/// Creates an MSA for the Origin (sender of the transaction).  Origin is assigned an MSA ID.
		/// Deposits [`MsaCreated`](Event::MsaCreated) event, and returns `Ok(())` on success, otherwise returns an error.
		///
		/// ### Errors
		///
		/// - Returns [`KeyLimitExceeded`](Error::KeyLimitExceeded) if MSA has registered `MaxKeys`.
		/// - Returns [`KeyAlreadyRegistered`](Error::KeyAlreadyRegistered) if MSA is already registered to the Origin.
		///
		#[pallet::weight(T::WeightInfo::create(10_000))]
		pub fn create(origin: OriginFor<T>) -> DispatchResult {
			let who = ensure_signed(origin)?;

			let (_, _) = Self::create_account(who.clone(), |new_msa_id| -> DispatchResult {
				Self::deposit_event(Event::MsaCreated { msa_id: new_msa_id, key: who });
				Ok(())
			})?;

			Ok(())
		}

		/// `Origin` MSA creates an MSA on behalf of `delegator_key`, creates a Delegation with the `delegator_key`'s MSA as the Delegator and `origin` as `Provider`. Deposits events [`MsaCreated`](Event::MsaCreated) and [`ProviderAdded`](Event::ProviderAdded).
		/// Returns `Ok(())` on success, otherwise returns an error.
		///
		/// ## Errors
		///
		/// - Returns [`UnauthorizedProvider`](Error::UnauthorizedProvider) if payload's MSA does not match given provider MSA.
		/// - Returns [`InvalidSignature`](Error::InvalidSignature) if `proof` verification fails; `delegator_key` must have signed `add_provider_payload`
		/// - Returns [`NoKeyExists`](Error::NoKeyExists) if there is no MSA for `origin`.
		/// - Returns [`KeyAlreadyRegistered`](Error::KeyAlreadyRegistered) if there is already an MSA for `delegator_key`.
		/// - Returns [`ProviderNotRegistered`](Error::ProviderNotRegistered) if the a non-provider MSA is used as the provider
		///
		#[pallet::weight(T::WeightInfo::create_sponsored_account_with_delegation())]
		pub fn create_sponsored_account_with_delegation(
			origin: OriginFor<T>,
			delegator_key: T::AccountId,
			proof: MultiSignature,
			add_provider_payload: AddProvider,
		) -> DispatchResult {
			let provider_key = ensure_signed(origin)?;

			Self::verify_signature(proof, delegator_key.clone(), add_provider_payload.encode())?;

			let provider_msa_id = Self::ensure_valid_msa_key(&provider_key)?;
			ensure!(
				add_provider_payload.authorized_msa_id == provider_msa_id,
				Error::<T>::UnauthorizedProvider
			);

			// Verify that the provider is a registered provider
			ensure!(
				Self::get_provider_metadata(Provider(provider_msa_id)).is_some(),
				Error::<T>::ProviderNotRegistered
			);

			let granted_schemas = add_provider_payload.schema_ids;
			ensure!(
				granted_schemas.len() <= T::MaxSchemaGrants::get().try_into().unwrap(),
				Error::<T>::ExceedsMaxSchemaGrants
			);
			let (_, _) =
				Self::create_account(delegator_key.clone(), |new_msa_id| -> DispatchResult {
					Self::add_provider(provider_msa_id.into(), new_msa_id.into(), granted_schemas)?;

					Self::deposit_event(Event::MsaCreated {
						msa_id: new_msa_id,
						key: delegator_key.clone(),
					});

					Self::deposit_event(Event::ProviderAdded {
						delegator: new_msa_id.into(),
						provider: provider_msa_id.into(),
					});
					Ok(())
				})?;

			Ok(())
		}

		/// Adds an association between MSA id and ProviderMetadata. As of now, the
		/// only piece of metadata we are recording is provider name.
		///
		/// ## Errors
		/// - Returns
		///   [`DuplicateProviderMetadata`](Error::DuplicateProviderMetadata) if there is already a ProviderMetadata associated with the given MSA id.
		#[pallet::weight(T::WeightInfo::register_provider())]
		pub fn register_provider(origin: OriginFor<T>, provider_name: Vec<u8>) -> DispatchResult {
			let provider_key = ensure_signed(origin)?;
			let bounded_name: BoundedVec<u8, T::MaxProviderNameSize> =
				provider_name.try_into().map_err(|_| Error::<T>::ExceedsMaxProviderNameSize)?;

			let provider_msa_id = Self::ensure_valid_msa_key(&provider_key)?;
			ProviderRegistry::<T>::try_mutate(
				Provider(provider_msa_id),
				|maybe_metadata| -> DispatchResult {
					ensure!(maybe_metadata.take().is_none(), Error::<T>::DuplicateProviderMetadata);
					*maybe_metadata = Some(ProviderMetadata { provider_name: bounded_name });
					Ok(())
				},
			)?;
			Self::deposit_event(Event::ProviderRegistered { provider_msa_id });
			Ok(())
		}

		/// Creates a new Delegation for an existing MSA, with `origin` as the Delegator and `provider_key` as the Provider.  Requires the Provider to authorize the new Delegation.
		/// Returns `Ok(())` on success, otherwise returns an error. Deposits event [`ProviderAdded`](Event::ProviderAdded).
		///
		/// ## Errors
		/// - Returns [`AddProviderSignatureVerificationFailed`](Error::AddProviderSignatureVerificationFailed) if `provider_key`'s MSA ID does not equal `add_provider_payload.authorized_msa_id`.
		/// - Returns [`DuplicateProvider`](Error::DuplicateProvider) if there is already a Delegation for `origin` MSA and `provider_key` MSA.
		/// ## Errors
		/// - Returns [`UnauthorizedProvider`](Error::UnauthorizedProvider) if `add_provider_payload.authorized_msa_id`  does not match MSA ID of `provider_key`.
		/// - Returns [`InvalidSignature`](Error::InvalidSignature) if `proof` verification fails; `delegator_key` must have signed `add_provider_payload`
		/// - Returns [`NoKeyExists`](Error::NoKeyExists) if there is no MSA for `origin`.
		/// - Returns [`ProviderNotRegistered`](Error::ProviderNotRegistered) if the a non-provider MSA is used as the provider
		#[pallet::weight(T::WeightInfo::add_provider_to_msa())]
		pub fn add_provider_to_msa(
			origin: OriginFor<T>,
			provider_key: T::AccountId,
			proof: MultiSignature,
			add_provider_payload: AddProvider,
		) -> DispatchResult {
			let delegator_key = ensure_signed(origin)?;

			// Verify that the provider is a registered provider
			let provider_msa_id = Self::ensure_valid_msa_key(&provider_key)?;
			ensure!(
				Self::get_provider_metadata(Provider(provider_msa_id)).is_some(),
				Error::<T>::ProviderNotRegistered
			);

			Self::verify_signature(proof, provider_key.clone(), add_provider_payload.encode())
				.map_err(|_| Error::<T>::AddProviderSignatureVerificationFailed)?;

			let payload_authorized_msa_id = add_provider_payload.authorized_msa_id;

			let (provider_msa_id, delegator_msa_id) = Self::ensure_valid_provider(
				&delegator_key,
				&provider_key,
				payload_authorized_msa_id,
			)?;

			let granted_schemas = add_provider_payload.schema_ids;
			ensure!(
				granted_schemas.len() <= T::MaxSchemaGrants::get().try_into().unwrap(),
				Error::<T>::ExceedsMaxSchemaGrants
			);

			Self::add_provider(provider_msa_id, delegator_msa_id, granted_schemas)?;

			Self::deposit_event(Event::ProviderAdded {
				delegator: delegator_msa_id,
				provider: provider_msa_id,
			});

			Ok(())
		}

		/// Delegator (Origin) MSA terminates a delegation relationship with the `Provider` MSA. Deposits event[`DelegatorRevokedDelegation`](Event::DelegatorRevokedDelegation).
		/// Returns `Ok(())` on success, otherwise returns an error.
		///
		/// ### Errors
		///
		/// - Returns [`DelegationRevoked`](Error::DelegationRevoked) if the delegation has already been revoked.
		/// - Returns [`DelegationNotFound`](Error::DelegationNotFound) if there is not delegation relationship between Origin and Delegator or Origin and Delegator are the same.
		/// - May also return []
		///
		#[pallet::weight((T::WeightInfo::revoke_msa_delegation_by_delegator(), DispatchClass::Normal, Pays::No))]
		pub fn revoke_msa_delegation_by_delegator(
			origin: OriginFor<T>,
			provider_msa_id: MessageSourceId,
		) -> DispatchResult {
			let delegator_key = ensure_signed(origin)?;

			let delegator_msa_id: Delegator = Self::ensure_valid_msa_key(&delegator_key)?.into();
			let provider_msa_id = Provider(provider_msa_id);

			Self::revoke_provider(provider_msa_id, delegator_msa_id)?;

			Self::deposit_event(Event::DelegatorRevokedDelegation {
				delegator: delegator_msa_id,
				provider: provider_msa_id,
			});

			Ok(())
		}

		/// Adds a given key to Origin's MSA, which must match the MSA in `add_key_payload`. Deposits event [`KeyAdded'](Event::KeyAdded).
		/// Returns `Ok(())` on success, otherwise returns an error.
		///
		/// ### Errors
		///
		/// - Returns [`AddKeySignatureVerificationFailed`](Error::AddKeySignatureVerificationFailed) if `key` is not a valid signer of the provided `add_key_payload`.
		/// - Returns [`NoKeyExists`](Error::NoKeyExists) if the MSA id for the account in `add_key_payload` does not exist.
		/// - Returns ['NotMsaOwner'](Error::NotMsaOwner) if Origin's MSA is not the same as 'add_key_payload` MSA. Essentially you can only add a key to your own MSA.
		/// - Returns ['ProofHasExpired'](Error::ProofHasExpired) if the current block is less than the `expired` bock number set in `AddKeyData`.
		/// - Returns ['ProofNotYetValid'](Error::ProofNotYetValid) if the `expired` bock number set in `AddKeyData` is greater than the current block number plus EXPIRATION_BLOCK_VALIDITY_GAP.
		///
		///
		#[pallet::weight(T::WeightInfo::add_key_to_msa())]
		pub fn add_key_to_msa(
			origin: OriginFor<T>,
			key: T::AccountId,
			proof: MultiSignature,
			add_key_payload: AddKeyData,
		) -> DispatchResult {
			let who = ensure_signed(origin)?;

			Self::verify_signature(proof, key.clone(), add_key_payload.encode())
				.map_err(|_| Error::<T>::AddKeySignatureVerificationFailed)?;

			Self::ensure_block_is_valid(add_key_payload.expiration)?;

			let msa_id = add_key_payload.msa_id;

			Self::ensure_msa_owner(&who, msa_id)?;

			Self::add_key(msa_id, &key.clone(), |new_msa_id| -> DispatchResult {
				Self::deposit_event(Event::KeyAdded { msa_id: new_msa_id, key });
				Ok(())
			})?;

			Ok(())
		}

		/// Remove a key associated with an MSA by expiring it at the current block.
		/// Returns `Ok(())` on success, otherwise returns an error. Deposits event [`KeyRemoved`](Event::KeyRemoved).
		///
		/// ### Errors
		/// - Returns [`InvalidSelfRemoval`](Error::InvalidSelfRemoval) if `origin` and `key` are the same.
		/// - Returns [`NotKeyOwner`](Error::NotKeyOwner) if `origin` does not own the MSA ID associated with `key`.
		/// - Returns [`NotKeyExists`](Error::NoKeyExists) if `origin` or `key` are not associated with `origin`'s MSA ID.
		///
		/// ### Remarks
		/// - Removal of key deletes the association of the key with the MSA.
		/// - The key can be re-added to same or another MSA if needed.
		#[pallet::weight((T::WeightInfo::delete_msa_key(), DispatchClass::Normal, Pays::No))]
		pub fn delete_msa_key(origin: OriginFor<T>, key: T::AccountId) -> DispatchResult {
			let who = ensure_signed(origin)?;

			ensure!(who != key, Error::<T>::InvalidSelfRemoval);

			let who = Self::try_get_msa_from_account_id(&who)?;
			let account_msa_id = Self::try_get_msa_from_account_id(&key)?;
			ensure!(who == account_msa_id, Error::<T>::NotKeyOwner);

			Self::delete_key_for_msa(who, &key)?;

			Self::deposit_event(Event::KeyRemoved { key });

			Ok(())
		}

		/// Provider MSA terminates Delegation with a Delegator MSA by expiring the Delegation at the current block.
		/// Returns `Ok(())` on success, otherwise returns an error. Deposits events [`ProviderRevokedDelegation`](Event::ProviderRevokedDelegation).
		///
		/// ### Errors
		///
		/// - Returns [`NoKeyExists`](Error::NoKeyExists) if `provider_key` does not have an MSA key.
		/// - Returns [`DelegationNotFound`](Error::DelegationNotFound) if there is no Delegation between origin MSA and provider MSA.
		///
		#[pallet::weight((T::WeightInfo::revoke_delegation_by_provider(20_000), DispatchClass::Normal, Pays::No))]
		pub fn revoke_delegation_by_provider(
			origin: OriginFor<T>,
			delegator: MessageSourceId,
		) -> DispatchResult {
			let provider_key = ensure_signed(origin)?;

			// Remover should have valid keys (non expired and exists)
			let key_info = Self::ensure_valid_msa_key(&provider_key)?;

			let provider_msa_id = Provider(key_info);
			let delegator_msa_id = Delegator(delegator);

			Self::revoke_provider(provider_msa_id, delegator_msa_id)?;

			Self::deposit_event(Event::ProviderRevokedDelegation {
				provider: provider_msa_id,
				delegator: delegator_msa_id,
			});

			Ok(())
		}
	}
}

impl<T: Config> Pallet<T> {
	/// Create the account for the `key`
	pub fn create_account<F>(
		key: T::AccountId,
		on_success: F,
	) -> Result<(MessageSourceId, T::AccountId), DispatchError>
	where
		F: FnOnce(MessageSourceId) -> DispatchResult,
	{
		let next_msa_id = Self::get_next_msa_id()?;
		Self::add_key(next_msa_id, &key, on_success)?;
		let _ = Self::set_msa_identifier(next_msa_id);

		Ok((next_msa_id, key))
	}

	/// Generate the next MSA Id
	pub fn get_next_msa_id() -> Result<MessageSourceId, DispatchError> {
		let next = Self::get_identifier().checked_add(1).ok_or(Error::<T>::MsaIdOverflow)?;

		Ok(next)
	}

	/// Set the current identifier in storage
	pub fn set_msa_identifier(identifier: MessageSourceId) -> DispatchResult {
		MsaIdentifier::<T>::set(identifier);

		Ok(())
	}

	/// Add a new key to the MSA
	pub fn add_key<F>(msa_id: MessageSourceId, key: &T::AccountId, on_success: F) -> DispatchResult
	where
		F: FnOnce(MessageSourceId) -> DispatchResult,
	{
		MessageSourceIdOf::<T>::try_mutate(key, |maybe_key_info| {
			ensure!(maybe_key_info.is_none(), Error::<T>::KeyAlreadyRegistered);

			*maybe_key_info = Some(msa_id);

			// adding reverse lookup
			<MsaKeysOf<T>>::try_mutate(msa_id, |key_list| {
				let index =
					key_list.binary_search(key).err().ok_or(Error::<T>::KeyAlreadyRegistered)?;

				key_list
					.try_insert(index, key.clone())
					.map_err(|_| Error::<T>::KeyLimitExceeded)?;

				on_success(msa_id)
			})
		})
	}

	/// Checks that a provider and delegator keys are valid
	/// and that a provider and delegator are not the same
	/// and that a provider has authorized a delegator to create a delegation relationship.
	pub fn ensure_valid_provider(
		delegator_key: &T::AccountId,
		provider_key: &T::AccountId,
		authorized_msa_id: MessageSourceId,
	) -> Result<(Provider, Delegator), DispatchError> {
		let provider_msa_id = Self::ensure_valid_msa_key(provider_key)?;
		let delegator_msa_id = Self::ensure_valid_msa_key(delegator_key)?;

		ensure!(authorized_msa_id == delegator_msa_id, Error::<T>::UnauthorizedDelegator);

		ensure!(delegator_msa_id != provider_msa_id, Error::<T>::InvalidSelfProvider);

		Ok((provider_msa_id.into(), delegator_msa_id.into()))
	}

	/// Checks that the MSA for `who` is the same as `msa_id`
	pub fn ensure_msa_owner(who: &T::AccountId, msa_id: MessageSourceId) -> DispatchResult {
		let provider_msa_id = Self::get_owner_of(who).ok_or(Error::<T>::NoKeyExists)?;

		ensure!(provider_msa_id == msa_id, Error::<T>::NotMsaOwner);

		Ok(())
	}

	/// Verify the `signature` was signed by `signer` on `payload` by a wallet
	/// Note the `wrap_binary_data` follows the Polkadot wallet pattern of wrapping with `<Byte>` tags.
	pub fn verify_signature(
		signature: MultiSignature,
		signer: T::AccountId,
		payload: Vec<u8>,
	) -> DispatchResult {
		let key = T::ConvertIntoAccountId32::convert(signer);
		let wrapped_payload = wrap_binary_data(payload);
		ensure!(signature.verify(&wrapped_payload[..], &key), Error::<T>::InvalidSignature);

		Ok(())
	}

	/// Ensure that the expiration block number has not already passed and is also not too far into the future.
	///
	/// # Arguments
	/// * `expiration` - A block number that which validity or expiration is being checked.
	///
	/// # Returns
	/// * [`DispatchResult`]
	///
	/// # Errors
	/// * [Error::ProofHasExpired] - If the current block is less than the `expired` bock number set in `AddKeyData`.
	/// * [Error::ProofNotYetValid] - If the `expired` bock number set in `AddKeyData` is greater than the current block number plus EXPIRATION_BLOCK_VALIDITY_GAP.
	pub fn ensure_block_is_valid(expiration: BlockNumber) -> DispatchResult {
		let current_block: BlockNumber =
			frame_system::Pallet::<T>::block_number().try_into().ok().unwrap();
		ensure!(current_block < expiration.into(), Error::<T>::ProofHasExpired);

		// If gap between the current block and the expiration block is larger than EXPIRATION_BLOCK_VALIDITY_GAP,
		// the proof is too var into the future and return Error::<T>::ProofNotYetValid.
		let blocks_until_expiration: BlockNumber = expiration - current_block;
		ensure!(
			blocks_until_expiration < EXPIRATION_BLOCK_VALIDITY_GAP,
			Error::<T>::ProofNotYetValid
		);

		Ok(())
	}

	/// Add a provider to a delegator with the default permissions
	pub fn add_provider(
		provider: Provider,
		delegator: Delegator,
		schemas: Vec<SchemaId>,
	) -> DispatchResult {
		ProviderInfoOf::<T>::try_mutate(delegator, provider, |maybe_info| -> DispatchResult {
			ensure!(maybe_info.take() == None, Error::<T>::DuplicateProvider);
			let granted_schemas = BoundedVec::<SchemaId, T::MaxSchemaGrants>::try_from(schemas)
				.map_err(|_| Error::<T>::ExceedsMaxSchemaGrants)?;
			let info = ProviderInfo {
				permission: Default::default(),
				expired: Default::default(),
				schemas: OrderedSetExt::<SchemaId, T::MaxSchemaGrants>::from(granted_schemas),
			};

			*maybe_info = Some(info);

			Ok(())
		})?;

		Ok(())
	}

	/// Check that the delegator has an active delegation to the provider
	pub fn ensure_valid_delegation(provider: Provider, delegator: Delegator) -> DispatchResult {
		let current_block = frame_system::Pallet::<T>::block_number();
		let info = Self::get_provider_info_of(delegator, provider)
			.ok_or(Error::<T>::DelegationNotFound)?;
		if info.expired == T::BlockNumber::zero() {
			return Ok(())
		}
		ensure!(info.expired >= current_block, Error::<T>::DelegationExpired);
		Ok(())
	}

	/// Deletes a key associated with a given MSA
	/// # Arguments
	/// * `msa_id` - The MSA for which the key needs to be removed
	/// * `key` - The key to be removed from the MSA
	/// # Returns
	/// * [`DispatchResult`]
	/// # Errors
	/// * [`Error::<T>::NoKeyExists`] - If the key does not exist in the MSA
	pub fn delete_key_for_msa(msa_id: MessageSourceId, key: &T::AccountId) -> DispatchResult {
		<MsaKeysOf<T>>::try_mutate(msa_id, |key_list| {
			let index = key_list.binary_search(key);
			ensure!(index.is_ok(), Error::<T>::NoKeyExists);
			key_list.remove(index.unwrap());
			MessageSourceIdOf::<T>::remove(key);
			Ok(())
		})
	}

	/// Revoke the grant for permissions from the delegator to the provider
	/// # Arguments
	/// * `provider_msa_id` - The provider to remove the grant for
	/// * `delegator_msa_id` - The delegator that is removing the grant
	/// # Returns
	/// * [`DispatchResult`]
	///
	/// # Errors
	/// * [`Error::<T>::DelegationRevoked`] - Already revoked
	/// * [`Error::<T>::DelegationNotFound`] - No delegation
	pub fn revoke_provider(
		provider_msa_id: Provider,
		delegator_msa_id: Delegator,
	) -> DispatchResult {
		ProviderInfoOf::<T>::try_mutate_exists(
			delegator_msa_id,
			provider_msa_id,
			|maybe_info| -> DispatchResult {
				let mut info = maybe_info.take().ok_or(Error::<T>::DelegationNotFound)?;

				ensure!(info.expired == T::BlockNumber::default(), Error::<T>::DelegationRevoked);

				let current_block = frame_system::Pallet::<T>::block_number();

				info.expired = current_block;

				*maybe_info = Some(info);

				Ok(())
			},
		)?;

		Ok(())
	}

	/// Attempts to retrieve the MSA id for an account
	/// # Arguments
	/// * `key` - The `AccountId` you want to attempt to get information on
	/// # Returns
	/// * [`MessageSourceId`]
	pub fn try_get_msa_from_account_id(
		key: &T::AccountId,
	) -> Result<MessageSourceId, DispatchError> {
		let info = Self::get_msa_by_account_id(key).ok_or(Error::<T>::NoKeyExists)?;
		Ok(info)
	}

	/// Retrieves the MSA Id for a given `AccountId`
	/// # Arguments
	/// * `key` - The `AccountId` you want to attempt to get information on
	/// # Returns
	/// * [`MessageSourceId`]
	pub fn get_owner_of(key: &T::AccountId) -> Option<MessageSourceId> {
		Self::get_msa_by_account_id(&key)
	}

	/// Fetches all the keys associated with a message Source Account
	/// NOTE: This should only be called from RPC due to heavy database reads
	pub fn fetch_msa_keys(msa_id: MessageSourceId) -> Vec<KeyInfoResponse<T::AccountId>> {
		let mut response = Vec::new();
		for key in Self::get_msa_keys(msa_id) {
			if let Ok(_info) = Self::try_get_msa_from_account_id(&key) {
				response.push(KeyInfoResponse { key, msa_id });
			}
		}

		response
	}

	/// Checks that a key is associated to an MSA and has not been revoked.
	pub fn ensure_valid_msa_key(key: &T::AccountId) -> Result<MessageSourceId, DispatchError> {
		let msa_id = Self::try_get_msa_from_account_id(key)?;

		Ok(msa_id)
	}

	/// Check if provider is allowed to publish for a given schema_id for a given delegator
	/// # Arguments
	/// * `provider` - The provider account
	/// * `delegator` - The delegator account
	/// * `schema_id` - The schema id
	/// # Returns
	/// * [`DispatchResult`]
	/// # Errors
	/// * [`Error::DelegationNotFound`]
	/// * [`Error::SchemaNotGranted`]
	pub fn ensure_valid_schema_grant(
		provider: Provider,
		delegator: Delegator,
		schema_id: SchemaId,
	) -> DispatchResult {
		let provider_info = Self::get_provider_info_of(delegator, provider)
			.ok_or(Error::<T>::DelegationNotFound)?;

		ensure!(provider_info.schemas.0.contains(&schema_id), Error::<T>::SchemaNotGranted);
		Ok(())
	}

	/// Get a list of ```schema_id```s that a provider has been granted access to
	/// # Arguments
	/// * `provider` - The provider account
	/// * `delegator` - The delegator account
	/// # Returns
	/// * [`Vec<SchemaId>`]
	/// # Errors
	/// * [`Error::DelegationNotFound`]
	/// * [`Error::SchemaNotGranted`]
	pub fn get_granted_schemas(
		delegator: Delegator,
		provider: Provider,
	) -> Result<Option<Vec<SchemaId>>, DispatchError> {
		let provider_info = Self::get_provider_info_of(delegator, provider)
			.ok_or(Error::<T>::DelegationNotFound)?;
		let schemas = provider_info.schemas.0;
		if schemas.0.is_empty() {
			return Err(Error::<T>::SchemaNotGranted.into())
		}
		Ok(Some(schemas.0.into()))
	}
}

impl<T: Config> AccountProvider for Pallet<T> {
	type AccountId = T::AccountId;
	type BlockNumber = T::BlockNumber;
	type MaxSchemaGrants = T::MaxSchemaGrants;
	fn get_msa_id(key: &Self::AccountId) -> Option<MessageSourceId> {
		Self::get_owner_of(key)
	}

	fn get_provider_info_of(
		delegator: Delegator,
		provider: Provider,
	) -> Option<ProviderInfo<Self::BlockNumber, Self::MaxSchemaGrants>> {
		Self::get_provider_info(delegator, provider)
	}

	#[cfg(not(feature = "runtime-benchmarks"))]
	fn ensure_valid_delegation(provider: Provider, delegation: Delegator) -> DispatchResult {
		Self::ensure_valid_delegation(provider, delegation)
	}

	/// Since benchmarks are using regular runtime, we can not use mocking for this loosely bounded
	/// pallet trait implementation. To be able to run benchmarks successfully for any other pallet
	/// that has dependencies on this one, we would need to define msa accounts on those pallets'
	/// benchmarks, but this will introduce direct dependencies between these pallets, which we
	/// would like to avoid.
	/// To successfully run benchmarks without adding dependencies between pallets we re-defined
	/// this method to return a dummy account in case it does not exist
	#[cfg(feature = "runtime-benchmarks")]
	fn ensure_valid_delegation(provider: Provider, delegation: Delegator) -> DispatchResult {
		let validation_check = Self::ensure_valid_delegation(provider, delegation);
		if validation_check.is_err() {
			// If the delegation does not exist, we return a ok
			// This is only used for benchmarks, so it is safe to return a dummy account
			// in case the delegation does not exist
			return Ok(())
		}
		Ok(())
	}

	#[cfg(not(feature = "runtime-benchmarks"))]
	fn ensure_valid_msa_key(key: &T::AccountId) -> Result<MessageSourceId, DispatchError> {
		Self::ensure_valid_msa_key(key)
	}

	/// Since benchmarks are using regular runtime, we can not use mocking for this loosely bounded
	/// pallet trait implementation. To be able to run benchmarks successfully for any other pallet
	/// that has dependencies on this one, we would need to define msa accounts on those pallets'
	/// benchmarks, but this will introduce direct dependencies between these pallets, which we
	/// would like to avoid.
	/// To successfully run benchmarks without adding dependencies between pallets we re-defined
	/// this method to return a dummy account in case it does not exist
	#[cfg(feature = "runtime-benchmarks")]
	fn ensure_valid_msa_key(key: &T::AccountId) -> Result<MessageSourceId, DispatchError> {
		let result = Self::ensure_valid_msa_key(key);
		if result.is_err() {
			return Ok(1 as MessageSourceId)
		}
		Ok(result.unwrap())
	}

	/// Check if provider is allowed to publish for a given schema_id for a given delegator
	/// # Arguments
	/// * `provider` - The provider account
	/// * `delegator` - The delegator account
	/// * `schema_id` - The schema id
	/// # Returns
	/// * [`DispatchResult`]
	/// # Errors
	/// * [`Error::DelegationNotFound`]
	/// * [`Error::SchemaNotGranted`]
	#[cfg(not(feature = "runtime-benchmarks"))]
	fn ensure_valid_schema_grant(
		provider: Provider,
		delegator: Delegator,
		schema_id: SchemaId,
	) -> DispatchResult {
		Self::ensure_valid_schema_grant(provider, delegator, schema_id)
	}

	/// Since benchmarks are using regular runtime, we can not use mocking for this loosely bounded
	/// pallet trait implementation. To be able to run benchmarks successfully for any other pallet
	/// that has dependencies on this one, we would need to define msa accounts on those pallets'
	/// benchmarks, but this will introduce direct dependencies between these pallets, which we
	/// would like to avoid.
	/// To successfully run benchmarks without adding dependencies between pallets we re-defined
	/// this method to return a dummy account in case it does not exist
	/// # Arguments
	/// * `provider` - The provider account
	/// * `delegator` - The delegator account
	/// * `schema_id` - The schema id
	/// # Returns
	/// * [`DispatchResult`]
	/// # Errors
	/// * [`Error::DelegationNotFound`]
	/// * [`Error::SchemaNotGranted`]
	#[cfg(feature = "runtime-benchmarks")]
	fn ensure_valid_schema_grant(
		provider: Provider,
		delegator: Delegator,
		_schema_id: SchemaId,
	) -> DispatchResult {
		let provider_info = Self::get_provider_info_of(delegator, provider);
		if provider_info.is_none() {
			return Ok(())
		}
		Ok(())
	}
}

/// The SignedExtension trait is implemented on CheckFreeExtrinsicUse to validate that a provider
/// has not already been revoked if the calling extrinsic is revoking a provider to an MSA. The
/// purpose of this is to ensure that the revoke_msa_delegation_by_delegator extrinsic cannot be
/// repeatedly called and flood the network.
#[derive(Encode, Decode, Clone, Eq, PartialEq, TypeInfo)]
#[scale_info(skip_type_params(T))]
pub struct CheckFreeExtrinsicUse<T: Config + Send + Sync>(PhantomData<T>);

impl<T: Config + Send + Sync> CheckFreeExtrinsicUse<T> {
	/// Validates the delegation by making sure that the MSA ids used are valid
	pub fn validate_delegation_by_delegator(
		account_id: &T::AccountId,
		provider_msa_id: &MessageSourceId,
	) -> TransactionValidity {
		const TAG_PREFIX: &str = "DelegationRevocation";
		let delegator_msa_id: Delegator = Pallet::<T>::ensure_valid_msa_key(account_id)
			.map_err(|_| InvalidTransaction::Custom(ValidityError::InvalidMsaKey as u8))?
			.into();
		let provider_msa_id = Provider(*provider_msa_id);

		Pallet::<T>::ensure_valid_delegation(provider_msa_id, delegator_msa_id)
			.map_err(|_| InvalidTransaction::Custom(ValidityError::InvalidDelegation as u8))?;
		return ValidTransaction::with_tag_prefix(TAG_PREFIX).and_provides(account_id).build()
	}

	/// validates that a key being revoked is both valid and owned by a valid MSA account
	pub fn validate_key_revocation(
		account_id: &T::AccountId,
		key: &T::AccountId,
	) -> TransactionValidity {
		const TAG_PREFIX: &str = "KeyRevocation";
		let _msa_id: Delegator = Pallet::<T>::ensure_valid_msa_key(key)
			.map_err(|_| InvalidTransaction::Custom(ValidityError::InvalidMsaKey as u8))?
			.into();
		return ValidTransaction::with_tag_prefix(TAG_PREFIX).and_provides(account_id).build()
	}
}

/// Errors related to the validity of the CheckFreeExtrinsicUse signed extension.
enum ValidityError {
	/// Delegation to provider is not found or expired.
	InvalidDelegation,
	/// MSA key as been revoked.
	InvalidMsaKey,
}

impl<T: Config + Send + Sync> CheckFreeExtrinsicUse<T> {
	/// Create new `SignedExtension` to check runtime version.
	pub fn new() -> Self {
		Self(sp_std::marker::PhantomData)
	}
}

impl<T: Config + Send + Sync> sp_std::fmt::Debug for CheckFreeExtrinsicUse<T> {
	#[cfg(feature = "std")]
	fn fmt(&self, f: &mut sp_std::fmt::Formatter) -> sp_std::fmt::Result {
		write!(f, "CheckFreeExtrinsicUse<{:?}>", self.0)
	}
	#[cfg(not(feature = "std"))]
	fn fmt(&self, _: &mut sp_std::fmt::Formatter) -> sp_std::fmt::Result {
		Ok(())
	}
}

impl<T: Config + Send + Sync> SignedExtension for CheckFreeExtrinsicUse<T>
where
	T::Call: Dispatchable<Info = DispatchInfo> + IsSubType<Call<T>>,
{
	type AccountId = T::AccountId;
	type Call = T::Call;
	type AdditionalSigned = ();
	type Pre = ();
	const IDENTIFIER: &'static str = "CheckFreeExtrinsicUse";

	fn additional_signed(&self) -> sp_std::result::Result<(), TransactionValidityError> {
		Ok(())
	}

	fn pre_dispatch(
		self,
		who: &Self::AccountId,
		call: &Self::Call,
		info: &DispatchInfoOf<Self::Call>,
		len: usize,
	) -> Result<Self::Pre, TransactionValidityError> {
		self.validate(who, call, info, len).map(|_| ())
	}

	/// Frequently called by the transaction queue to ensure that the transaction is valid such that:
	/// * The calling extrinsic is 'revoke_msa_delegation_by_delegator'.
	/// * The sender key is associated to an MSA and not revoked.
	/// * The provider MSA is a valid provider to the delegator MSA.
	fn validate(
		&self,
		who: &Self::AccountId,
		call: &Self::Call,
		_info: &DispatchInfoOf<Self::Call>,
		_len: usize,
	) -> TransactionValidity {
		match call.is_sub_type() {
			Some(Call::revoke_msa_delegation_by_delegator { provider_msa_id, .. }) =>
				CheckFreeExtrinsicUse::<T>::validate_delegation_by_delegator(who, provider_msa_id),
			Some(Call::delete_msa_key { key, .. }) =>
				CheckFreeExtrinsicUse::<T>::validate_key_revocation(who, key),
			_ => return Ok(Default::default()),
		}
	}
}<|MERGE_RESOLUTION|>--- conflicted
+++ resolved
@@ -274,15 +274,12 @@
 		ExceedsMaxSchemaGrants,
 		/// Provider is not permitted to publish for given schema_id
 		SchemaNotGranted,
-<<<<<<< HEAD
 		/// The operation was attempted with a non-provider MSA
 		ProviderNotRegistered,
-=======
 		/// The submited proof has expired; the current block is less the expiration block
 		ProofHasExpired,
 		/// The submitted proof expiration block is too far in the future
 		ProofNotYetValid,
->>>>>>> 6e0ba107
 	}
 
 	#[pallet::call]
