--- conflicted
+++ resolved
@@ -17,16 +17,10 @@
 codec = { package = "parity-scale-codec", version = "3.6.1", default-features = false, features = [
   "derive",
 ] }
-<<<<<<< HEAD
 log = { version = "0.4.17", default-features = false }
-frame-benchmarking = { default-features = false, git = "https://github.com/paritytech/substrate", optional = true, branch = "polkadot-v1.0.0" }
-frame-support = { default-features = false, git = "https://github.com/paritytech/substrate", branch = "polkadot-v1.0.0" }
-frame-system = { default-features = false, git = "https://github.com/paritytech/substrate", branch = "polkadot-v1.0.0" }
-=======
 frame-benchmarking = { default-features = false, git = "https://github.com/paritytech/polkadot-sdk", optional = true, branch = "release-polkadot-v1.1.0" }
 frame-support = { default-features = false, git = "https://github.com/paritytech/polkadot-sdk", branch = "release-polkadot-v1.1.0" }
 frame-system = { default-features = false, git = "https://github.com/paritytech/polkadot-sdk", branch = "release-polkadot-v1.1.0" }
->>>>>>> 33c12314
 numtoa = { default-features = false, version = '0.2.4', optional = true }
 scale-info = { version = "2.10.0", default-features = false, features = [
   "derive",
