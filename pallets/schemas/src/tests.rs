use crate::{Config, Error, Event as AnnouncementEvent};
use common_primitives::schema::{ModelType, PayloadLocation, SchemaId};
use frame_support::{assert_noop, assert_ok, dispatch::RawOrigin, BoundedVec};
use serial_test::serial;
use sp_runtime::DispatchError::BadOrigin;

use super::mock::*;

fn create_bounded_schema_vec(
	from_string: &str,
) -> BoundedVec<u8, <Test as Config>::SchemaModelMaxBytesBoundedVecLimit> {
	let fields_vec = Vec::from(from_string.as_bytes());
	BoundedVec::try_from(fields_vec).unwrap()
}

fn sudo_set_max_schema_size() {
	assert_ok!(SchemasPallet::set_max_schema_model_bytes(RawOrigin::Root.into(), 70));
}

pub mod test {}

struct TestCase<T> {
	schema: &'static str,
	expected: T,
}

#[test]
fn require_valid_schema_size_errors() {
	new_test_ext().execute_with(|| {
		let sender: AccountId = 1;
		sudo_set_max_schema_size();
		let test_cases: [TestCase<(Error<Test>, u8)>; 2] = [
			TestCase {
				schema: r#"{"a":1}"#,
				expected: (Error::<Test>::LessThanMinSchemaModelBytes,3),
			},
			TestCase {
				schema: r#"{"id": "long", "title": "I am a very very very long schema", "properties": "just way too long to live a long life", "description": "Just a never ending stream of bytes that goes on for a minute too long"}"#,
				expected: (Error::<Test>::ExceedsMaxSchemaModelBytes, 2),
			},
		];
		for tc in test_cases {
			assert_noop!(
				SchemasPallet::register_schema(Origin::signed(sender), create_bounded_schema_vec(tc.schema), ModelType::AvroBinary, PayloadLocation::OnChain),
				tc.expected.0);
		}
	})
}

#[test]
fn get_latest_schema_count() {
	new_test_ext().execute_with(|| {
		let schema_count = SchemasPallet::schema_count();
		let schema_latest_rpc = SchemasPallet::get_latest_schema_id();
		assert!(schema_count == schema_latest_rpc.unwrap());
	})
}

#[test]
fn register_schema_happy_path() {
	new_test_ext().execute_with(|| {
		sudo_set_max_schema_size();
		let sender: AccountId = 1;
		assert_ok!(SchemasPallet::register_schema(
			Origin::signed(sender),
			create_bounded_schema_vec(r#"{"name": "Doe", "type": "lost"}"#),
			ModelType::AvroBinary,
			PayloadLocation::OnChain
		));
	})
}

#[test]
fn register_schema_unhappy_path() {
	new_test_ext().execute_with(|| {
		sudo_set_max_schema_size();
		let sender: AccountId = 1;
		assert_noop!(SchemasPallet::register_schema(
			Origin::signed(sender),
			create_bounded_schema_vec(r#"["this","is","an","array"]"#), // not a json object type
			ModelType::AvroBinary,
			PayloadLocation::OnChain
		), Error::<Test>::InvalidSchema);
	})
}

#[test]
fn set_max_schema_size_works_if_root() {
	new_test_ext().execute_with(|| {
		let new_size: u32 = 42;
		assert_ok!(SchemasPallet::set_max_schema_model_bytes(RawOrigin::Root.into(), new_size));
		let new_schema_size = SchemasPallet::get_schema_model_max_bytes();
		assert_eq!(new_size, new_schema_size);
	})
}

#[test]
fn set_max_schema_size_fails_if_not_root() {
	new_test_ext().execute_with(|| {
		let new_size: u32 = 42;
		let sender: AccountId = 1;
		let expected_err = BadOrigin;
		assert_noop!(
			SchemasPallet::set_max_schema_model_bytes(Origin::signed(sender), new_size),
			expected_err
		);
	})
}

#[test]
fn set_max_schema_size_fails_if_larger_than_bound() {
	new_test_ext().execute_with(|| {
		let new_size: u32 = 68_000;
		let expected_err = Error::<Test>::ExceedsGovernanceSchemaModelMaxValue;
		assert_noop!(
			SchemasPallet::set_max_schema_model_bytes(RawOrigin::Root.into(), new_size),
			expected_err
		);
	})
}

#[test]
#[serial]
fn register_schema_id_deposits_events_and_increments_schema_id() {
	new_test_ext().execute_with(|| {
		sudo_set_max_schema_size();
		let sender: AccountId = 1;
		let mut last_schema_id: SchemaId = 0;
		for fields in [
			r#"{"Name": "Bond", "Code": "007"}"#,
			r#"{"type": "num","minimum": -90,"maximum": 90}"#,
			r#"{"latitude": 48.858093,"longitude": 2.294694}"#,
		] {
			let expected_schema_id = last_schema_id + 1;
			assert_ok!(SchemasPallet::register_schema(
				Origin::signed(sender),
				create_bounded_schema_vec(fields),
				ModelType::AvroBinary,
				PayloadLocation::OnChain
			));
			System::assert_last_event(
				AnnouncementEvent::SchemaRegistered(sender, expected_schema_id).into(),
			);
			last_schema_id = expected_schema_id;
		}
		assert_ok!(SchemasPallet::register_schema(
			Origin::signed(sender),
			create_bounded_schema_vec(r#"{"account":3050}"#),
			ModelType::AvroBinary,
			PayloadLocation::OnChain
		));
	})
}

#[test]
fn get_existing_schema_by_id_should_return_schema() {
	new_test_ext().execute_with(|| {
		let sender: AccountId = 1;
		sudo_set_max_schema_size();
		// arrange
		let test_str = r#"{"foo": "bar", "bar": "buzz"}"#;
		let serialized_fields = Vec::from(test_str.as_bytes());
		assert_ok!(SchemasPallet::register_schema(
			Origin::signed(sender),
			create_bounded_schema_vec(test_str),
			ModelType::AvroBinary,
			PayloadLocation::OnChain
		));

		// act
		let res = SchemasPallet::get_schema_by_id(1);

		// assert
		assert_eq!(res.as_ref().is_some(), true);
		assert_eq!(res.as_ref().unwrap().clone().model, serialized_fields);
	})
}

#[test]
fn get_non_existing_schema_by_id_should_return_none() {
	new_test_ext().execute_with(|| {
		// act
		let res = SchemasPallet::get_schema_by_id(1);

		// assert
		assert_eq!(res.as_ref().is_none(), true);
	})
}
<<<<<<< HEAD
=======

#[test]
fn validate_schema_is_acceptable() {
	new_test_ext().execute_with(|| {
		let test_str_raw = r#"{"name":"John Doe"}"#;
		let result = SchemasPallet::ensure_valid_schema(&create_bounded_schema_vec(test_str_raw));
		assert_ok!(result);
	});
}

#[test]
fn reject_null_json_schema() {
	new_test_ext().execute_with(|| {
		assert_noop!(
			SchemasPallet::ensure_valid_schema(&create_bounded_schema_vec("")),
			Error::<Test>::InvalidSchema
		);
	})
}
>>>>>>> dd0a8047
<|MERGE_RESOLUTION|>--- conflicted
+++ resolved
@@ -185,26 +185,4 @@
 		// assert
 		assert_eq!(res.as_ref().is_none(), true);
 	})
-}
-<<<<<<< HEAD
-=======
-
-#[test]
-fn validate_schema_is_acceptable() {
-	new_test_ext().execute_with(|| {
-		let test_str_raw = r#"{"name":"John Doe"}"#;
-		let result = SchemasPallet::ensure_valid_schema(&create_bounded_schema_vec(test_str_raw));
-		assert_ok!(result);
-	});
-}
-
-#[test]
-fn reject_null_json_schema() {
-	new_test_ext().execute_with(|| {
-		assert_noop!(
-			SchemasPallet::ensure_valid_schema(&create_bounded_schema_vec("")),
-			Error::<Test>::InvalidSchema
-		);
-	})
-}
->>>>>>> dd0a8047
+}