--- conflicted
+++ resolved
@@ -16,34 +16,21 @@
 	rustdoc::invalid_codeblock_attributes,
 	missing_docs
 )]
-
-<<<<<<< HEAD
-use common_primitives::payment::*;
-=======
-use common_primitives::utils::wrap_binary_data;
->>>>>>> acefb8e9
+use common_primitives::{payment::*, utils::wrap_binary_data};
+use common_runtime::extensions::check_nonce::CheckNonce;
 use frame_support::{
 	dispatch::{DispatchInfo, GetDispatchInfo, PostDispatchInfo},
 	pallet_prelude::*,
 	traits::Contains,
 };
 use frame_system::pallet_prelude::*;
-<<<<<<< HEAD
 use pallet_transaction_payment::OnChargeTransaction;
 use sp_runtime::{
-	traits::{Convert, Dispatchable, Verify, Zero},
+	traits::{Convert, Dispatchable, SignedExtension, Verify, Zero},
 	transaction_validity::{TransactionValidity, TransactionValidityError},
-};
-use sp_std::prelude::*;
-=======
-use sp_runtime::{
-	traits::{Convert, Dispatchable, SignedExtension, Verify},
 	AccountId32, MultiSignature,
 };
 use sp_std::{vec, vec::Vec};
-
-use common_runtime::extensions::check_nonce::CheckNonce;
->>>>>>> acefb8e9
 
 #[cfg(test)]
 mod mock;
@@ -64,12 +51,6 @@
 
 #[frame_support::pallet]
 pub mod module {
-<<<<<<< HEAD
-	use common_primitives::utils::wrap_binary_data;
-	use frame_support::dispatch::DispatchInfo;
-	use sp_runtime::{AccountId32, MultiSignature};
-=======
->>>>>>> acefb8e9
 
 	use super::*;
 
@@ -86,7 +67,8 @@
 			+ Dispatchable<RuntimeOrigin = Self::RuntimeOrigin, PostInfo = PostDispatchInfo>
 			+ GetDispatchInfo
 			+ From<frame_system::Call<Self>>
-			+ IsType<<Self as frame_system::Config>::RuntimeCall>;
+			+ IsType<<Self as frame_system::Config>::RuntimeCall>
+			+ From<Call<Self>>;
 
 		/// Weight information for extrinsics in this pallet.
 		type WeightInfo: WeightInfo;
@@ -150,26 +132,16 @@
 	#[pallet::validate_unsigned]
 	impl<T: Config> ValidateUnsigned for Pallet<T>
 	where
-<<<<<<< HEAD
-		<T as frame_system::Config>::RuntimeCall: From<Call<T>>
-			+ IsSubType<Call<T>>
-			+ Dispatchable<Info = DispatchInfo, PostInfo = PostDispatchInfo>,
-	{
-		type Call = Call<T>;
-		fn validate_unsigned(_source: TransactionSource, call: &Self::Call) -> TransactionValidity {
-			Self::validate_signatures(call)?;
-			Self::charge_fee(call)?;
-			Ok(ValidTransaction::default())
-=======
-		<T as frame_system::Config>::RuntimeCall: Dispatchable<Info = DispatchInfo>,
+		<T as frame_system::Config>::RuntimeCall: From<Call<T>> + Dispatchable<Info = DispatchInfo>,
 	{
 		type Call = Call<T>;
 		fn validate_unsigned(_source: TransactionSource, call: &Self::Call) -> TransactionValidity {
 			let payload = Self::filter_valid_calls(&call)?;
 			Self::validate_signatures(&payload)?;
-
 			let nonce_check = PasskeyNonce::new(payload.passkey_call.clone());
-			nonce_check.validate()
+			nonce_check.validate()?;
+			// TODO : follow the pattern for nonce checking for fee
+			Self::charge_fee(call)
 		}
 
 		fn pre_dispatch(call: &Self::Call) -> Result<(), TransactionValidityError> {
@@ -178,34 +150,14 @@
 			let payload = Self::filter_valid_calls(&call)?;
 			let nonce_check = PasskeyNonce::new(payload.passkey_call.clone());
 			nonce_check.pre_dispatch()
->>>>>>> acefb8e9
 		}
 	}
 }
 
-<<<<<<< HEAD
-	impl<T: Config> Pallet<T>
-	where
-		<T as frame_system::Config>::RuntimeCall: From<Call<T>>
-			+ IsSubType<Call<T>>
-			+ Dispatchable<Info = DispatchInfo, PostInfo = PostDispatchInfo>,
-	{
-		/// Validate the signatures on the call
-		fn validate_signatures(call: &Call<T>) -> TransactionValidity {
-			match call {
-				Call::proxy { payload } => {
-					let signed_data = payload.passkey_public_key;
-					let signature = payload.passkey_call.account_ownership_proof.clone();
-					let signer = &payload.passkey_call.account_id;
-					match Self::check_account_signature(signer, &signed_data.into(), &signature) {
-						Ok(_) => Ok(ValidTransaction::default()),
-						Err(_e) => InvalidTransaction::BadSigner.into(),
-					}
-				},
-				_ => InvalidTransaction::Call.into(),
-			}
-=======
-impl<T: Config> Pallet<T> {
+impl<T: Config> Pallet<T>
+where
+	<T as frame_system::Config>::RuntimeCall: From<Call<T>> + Dispatchable<Info = DispatchInfo>,
+{
 	fn filter_valid_calls(call: &Call<T>) -> Result<PasskeyPayload<T>, TransactionValidityError> {
 		match call {
 			Call::proxy { payload }
@@ -222,48 +174,9 @@
 		match Self::check_account_signature(signer, &signed_data.into(), &signature) {
 			Ok(_) => Ok(ValidTransaction::default()),
 			Err(_e) => InvalidTransaction::BadSigner.into(),
->>>>>>> acefb8e9
-		}
-	}
-
-<<<<<<< HEAD
-		/// Charge the fee for the transaction
-		fn charge_fee(call: &Call<T>) -> TransactionValidity {
-			match call {
-				Call::proxy { ref payload } => {
-					let payer = &payload.passkey_call.account_id;
-					match Self::withdraw_token_fee(payer, call) {
-						Ok(_) => Ok(ValidTransaction::default()),
-						Err(_e) => InvalidTransaction::Payment.into(),
-					}
-				},
-				_ => InvalidTransaction::Call.into(),
-			}
-		}
-
-		/// Check the signature on passkey public key by the account id
-		/// # Arguments
-		/// * `signer` - The account id of the signer
-		/// * `signed_data` - The signed data
-		/// * `signature` - The signature
-		/// # Return
-		/// * `Ok(())` if the signature is valid
-		/// * `Err(InvalidAccountSignature)` if the signature is invalid
-		fn check_account_signature(
-			signer: &T::AccountId,
-			signed_data: &Vec<u8>,
-			signature: &MultiSignature,
-		) -> DispatchResult {
-			let key: AccountId32 = T::ConvertIntoAccountId32::convert((*signer).clone());
-			let signed_payload: Vec<u8> = wrap_binary_data(signed_data.clone().into());
-
-			let verified = signature.verify(&signed_payload[..], &key);
-			if verified {
-				Ok(())
-			} else {
-				Err(Error::<T>::InvalidAccountSignature.into())
-			}
-=======
+		}
+	}
+
 	/// Check the signature on passkey public key by the account id
 	/// Returns Ok(()) if the signature is valid
 	/// Returns Err(InvalidAccountSignature) if the signature is invalid
@@ -287,41 +200,54 @@
 			Ok(())
 		} else {
 			Err(Error::<T>::InvalidAccountSignature.into())
->>>>>>> acefb8e9
-		}
-
-		/// Withdraws transaction fee paid with tokens.
-		/// # Arguments
-		/// * `who` - The account id of the payer
-		/// * `call` - The call
-		/// # Return
-		/// * `Ok((fee, initial_payment))` if the fee is successfully withdrawn
-		/// * `Err(InvalidTransaction::Payment)` if the fee cannot be withdrawn
-		fn withdraw_token_fee(
-			who: &T::AccountId,
-			call: &Call<T>,
-		) -> Result<(BalanceOf<T>, InitialPayment<T>), TransactionValidityError> {
-			let tip = Zero::zero();
-			let info = call.get_dispatch_info();
-			let len = call.using_encoded(|b| b.len());
-			let fee = pallet_transaction_payment::Pallet::<T>::compute_fee(len as u32, &info, tip);
-			if fee.is_zero() {
-				return Ok((fee, InitialPayment::Free));
-			}
-
-			let runtime_call: <T as frame_system::Config>::RuntimeCall =
-				<T as frame_system::Config>::RuntimeCall::from(call.clone());
-
-			match <OnChargeTransactionOf<T> as OnChargeTransaction<T>>::withdraw_fee(
-				who,
-				&runtime_call,
-				&info,
-				fee,
-				tip,
-			) {
-				Ok(initial_payment) => Ok((fee, InitialPayment::Token(initial_payment))),
-				Err(_) => Err(InvalidTransaction::Payment.into()),
-			}
+		}
+	}
+
+	/// Charge the fee for the transaction
+	fn charge_fee(call: &Call<T>) -> TransactionValidity {
+		match call {
+			Call::proxy { ref payload } => {
+				let payer = &payload.passkey_call.account_id;
+				match Self::withdraw_token_fee(payer, call) {
+					Ok(_) => Ok(ValidTransaction::default()),
+					Err(_e) => InvalidTransaction::Payment.into(),
+				}
+			},
+			_ => InvalidTransaction::Call.into(),
+		}
+	}
+
+	/// Withdraws transaction fee paid with tokens.
+	/// # Arguments
+	/// * `who` - The account id of the payer
+	/// * `call` - The call
+	/// # Return
+	/// * `Ok((fee, initial_payment))` if the fee is successfully withdrawn
+	/// * `Err(InvalidTransaction::Payment)` if the fee cannot be withdrawn
+	fn withdraw_token_fee(
+		who: &T::AccountId,
+		call: &Call<T>,
+	) -> Result<(BalanceOf<T>, InitialPayment<T>), TransactionValidityError> {
+		let tip = Zero::zero();
+		let info = call.get_dispatch_info();
+		let len = call.using_encoded(|b| b.len());
+		let fee = pallet_transaction_payment::Pallet::<T>::compute_fee(len as u32, &info, tip);
+		if fee.is_zero() {
+			return Ok((fee, InitialPayment::Free));
+		}
+
+		let runtime_call: <T as frame_system::Config>::RuntimeCall =
+			<T as frame_system::Config>::RuntimeCall::from(call.clone());
+
+		match <OnChargeTransactionOf<T> as OnChargeTransaction<T>>::withdraw_fee(
+			who,
+			&runtime_call,
+			&info,
+			fee,
+			tip,
+		) {
+			Ok(initial_payment) => Ok((fee, InitialPayment::Token(initial_payment))),
+			Err(_) => Err(InvalidTransaction::Payment.into()),
 		}
 	}
 }
