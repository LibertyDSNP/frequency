//! Using Passkeys to execute transactions
//!
//! ## Quick Links
//! - [Configuration: `Config`](Config)
//! - [Extrinsics: `Call`](Call)
//! - [Event Enum: `Event`](Event)
//! - [Error Enum: `Error`](Error)
#![doc = include_str!("../README.md")]
// Substrate macros are tripping the clippy::expect_used lint.
#![allow(clippy::expect_used)]
#![cfg_attr(not(feature = "std"), no_std)]
// Strong Documentation Lints
#![deny(
	rustdoc::broken_intra_doc_links,
	rustdoc::missing_crate_level_docs,
	rustdoc::invalid_codeblock_attributes,
	missing_docs
)]

use common_primitives::payment::*;
use frame_support::{
	dispatch::{GetDispatchInfo, PostDispatchInfo},
	pallet_prelude::*,
	traits::IsSubType,
};
use frame_system::pallet_prelude::*;
<<<<<<< HEAD
use pallet_transaction_payment::OnChargeTransaction;
use sp_runtime::{
	traits::{Convert, DispatchInfoOf, Dispatchable, Verify, Zero},
	transaction_validity::{TransactionValidity, TransactionValidityError},
};
use sp_std::prelude::*;
=======
use sp_runtime::traits::{Convert, Dispatchable, Verify};
use sp_std::vec::Vec;
>>>>>>> 91f1939c

#[cfg(test)]
mod mock;
#[cfg(test)]
mod tests;

pub mod weights;
pub use weights::*;

#[cfg(feature = "runtime-benchmarks")]
mod benchmarking;

/// defines all new types for this pallet
pub mod types;
pub use types::*;

pub use module::*;

#[frame_support::pallet]
pub mod module {
	use common_primitives::utils::wrap_binary_data;
<<<<<<< HEAD
	use frame_support::dispatch::DispatchInfo;
=======
>>>>>>> 91f1939c
	use sp_runtime::{AccountId32, MultiSignature};

	use super::*;

	/// the storage version for this pallet
	pub const STORAGE_VERSION: StorageVersion = StorageVersion::new(0);

	#[pallet::config]
	pub trait Config: frame_system::Config + pallet_transaction_payment::Config {
		/// The overarching event type.
		type RuntimeEvent: From<Event<Self>> + IsType<<Self as frame_system::Config>::RuntimeEvent>;

		/// The overarching call type.
		type RuntimeCall: Parameter
			+ Dispatchable<RuntimeOrigin = Self::RuntimeOrigin, PostInfo = PostDispatchInfo>
			+ GetDispatchInfo
			+ From<frame_system::Call<Self>>
			+ IsSubType<Call<Self>>
			+ IsType<<Self as frame_system::Config>::RuntimeCall>;

		/// Weight information for extrinsics in this pallet.
		type WeightInfo: WeightInfo;

		/// AccountId truncated to 32 bytes
		type ConvertIntoAccountId32: Convert<Self::AccountId, AccountId32>;
	}

	#[pallet::error]
	pub enum Error<T> {
		/// InvalidAccountSignature
		InvalidAccountSignature,
	}

	#[pallet::event]
	#[pallet::generate_deposit(fn deposit_event)]
	pub enum Event<T: Config> {
		/// When a passkey transaction is successfully executed
		TransactionExecutionSuccess {
			/// transaction account id
			account_id: T::AccountId,
		},
	}

	#[pallet::pallet]
	#[pallet::storage_version(STORAGE_VERSION)]
	pub struct Pallet<T>(_);

	#[pallet::call]
	impl<T: Config> Pallet<T> {
		/// proxy call
		#[pallet::call_index(0)]
		#[pallet::weight({
			let dispatch_info = payload.passkey_call.call.get_dispatch_info();
			// TODO: calculate overhead after all validations
			let overhead = T::WeightInfo::proxy();
			let total = overhead.saturating_add(dispatch_info.weight);
			(total, dispatch_info.class)
		})]
		pub fn proxy(
			origin: OriginFor<T>,
			payload: PasskeyPayload<T>,
		) -> DispatchResultWithPostInfo {
			ensure_none(origin)?;
			let transaction_account_id = payload.passkey_call.account_id.clone();
			let main_origin = T::RuntimeOrigin::from(frame_system::RawOrigin::Signed(
				transaction_account_id.clone(),
			));
			let result = payload.passkey_call.call.dispatch(main_origin);
			if result.is_ok() {
				Self::deposit_event(Event::TransactionExecutionSuccess {
					account_id: transaction_account_id,
				});
			}
			result
		}
	}

	#[pallet::validate_unsigned]
	impl<T: Config> ValidateUnsigned for Pallet<T> {
		type Call = Call<T>;
		fn validate_unsigned(_source: TransactionSource, call: &Self::Call) -> TransactionValidity {
			Self::validate_signatures(call)?;
			Ok(ValidTransaction::default())
		}
	}

<<<<<<< HEAD
	impl<T: Config> Pallet<T>
	where
		<T as frame_system::Config>::RuntimeCall:
			IsSubType<Call<T>> + Dispatchable<Info = DispatchInfo, PostInfo = PostDispatchInfo>,
	{
=======
	impl<T: Config> Pallet<T> {
		fn validate_signatures(call: &Call<T>) -> TransactionValidity {
			match call {
				Call::proxy { payload } => {
					let signed_data = payload.passkey_public_key;
					let signature = payload.passkey_call.account_ownership_proof.clone();
					let signer = &payload.passkey_call.account_id;
					match Self::check_account_signature(signer, &signed_data.into(), &signature) {
						Ok(_) => Ok(ValidTransaction::default()),
						Err(_e) => InvalidTransaction::BadSigner.into(),
					}
				},
				_ => InvalidTransaction::Call.into(),
			}
		}

>>>>>>> 91f1939c
		/// Check the signature on passkey public key by the account id
		/// Returns Ok(()) if the signature is valid
		/// Returns Err(InvalidAccountSignature) if the signature is invalid
		/// # Arguments
		/// * `signer` - The account id of the signer
		/// * `signed_data` - The signed data
		/// * `signature` - The signature
		/// # Return
		/// * `Ok(())` if the signature is valid
		/// * `Err(InvalidAccountSignature)` if the signature is invalid
<<<<<<< HEAD
		#[allow(unused)]
=======
>>>>>>> 91f1939c
		fn check_account_signature(
			signer: &T::AccountId,
			signed_data: &Vec<u8>,
			signature: &MultiSignature,
		) -> DispatchResult {
			let key: AccountId32 = T::ConvertIntoAccountId32::convert((*signer).clone());
			let signed_payload: Vec<u8> = wrap_binary_data(signed_data.clone().into());

			let verified = signature.verify(&signed_payload[..], &key);
			if verified {
				Ok(())
			} else {
				Err(Error::<T>::InvalidAccountSignature.into())
			}
		}
<<<<<<< HEAD

		/// Withdraws transaction fee paid with tokens.
		#[allow(unused)]
		fn withdraw_token_fee(
			&self,
			who: &T::AccountId,
			call: &<T as frame_system::Config>::RuntimeCall,
			info: &DispatchInfoOf<<T as frame_system::Config>::RuntimeCall>,
			len: usize,
		) -> Result<(BalanceOf<T>, InitialPayment<T>), TransactionValidityError> {
			let tip = Zero::zero();
			let fee = pallet_transaction_payment::Pallet::<T>::compute_fee(len as u32, info, tip);
			if fee.is_zero() {
				return Ok((fee, InitialPayment::Free));
			}

			<OnChargeTransactionOf<T> as OnChargeTransaction<T>>::withdraw_fee(
				who, call, info, fee, tip,
			)
			.map(|i| (fee, InitialPayment::Token(i)))
			.map_err(|_| -> TransactionValidityError { InvalidTransaction::Payment.into() })
		}
=======
>>>>>>> 91f1939c
	}
}

impl<T: Config> Pallet<T> {}<|MERGE_RESOLUTION|>--- conflicted
+++ resolved
@@ -24,17 +24,12 @@
 	traits::IsSubType,
 };
 use frame_system::pallet_prelude::*;
-<<<<<<< HEAD
 use pallet_transaction_payment::OnChargeTransaction;
 use sp_runtime::{
 	traits::{Convert, DispatchInfoOf, Dispatchable, Verify, Zero},
 	transaction_validity::{TransactionValidity, TransactionValidityError},
 };
 use sp_std::prelude::*;
-=======
-use sp_runtime::traits::{Convert, Dispatchable, Verify};
-use sp_std::vec::Vec;
->>>>>>> 91f1939c
 
 #[cfg(test)]
 mod mock;
@@ -56,10 +51,7 @@
 #[frame_support::pallet]
 pub mod module {
 	use common_primitives::utils::wrap_binary_data;
-<<<<<<< HEAD
 	use frame_support::dispatch::DispatchInfo;
-=======
->>>>>>> 91f1939c
 	use sp_runtime::{AccountId32, MultiSignature};
 
 	use super::*;
@@ -138,7 +130,11 @@
 	}
 
 	#[pallet::validate_unsigned]
-	impl<T: Config> ValidateUnsigned for Pallet<T> {
+	impl<T: Config> ValidateUnsigned for Pallet<T>
+	where
+		<T as frame_system::Config>::RuntimeCall:
+			IsSubType<Call<T>> + Dispatchable<Info = DispatchInfo, PostInfo = PostDispatchInfo>,
+	{
 		type Call = Call<T>;
 		fn validate_unsigned(_source: TransactionSource, call: &Self::Call) -> TransactionValidity {
 			Self::validate_signatures(call)?;
@@ -146,14 +142,11 @@
 		}
 	}
 
-<<<<<<< HEAD
 	impl<T: Config> Pallet<T>
 	where
 		<T as frame_system::Config>::RuntimeCall:
 			IsSubType<Call<T>> + Dispatchable<Info = DispatchInfo, PostInfo = PostDispatchInfo>,
 	{
-=======
-	impl<T: Config> Pallet<T> {
 		fn validate_signatures(call: &Call<T>) -> TransactionValidity {
 			match call {
 				Call::proxy { payload } => {
@@ -169,7 +162,6 @@
 			}
 		}
 
->>>>>>> 91f1939c
 		/// Check the signature on passkey public key by the account id
 		/// Returns Ok(()) if the signature is valid
 		/// Returns Err(InvalidAccountSignature) if the signature is invalid
@@ -180,10 +172,6 @@
 		/// # Return
 		/// * `Ok(())` if the signature is valid
 		/// * `Err(InvalidAccountSignature)` if the signature is invalid
-<<<<<<< HEAD
-		#[allow(unused)]
-=======
->>>>>>> 91f1939c
 		fn check_account_signature(
 			signer: &T::AccountId,
 			signed_data: &Vec<u8>,
@@ -199,7 +187,6 @@
 				Err(Error::<T>::InvalidAccountSignature.into())
 			}
 		}
-<<<<<<< HEAD
 
 		/// Withdraws transaction fee paid with tokens.
 		#[allow(unused)]
@@ -222,8 +209,6 @@
 			.map(|i| (fee, InitialPayment::Token(i)))
 			.map_err(|_| -> TransactionValidityError { InvalidTransaction::Payment.into() })
 		}
-=======
->>>>>>> 91f1939c
 	}
 }
 
