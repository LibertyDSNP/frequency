--- conflicted
+++ resolved
@@ -87,7 +87,14 @@
 
 1. Link to parachain [dashboard](https://polkadot.js.org/apps/?rpc=ws%3A%2F%2F127.0.0.1%3A11946)
 
-<<<<<<< HEAD
+1. Off-boarding MRC from relay chain
+
+    ```bash
+    ./scripts/init.sh offboard-mrc
+    ```
+
+Note: Clean up /tmp/mrc directory after off-boarding. This is required to avoid any conflicts with next onboarding. For local testing and devnet this will be ideal until runtime upgrades are implemented.
+
 ### Cleanup the environment
 
 1. Stop the relay chain.
@@ -101,15 +108,6 @@
 1. Run ```docker volume prune``` to remove unused volumes.
 
 1. Remove mrc chain data via ```rm -rf /tmp/mrc```.
-=======
-1. Off-boarding MRC from relay chain
-
-    ```bash
-    ./scripts/init.sh offboard-mrc
-    ```
-
-Note: Clean up /tmp/mrc directory after off-boarding. This is required to avoid any conflicts with next onboarding. For local testing and devnet this will be ideal until runtime upgrades are implemented.
->>>>>>> b4fd2610
 
 ### Generating a new spec file
 
