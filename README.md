--- conflicted
+++ resolved
@@ -83,11 +83,7 @@
     make build
     ```
 
-<<<<<<< HEAD
-    Above will build Frequency with all Frequency features. Alternatively you may run following command to build with specific features:
-=======
     Above will build Frequency with all features. Alternatively you may run following command to build with specific features:
->>>>>>> 3ad0e3c8
 
     ```sh
     make build-no-relay
