<!-- PROJECT SHIELDS -->
<!--
*** I'm using markdown "reference style" links for readability.
*** Reference links are enclosed in brackets [ ] instead of parentheses ( ).
*** See the bottom of this document for the declaration of the reference variables
*** for contributors-url, forks-url, etc. This is an optional, concise syntax you may use.
*** https://www.markdownguide.org/basic-syntax/#reference-style-links
-->

[![Release][release-shield]][release-url]
[![Docker][docker-shield]][docker-url]
[![Issues][issues-shield]][issues-url]
[![Codecov][codecov-shield]][codecov-url]

Frequency is a Polkadot parachain designed to run Decentralized Social Network Protocol (DSNP), but it could run other things.

# Table of Contents

-   [Table of Contents](#table-of-contents)
-   [Prerequisites](#prerequisites)
    -   [Hardware](#hardware)
-   [Build](#build)
    -   [Local Desktop](#local-desktop)
        -   [asdf Support](#asdf-support)
    -   [Remote Instance such as AWS EC2](#remote-instance-such-as-aws-ec2)
        -   [Ubuntu](#ubuntu)
-   [Run](#run)
    -   [1. Collator Node in Instant Sealing Mode](#1-collator-node-in-instant-sealing-mode)
        -   [In Terminal](#in-terminal)
        -   [In Docker Container](#in-docker-container)
    -   [2. Collator Node with Local Relay Chain](#2-collator-node-with-local-relay-chain)
        -   [Mixed Terminal/Docker](#mixed-terminaldocker)
            -   [Stop and Clean Environment](#stop-and-clean-environment)
        -   [All in Docker Container](#all-in-docker-container)
    -   [Run Tests](#run-tests)
    -   [Run Benchmarks](#run-benchmarks)
    -   [Generate Specs](#generate-specs)
-   [Format, Lint and Audit Source Code](#format-lint-and-audit-source-code)
-   [Verify Runtime](#verify-runtime)
-   [Local Runtime Upgrade](#local-runtime-upgrade)
-   [Contributing](#contributing)
-   [Additional Resources](#additional-resources)
-   [Miscellaneous](#miscellaneous)

# Prerequisites

1. [Docker Engine](https://docs.docker.com/engine/install/)\*
1. [Docker Compose](https://docs.docker.com/compose/install/)

---

-   For Mac users, [Docker Desktop](https://docs.docker.com/desktop/mac/install/) engine also installs docker compose environment, so no need to install it separately.

## Hardware

We run benchmarks with and recommend the same [reference hardware specified by Parity](https://wiki.polkadot.network/docs/maintain-guides-how-to-validate-polkadot#reference-hardware).

# Build

## Local Desktop

1. Install Rust using the [official instructions](https://www.rust-lang.org/tools/install).
2. Check out this repository
3. `rust-toolchain.toml` specifies the standard toolchain to use. If you have `rustup` installed, it will automatically install the correct toolchain when you run any cargo command.
4. Running `make check` will run cargo checks for all frequency features. This is the recommended way to check your code before committing. Alternatively, you can run following for specific features:

    ```sh
    make check-local
    make check-rococo
    make check-mainnet
    ```

5. Build Wasm and native code.

    _Note, if you get errors complaining about missing
    dependencies (protobuf, cmake, yarn, node, jq, etc.) install them with your favorite package
    manager(e.g. Homebrew on Mac) and re-run the command again._

    ```sh
    rustup update
    cargo clean
    make build
    ```

    Above will build frequency with all frequency features. Alternatively you may run following command to build with specific features:

    ```sh
    make build-local
    make build-rococo
    make build-mainnet
    ```

    To build local, rococo or mainnet features respectively.

At this point you should have `./target/release` directory generated locally with compiled
project files.

### asdf Support

Install the required plugins for asdf:

```sh
asdf plugin-add rust
asdf plugin-add make
asdf plugin-add cmake https://github.com/srivathsanmurali/asdf-cmake.git
asdf plugin-add protoc https://github.com/paxosglobal/asdf-protoc.git
```

Install the dependency versions declared in `.tool-versions`

```sh
asdf install
```

NOTE: I could find no clang plugin that worked so your system still needs clang to be installed.

## Remote Instance such as AWS EC2

For remote instances running Linux, if you want to check out and build such as on an AWS EC2 instance, the process is slightly different to what is in the [Substrate documentation](https://docs.substrate.io/main-docs/install/linux/).

### Ubuntu

1. Upgrade the instance and install missing packages with `apt`:

```bash
sudo apt upgrade
sudo apt upgrade git
sudo apt install —-assume-yes build-essential
sudo apt install --assume-yes clang curl libssl-dev cmake
```

2. Follow [official instructions to install rust](https://www.rust-lang.org/tools/install), but select `3. customize the installation`, then reply **n** to `Modify PATH variable? (Y/n)`
3. Follow steps 6-10 at [Substrate: Linux development](https://docs.substrate.io/main-docs/install/linux/)
4. Proceed with checking out and building frequency as above.

# Run

There are 2 options to run the chain locally:

_Note, Running frequency via following options does not require binary to be built or chain specs to be generated separately, and is programmed within the scripts for simplicity._

1.  Collator Node in Instant/Manual Sealing Mode,
2.  Collator Node with Local Relay Chain

## 1. Collator Node in Instant/Manual Sealing Mode

![](docs/images/local-dev-env-option-1.jpg)

This option runs just one collator node without the need for a relay chain.

Blocks can be triggered by calling the `engine_createBlock` RPC

```sh
curl http://localhost:9933 -H "Content-Type:application/json;charset=utf-8" -d   '{ \
    "jsonrpc":"2.0", \
    "id":1, \
    "method":"engine_createBlock", \
    "params": [true, true] \
    }'
```

<<<<<<< HEAD
If you want to run Frequency in manual seal mode, run
=======
### Terminal: Instant Sealing

Same as Manual Sealing, but will also automatically trigger the formation of a block whenever a transaction is added to the validated transaction pool.
Great for most testing.
>>>>>>> 43cc855a

```sh
make start
```

Also available as a Docker image: [`frequencychain/instant-seal-node`](https://hub.docker.com/r/frequencychain/instant-seal-node)

```sh
docker run --rm -p 9944:9944 -p 9933:9933 -p 30333:30333 frequencychain/instant-seal-node
```

To stop running chain hit [Ctrl+C] in terminal where the chain was started.

| **Node**                |             **Ports**             | **Explorer URL**                                                                          |
| ----------------------- | :-------------------------------: | ----------------------------------------------------------------------------------------- |
| Frequency Collator Node | ws:`9944`, rpc`:9933`, p2p:`3033` | [127.0.0.1:9944](https://polkadot.js.org/apps/?rpc=ws%3A%2F%2F127.0.0.1%3A9944#/explorer) |

### Terminal: Manual Sealing

Will only form a block when the `engine_createBlock` RPC is called.
Great for testing multiple items in the same block or other block formation tests.

```sh
make start-manual
```

## 2. Collator Node with Local Relay Chain

![](docs/images/local-dev-env-option-2.jpg)

### Mixed Terminal/Docker

This option runs one collator node as local host process and two relay chain validator nodes in each own docker container.

1. Start relay chain validator nodes.

    ```sh
    make start-relay
    ```

1. Register a new parachain slot (parachain id) for Frequency. _Note, if parachain was
   previously registered on a running relay chain and no new registration is required,
   then you can skip the above step._
    ```sh
    make register
    ```
1. Generate chain spec files. If this is your first time running the project or
   new pallets/runtime code changes have been made to Frequency, then the chain specs
   need to be generated. Refer to [generation spec file](#generate-a-new-spec-file)
   for more details.

1. Start Frequency as parachain. This step will generate genesis/wasm and onboard the
   parachain.

    ```sh
    make start-frequency
    ```

1. Onboard Frequency to the relay chain
    ```sh
    make onboard
    ```

#### Stop and Clean Environment

1. Off-board Frequency from relay chain.: `make offboard`
2. to stop Frequency running in the terminal: `[Ctrl+C] `
3. Stop the relay chain. `make stop-relay`
4. Run to remove unused volumes. `make docker-prune`
5. Clean up temporary directory to avoid any conflicts with next onboarding:
   `rm -fr /tmp/frequency`

### All in Docker Container

:exclamation: Currently does not work on M\* series MacOS laptops. See https://github.com/LibertyDSNP/frequency/issues/432

Start:

```sh
make start-frequency-docker
```

Stop:

```sh
make stop-frequency-docker
```

| **Node**             | **Ports**                           | **Explorer URL**                                                                          |
| -------------------- | ----------------------------------- | ----------------------------------------------------------------------------------------- |
| Frequency Relay Node | ws:`9944`, rpc`:9933`, p2p:`30333`  | [127.0.0.1:9944](https://polkadot.js.org/apps/?rpc=ws%3A%2F%2F127.0.0.1%3A9944#/explorer) |
| Alice Relay Node     | ws:`:9946`, rpc`:9935`, p2p:`30335` | [127.0.0.1:9946](https://polkadot.js.org/apps/?rpc=ws%3A%2F%2F127.0.0.1%3A9946#/explorer) |
| Bob Relay Node       | ws:`:9947`, rpc`:9936`, p2p:`30336` | [127.0.0.1:9947](https://polkadot.js.org/apps/?rpc=ws%3A%2F%2F127.0.0.1%3A9947#/explorer) |

## Run Tests

```sh
# Run all the tests
make test
# Activate selected features
cargo test --features frequency
```

### Integration Tests

To run the integration tests, run `make integration-test`.

## Run Benchmarks

```sh
make benchmarks
```

# Format, Lint and Audit Source Code

-   Format code with `make format` according to style guidelines and configurations in `rustfmt.toml`.
-   Lint code with `make lint` to catch common mistakes and improve your [Rust](https://github.com/rust-lang/rust) code.
-   Alternatively, run `make format-lint` to run both at the same time.
-   Run `cargo-deny` to audit Cargo.lock files for crates with security vulnerabilities reported to the RustSec Advisory Database. [See cargo-deny installation instructions](https://github.com/EmbarkStudios/cargo-deny)

# Verify Runtime

1. Check out the commit at which the runtime was built.
2. Use srtool to verify the runtime:
    ```sh
    TARGET=build-runtime RUST_TOOLCHAIN=nightly ./tools/scripts/build.sh
    ```

# Local Runtime Upgrade

To upgrade the runtime, run the following command:

```sh
make upgrade-local
```

The current scripts follow this process for upgrading locally:

1. Build new runtime and generate the compressed wasm: `make specs-rococo-2000`
2. Call `authorizeUpgrade` extrinsic from parachain system to initiate the upgrade.
3. Call `enactAuthorizedUpgrade` extrinsic from parachain system to enact the upgrade.
4. For testnet and mainnet, the upgrade is done slightly differently using `scheduler` and enactment is scheduled for a specific block number in the future.

# Contributing

Interested in contributing?
Wonderful!
Please check out [the information here](./CONTRIBUTING.md).

# Additional Resources

-   [Cumulus Project](https://github.com/paritytech/cumulus)
-   [Cumulus Tutorials](https://docs.substrate.io/tutorials/)
-   [Prep Substrate environment for development](https://docs.substrate.io/install/)

# Miscellaneous

```sh
# Clean up local docker resources
make docker-prune

# View all listening ports
lsof -i -P | grep -i "listen"

# View ports Frequency node is listening on
lsof -i -P | grep -i "listen" | grep frequency
```

<!-- MARKDOWN LINKS & IMAGES -->
<!-- https://www.markdownguide.org/basic-syntax/#reference-style-links -->

[issues-shield]: https://img.shields.io/github/issues/LibertyDSNP/frequency.svg?style=for-the-badge
[issues-url]: https://github.com/LibertyDSNP/frequency/issues
[codecov-shield]: https://img.shields.io/codecov/c/github/LibertyDSNP/frequency?style=for-the-badge
[codecov-url]: https://app.codecov.io/gh/LibertyDSNP/frequency
[release-shield]: https://img.shields.io/github/v/release/LibertyDSNP/frequency?style=for-the-badge
[release-url]: https://github.com/LibertyDSNP/frequency/releases
[docker-shield]: https://img.shields.io/docker/v/frequencychain/parachain-node-mainnet/latest?color=1c90ed&label=Docker&style=for-the-badge
[docker-url]: https://hub.docker.com/u/frequencychain<|MERGE_RESOLUTION|>--- conflicted
+++ resolved
@@ -16,31 +16,31 @@
 
 # Table of Contents
 
--   [Table of Contents](#table-of-contents)
--   [Prerequisites](#prerequisites)
-    -   [Hardware](#hardware)
--   [Build](#build)
-    -   [Local Desktop](#local-desktop)
-        -   [asdf Support](#asdf-support)
-    -   [Remote Instance such as AWS EC2](#remote-instance-such-as-aws-ec2)
-        -   [Ubuntu](#ubuntu)
--   [Run](#run)
-    -   [1. Collator Node in Instant Sealing Mode](#1-collator-node-in-instant-sealing-mode)
-        -   [In Terminal](#in-terminal)
-        -   [In Docker Container](#in-docker-container)
-    -   [2. Collator Node with Local Relay Chain](#2-collator-node-with-local-relay-chain)
-        -   [Mixed Terminal/Docker](#mixed-terminaldocker)
-            -   [Stop and Clean Environment](#stop-and-clean-environment)
-        -   [All in Docker Container](#all-in-docker-container)
-    -   [Run Tests](#run-tests)
-    -   [Run Benchmarks](#run-benchmarks)
-    -   [Generate Specs](#generate-specs)
--   [Format, Lint and Audit Source Code](#format-lint-and-audit-source-code)
--   [Verify Runtime](#verify-runtime)
--   [Local Runtime Upgrade](#local-runtime-upgrade)
--   [Contributing](#contributing)
--   [Additional Resources](#additional-resources)
--   [Miscellaneous](#miscellaneous)
+- [Table of Contents](#table-of-contents)
+- [Prerequisites](#prerequisites)
+  - [Hardware](#hardware)
+- [Build](#build)
+  - [Local Desktop](#local-desktop)
+    - [asdf Support](#asdf-support)
+  - [Remote Instance such as AWS EC2](#remote-instance-such-as-aws-ec2)
+    - [Ubuntu](#ubuntu)
+- [Run](#run)
+  - [1. Collator Node in Instant/Manual Sealing Mode](#1-collator-node-in-instantmanual-sealing-mode)
+    - [Terminal: Instant Sealing](#terminal-instant-sealing)
+    - [Terminal: Manual Sealing](#terminal-manual-sealing)
+  - [2. Collator Node with Local Relay Chain](#2-collator-node-with-local-relay-chain)
+    - [Mixed Terminal/Docker](#mixed-terminaldocker)
+      - [Stop and Clean Environment](#stop-and-clean-environment)
+    - [All in Docker Container](#all-in-docker-container)
+  - [Run Tests](#run-tests)
+    - [Integration Tests](#integration-tests)
+  - [Run Benchmarks](#run-benchmarks)
+- [Format, Lint and Audit Source Code](#format-lint-and-audit-source-code)
+- [Verify Runtime](#verify-runtime)
+- [Local Runtime Upgrade](#local-runtime-upgrade)
+- [Contributing](#contributing)
+- [Additional Resources](#additional-resources)
+- [Miscellaneous](#miscellaneous)
 
 # Prerequisites
 
@@ -159,14 +159,10 @@
     }'
 ```
 
-<<<<<<< HEAD
-If you want to run Frequency in manual seal mode, run
-=======
 ### Terminal: Instant Sealing
 
 Same as Manual Sealing, but will also automatically trigger the formation of a block whenever a transaction is added to the validated transaction pool.
 Great for most testing.
->>>>>>> 43cc855a
 
 ```sh
 make start
