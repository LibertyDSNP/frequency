import assert from "assert";
import { options } from "../index";
import { ApiPromise } from "@polkadot/api";
import { MockProvider } from "@polkadot/rpc-provider/mock";
import { TypeRegistry } from "@polkadot/types";
import metadataRaw from "../metadata.json" assert { type: "json" };

describe("index", function () {
  let mock: MockProvider;
  let api: ApiPromise;

  beforeEach(async function () {
    mock = new MockProvider(new TypeRegistry());

    api = await ApiPromise.create({
      ...options,
      provider: mock,
      metadata: metadataRaw as any,
    });
  });

  afterEach(async function () {
    await api.disconnect();
    await mock.disconnect();
  });

  it("should know about runtime apis", function () {
    const topLevelRuntimeApis = Object.keys((api.registry.knownTypes as any).runtime || {});
    assert.deepEqual(topLevelRuntimeApis, [
      "AdditionalRuntimeApi",
      "MessagesRuntimeApi",
      "MsaRuntimeApi",
      "SchemasRuntimeApi",
      "StatefulStorageRuntimeApi",
<<<<<<< HEAD
      "HandlesRuntimeApi",
      "AdditionalRuntimeApi",
=======
>>>>>>> 44a40c5d
    ]);
  });

  it("should have rpc calls", async function () {
    assert.notEqual(api.rpc.messages, undefined);
    assert.notEqual(api.rpc.msa, undefined);
    assert.notEqual(api.rpc.schemas, undefined);
    assert.notEqual(api.rpc.frequency, undefined);
  });
});<|MERGE_RESOLUTION|>--- conflicted
+++ resolved
@@ -32,11 +32,7 @@
       "MsaRuntimeApi",
       "SchemasRuntimeApi",
       "StatefulStorageRuntimeApi",
-<<<<<<< HEAD
       "HandlesRuntimeApi",
-      "AdditionalRuntimeApi",
-=======
->>>>>>> 44a40c5d
     ]);
   });
 
