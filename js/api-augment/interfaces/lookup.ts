// Auto-generated via `yarn polkadot-types-from-defs`, do not edit
/* eslint-disable */

/* eslint-disable sort-keys */

export default {
  /**
   * Lookup3: frame_system::AccountInfo<Index, pallet_balances::AccountData<Balance>>
   **/
  FrameSystemAccountInfo: {
    nonce: 'u32',
    consumers: 'u32',
    providers: 'u32',
    sufficients: 'u32',
    data: 'PalletBalancesAccountData'
  },
  /**
   * Lookup5: pallet_balances::AccountData<Balance>
   **/
  PalletBalancesAccountData: {
    free: 'u128',
    reserved: 'u128',
    miscFrozen: 'u128',
    feeFrozen: 'u128'
  },
  /**
   * Lookup7: frame_support::weights::PerDispatchClass<T>
   **/
  FrameSupportWeightsPerDispatchClassU64: {
    normal: 'u64',
    operational: 'u64',
    mandatory: 'u64'
  },
  /**
   * Lookup11: sp_runtime::generic::digest::Digest
   **/
  SpRuntimeDigest: {
    logs: 'Vec<SpRuntimeDigestDigestItem>'
  },
  /**
   * Lookup13: sp_runtime::generic::digest::DigestItem
   **/
  SpRuntimeDigestDigestItem: {
    _enum: {
      Other: 'Bytes',
      __Unused1: 'Null',
      __Unused2: 'Null',
      __Unused3: 'Null',
      Consensus: '([u8;4],Bytes)',
      Seal: '([u8;4],Bytes)',
      PreRuntime: '([u8;4],Bytes)',
      __Unused7: 'Null',
      RuntimeEnvironmentUpdated: 'Null'
    }
  },
  /**
   * Lookup16: frame_system::EventRecord<frequency_local_runtime::Event, primitive_types::H256>
   **/
  FrameSystemEventRecord: {
    phase: 'FrameSystemPhase',
    event: 'Event',
    topics: 'Vec<H256>'
  },
  /**
   * Lookup18: frame_system::pallet::Event<T>
   **/
  FrameSystemEvent: {
    _enum: {
      ExtrinsicSuccess: {
        dispatchInfo: 'FrameSupportWeightsDispatchInfo',
      },
      ExtrinsicFailed: {
        dispatchError: 'SpRuntimeDispatchError',
        dispatchInfo: 'FrameSupportWeightsDispatchInfo',
      },
      CodeUpdated: 'Null',
      NewAccount: {
        account: 'AccountId32',
      },
      KilledAccount: {
        account: 'AccountId32',
      },
      Remarked: {
        _alias: {
          hash_: 'hash',
        },
        sender: 'AccountId32',
        hash_: 'H256'
      }
    }
  },
  /**
   * Lookup19: frame_support::weights::DispatchInfo
   **/
  FrameSupportWeightsDispatchInfo: {
    weight: 'u64',
    class: 'FrameSupportWeightsDispatchClass',
    paysFee: 'FrameSupportWeightsPays'
  },
  /**
   * Lookup20: frame_support::weights::DispatchClass
   **/
  FrameSupportWeightsDispatchClass: {
    _enum: ['Normal', 'Operational', 'Mandatory']
  },
  /**
   * Lookup21: frame_support::weights::Pays
   **/
  FrameSupportWeightsPays: {
    _enum: ['Yes', 'No']
  },
  /**
   * Lookup22: sp_runtime::DispatchError
   **/
  SpRuntimeDispatchError: {
    _enum: {
      Other: 'Null',
      CannotLookup: 'Null',
      BadOrigin: 'Null',
      Module: 'SpRuntimeModuleError',
      ConsumerRemaining: 'Null',
      NoProviders: 'Null',
      TooManyConsumers: 'Null',
      Token: 'SpRuntimeTokenError',
      Arithmetic: 'SpRuntimeArithmeticError',
      Transactional: 'SpRuntimeTransactionalError'
    }
  },
  /**
   * Lookup23: sp_runtime::ModuleError
   **/
  SpRuntimeModuleError: {
    index: 'u8',
    error: '[u8;4]'
  },
  /**
   * Lookup24: sp_runtime::TokenError
   **/
  SpRuntimeTokenError: {
    _enum: ['NoFunds', 'WouldDie', 'BelowMinimum', 'CannotCreate', 'UnknownAsset', 'Frozen', 'Unsupported']
  },
  /**
   * Lookup25: sp_runtime::ArithmeticError
   **/
  SpRuntimeArithmeticError: {
    _enum: ['Underflow', 'Overflow', 'DivisionByZero']
  },
  /**
   * Lookup26: sp_runtime::TransactionalError
   **/
  SpRuntimeTransactionalError: {
    _enum: ['LimitReached', 'NoLayer']
  },
  /**
   * Lookup27: cumulus_pallet_parachain_system::pallet::Event<T>
   **/
  CumulusPalletParachainSystemEvent: {
    _enum: {
      ValidationFunctionStored: 'Null',
      ValidationFunctionApplied: {
        relayChainBlockNum: 'u32',
      },
      ValidationFunctionDiscarded: 'Null',
      UpgradeAuthorized: {
        codeHash: 'H256',
      },
      DownwardMessagesReceived: {
        count: 'u32',
      },
      DownwardMessagesProcessed: {
        weightUsed: 'u64',
        dmqHead: 'H256'
      }
    }
  },
  /**
   * Lookup28: pallet_sudo::pallet::Event<T>
   **/
  PalletSudoEvent: {
    _enum: {
      Sudid: {
        sudoResult: 'Result<Null, SpRuntimeDispatchError>',
      },
      KeyChanged: {
        oldSudoer: 'Option<AccountId32>',
      },
      SudoAsDone: {
        sudoResult: 'Result<Null, SpRuntimeDispatchError>'
      }
    }
  },
  /**
   * Lookup32: pallet_scheduler::pallet::Event<T>
   **/
  PalletSchedulerEvent: {
    _enum: {
      Scheduled: {
        when: 'u32',
        index: 'u32',
      },
      Canceled: {
        when: 'u32',
        index: 'u32',
      },
      Dispatched: {
        task: '(u32,u32)',
        id: 'Option<Bytes>',
        result: 'Result<Null, SpRuntimeDispatchError>',
      },
      CallLookupFailed: {
        task: '(u32,u32)',
        id: 'Option<Bytes>',
        error: 'FrameSupportScheduleLookupError'
      }
    }
  },
  /**
   * Lookup35: frame_support::traits::schedule::LookupError
   **/
  FrameSupportScheduleLookupError: {
    _enum: ['Unknown', 'BadFormat']
  },
  /**
   * Lookup36: pallet_preimage::pallet::Event<T>
   **/
  PalletPreimageEvent: {
    _enum: {
      Noted: {
        _alias: {
          hash_: 'hash',
        },
        hash_: 'H256',
      },
      Requested: {
        _alias: {
          hash_: 'hash',
        },
        hash_: 'H256',
      },
      Cleared: {
        _alias: {
          hash_: 'hash',
        },
        hash_: 'H256'
      }
    }
  },
  /**
   * Lookup37: pallet_balances::pallet::Event<T, I>
   **/
  PalletBalancesEvent: {
    _enum: {
      Endowed: {
        account: 'AccountId32',
        freeBalance: 'u128',
      },
      DustLost: {
        account: 'AccountId32',
        amount: 'u128',
      },
      Transfer: {
        from: 'AccountId32',
        to: 'AccountId32',
        amount: 'u128',
      },
      BalanceSet: {
        who: 'AccountId32',
        free: 'u128',
        reserved: 'u128',
      },
      Reserved: {
        who: 'AccountId32',
        amount: 'u128',
      },
      Unreserved: {
        who: 'AccountId32',
        amount: 'u128',
      },
      ReserveRepatriated: {
        from: 'AccountId32',
        to: 'AccountId32',
        amount: 'u128',
        destinationStatus: 'FrameSupportTokensMiscBalanceStatus',
      },
      Deposit: {
        who: 'AccountId32',
        amount: 'u128',
      },
      Withdraw: {
        who: 'AccountId32',
        amount: 'u128',
      },
      Slashed: {
        who: 'AccountId32',
        amount: 'u128'
      }
    }
  },
  /**
   * Lookup38: frame_support::traits::tokens::misc::BalanceStatus
   **/
  FrameSupportTokensMiscBalanceStatus: {
    _enum: ['Free', 'Reserved']
  },
  /**
   * Lookup39: pallet_collator_selection::pallet::Event<T>
   **/
  PalletCollatorSelectionEvent: {
    _enum: {
      NewInvulnerables: {
        invulnerables: 'Vec<AccountId32>',
      },
      NewDesiredCandidates: {
        desiredCandidates: 'u32',
      },
      NewCandidacyBond: {
        bondAmount: 'u128',
      },
      CandidateAdded: {
        accountId: 'AccountId32',
        deposit: 'u128',
      },
      CandidateRemoved: {
        accountId: 'AccountId32'
      }
    }
  },
  /**
   * Lookup41: pallet_session::pallet::Event
   **/
  PalletSessionEvent: {
    _enum: {
      NewSession: {
        sessionIndex: 'u32'
      }
    }
  },
  /**
   * Lookup42: cumulus_pallet_xcmp_queue::pallet::Event<T>
   **/
  CumulusPalletXcmpQueueEvent: {
    _enum: {
      Success: {
        messageHash: 'Option<H256>',
        weight: 'u64',
      },
      Fail: {
        messageHash: 'Option<H256>',
        error: 'XcmV2TraitsError',
        weight: 'u64',
      },
      BadVersion: {
        messageHash: 'Option<H256>',
      },
      BadFormat: {
        messageHash: 'Option<H256>',
      },
      UpwardMessageSent: {
        messageHash: 'Option<H256>',
      },
      XcmpMessageSent: {
        messageHash: 'Option<H256>',
      },
      OverweightEnqueued: {
        sender: 'u32',
        sentAt: 'u32',
        index: 'u64',
        required: 'u64',
      },
      OverweightServiced: {
        index: 'u64',
        used: 'u64'
      }
    }
  },
  /**
   * Lookup44: xcm::v2::traits::Error
   **/
  XcmV2TraitsError: {
    _enum: {
      Overflow: 'Null',
      Unimplemented: 'Null',
      UntrustedReserveLocation: 'Null',
      UntrustedTeleportLocation: 'Null',
      MultiLocationFull: 'Null',
      MultiLocationNotInvertible: 'Null',
      BadOrigin: 'Null',
      InvalidLocation: 'Null',
      AssetNotFound: 'Null',
      FailedToTransactAsset: 'Null',
      NotWithdrawable: 'Null',
      LocationCannotHold: 'Null',
      ExceedsMaxMessageSize: 'Null',
      DestinationUnsupported: 'Null',
      Transport: 'Null',
      Unroutable: 'Null',
      UnknownClaim: 'Null',
      FailedToDecode: 'Null',
      MaxWeightInvalid: 'Null',
      NotHoldingFees: 'Null',
      TooExpensive: 'Null',
      Trap: 'u64',
      UnhandledXcmVersion: 'Null',
      WeightLimitReached: 'u64',
      Barrier: 'Null',
      WeightNotComputable: 'Null'
    }
  },
  /**
   * Lookup46: pallet_xcm::pallet::Event<T>
   **/
  PalletXcmEvent: {
    _enum: {
      Attempted: 'XcmV2TraitsOutcome',
      Sent: '(XcmV1MultiLocation,XcmV1MultiLocation,XcmV2Xcm)',
      UnexpectedResponse: '(XcmV1MultiLocation,u64)',
      ResponseReady: '(u64,XcmV2Response)',
      Notified: '(u64,u8,u8)',
      NotifyOverweight: '(u64,u8,u8,u64,u64)',
      NotifyDispatchError: '(u64,u8,u8)',
      NotifyDecodeFailed: '(u64,u8,u8)',
      InvalidResponder: '(XcmV1MultiLocation,u64,Option<XcmV1MultiLocation>)',
      InvalidResponderVersion: '(XcmV1MultiLocation,u64)',
      ResponseTaken: 'u64',
      AssetsTrapped: '(H256,XcmV1MultiLocation,XcmVersionedMultiAssets)',
      VersionChangeNotified: '(XcmV1MultiLocation,u32)',
      SupportedVersionChanged: '(XcmV1MultiLocation,u32)',
      NotifyTargetSendFail: '(XcmV1MultiLocation,u64,XcmV2TraitsError)',
      NotifyTargetMigrationFail: '(XcmVersionedMultiLocation,u64)'
    }
  },
  /**
   * Lookup47: xcm::v2::traits::Outcome
   **/
  XcmV2TraitsOutcome: {
    _enum: {
      Complete: 'u64',
      Incomplete: '(u64,XcmV2TraitsError)',
      Error: 'XcmV2TraitsError'
    }
  },
  /**
   * Lookup48: xcm::v1::multilocation::MultiLocation
   **/
  XcmV1MultiLocation: {
    parents: 'u8',
    interior: 'XcmV1MultilocationJunctions'
  },
  /**
   * Lookup49: xcm::v1::multilocation::Junctions
   **/
  XcmV1MultilocationJunctions: {
    _enum: {
      Here: 'Null',
      X1: 'XcmV1Junction',
      X2: '(XcmV1Junction,XcmV1Junction)',
      X3: '(XcmV1Junction,XcmV1Junction,XcmV1Junction)',
      X4: '(XcmV1Junction,XcmV1Junction,XcmV1Junction,XcmV1Junction)',
      X5: '(XcmV1Junction,XcmV1Junction,XcmV1Junction,XcmV1Junction,XcmV1Junction)',
      X6: '(XcmV1Junction,XcmV1Junction,XcmV1Junction,XcmV1Junction,XcmV1Junction,XcmV1Junction)',
      X7: '(XcmV1Junction,XcmV1Junction,XcmV1Junction,XcmV1Junction,XcmV1Junction,XcmV1Junction,XcmV1Junction)',
      X8: '(XcmV1Junction,XcmV1Junction,XcmV1Junction,XcmV1Junction,XcmV1Junction,XcmV1Junction,XcmV1Junction,XcmV1Junction)'
    }
  },
  /**
   * Lookup50: xcm::v1::junction::Junction
   **/
  XcmV1Junction: {
    _enum: {
      Parachain: 'Compact<u32>',
      AccountId32: {
        network: 'XcmV0JunctionNetworkId',
        id: '[u8;32]',
      },
      AccountIndex64: {
        network: 'XcmV0JunctionNetworkId',
        index: 'Compact<u64>',
      },
      AccountKey20: {
        network: 'XcmV0JunctionNetworkId',
        key: '[u8;20]',
      },
      PalletInstance: 'u8',
      GeneralIndex: 'Compact<u128>',
      GeneralKey: 'Bytes',
      OnlyChild: 'Null',
      Plurality: {
        id: 'XcmV0JunctionBodyId',
        part: 'XcmV0JunctionBodyPart'
      }
    }
  },
  /**
   * Lookup52: xcm::v0::junction::NetworkId
   **/
  XcmV0JunctionNetworkId: {
    _enum: {
      Any: 'Null',
      Named: 'Bytes',
      Polkadot: 'Null',
      Kusama: 'Null'
    }
  },
  /**
   * Lookup56: xcm::v0::junction::BodyId
   **/
  XcmV0JunctionBodyId: {
    _enum: {
      Unit: 'Null',
      Named: 'Bytes',
      Index: 'Compact<u32>',
      Executive: 'Null',
      Technical: 'Null',
      Legislative: 'Null',
      Judicial: 'Null'
    }
  },
  /**
   * Lookup57: xcm::v0::junction::BodyPart
   **/
  XcmV0JunctionBodyPart: {
    _enum: {
      Voice: 'Null',
      Members: {
        count: 'Compact<u32>',
      },
      Fraction: {
        nom: 'Compact<u32>',
        denom: 'Compact<u32>',
      },
      AtLeastProportion: {
        nom: 'Compact<u32>',
        denom: 'Compact<u32>',
      },
      MoreThanProportion: {
        nom: 'Compact<u32>',
        denom: 'Compact<u32>'
      }
    }
  },
  /**
   * Lookup58: xcm::v2::Xcm<Call>
   **/
  XcmV2Xcm: 'Vec<XcmV2Instruction>',
  /**
   * Lookup60: xcm::v2::Instruction<Call>
   **/
  XcmV2Instruction: {
    _enum: {
      WithdrawAsset: 'XcmV1MultiassetMultiAssets',
      ReserveAssetDeposited: 'XcmV1MultiassetMultiAssets',
      ReceiveTeleportedAsset: 'XcmV1MultiassetMultiAssets',
      QueryResponse: {
        queryId: 'Compact<u64>',
        response: 'XcmV2Response',
        maxWeight: 'Compact<u64>',
      },
      TransferAsset: {
        assets: 'XcmV1MultiassetMultiAssets',
        beneficiary: 'XcmV1MultiLocation',
      },
      TransferReserveAsset: {
        assets: 'XcmV1MultiassetMultiAssets',
        dest: 'XcmV1MultiLocation',
        xcm: 'XcmV2Xcm',
      },
      Transact: {
        originType: 'XcmV0OriginKind',
        requireWeightAtMost: 'Compact<u64>',
        call: 'XcmDoubleEncoded',
      },
      HrmpNewChannelOpenRequest: {
        sender: 'Compact<u32>',
        maxMessageSize: 'Compact<u32>',
        maxCapacity: 'Compact<u32>',
      },
      HrmpChannelAccepted: {
        recipient: 'Compact<u32>',
      },
      HrmpChannelClosing: {
        initiator: 'Compact<u32>',
        sender: 'Compact<u32>',
        recipient: 'Compact<u32>',
      },
      ClearOrigin: 'Null',
      DescendOrigin: 'XcmV1MultilocationJunctions',
      ReportError: {
        queryId: 'Compact<u64>',
        dest: 'XcmV1MultiLocation',
        maxResponseWeight: 'Compact<u64>',
      },
      DepositAsset: {
        assets: 'XcmV1MultiassetMultiAssetFilter',
        maxAssets: 'Compact<u32>',
        beneficiary: 'XcmV1MultiLocation',
      },
      DepositReserveAsset: {
        assets: 'XcmV1MultiassetMultiAssetFilter',
        maxAssets: 'Compact<u32>',
        dest: 'XcmV1MultiLocation',
        xcm: 'XcmV2Xcm',
      },
      ExchangeAsset: {
        give: 'XcmV1MultiassetMultiAssetFilter',
        receive: 'XcmV1MultiassetMultiAssets',
      },
      InitiateReserveWithdraw: {
        assets: 'XcmV1MultiassetMultiAssetFilter',
        reserve: 'XcmV1MultiLocation',
        xcm: 'XcmV2Xcm',
      },
      InitiateTeleport: {
        assets: 'XcmV1MultiassetMultiAssetFilter',
        dest: 'XcmV1MultiLocation',
        xcm: 'XcmV2Xcm',
      },
      QueryHolding: {
        queryId: 'Compact<u64>',
        dest: 'XcmV1MultiLocation',
        assets: 'XcmV1MultiassetMultiAssetFilter',
        maxResponseWeight: 'Compact<u64>',
      },
      BuyExecution: {
        fees: 'XcmV1MultiAsset',
        weightLimit: 'XcmV2WeightLimit',
      },
      RefundSurplus: 'Null',
      SetErrorHandler: 'XcmV2Xcm',
      SetAppendix: 'XcmV2Xcm',
      ClearError: 'Null',
      ClaimAsset: {
        assets: 'XcmV1MultiassetMultiAssets',
        ticket: 'XcmV1MultiLocation',
      },
      Trap: 'Compact<u64>',
      SubscribeVersion: {
        queryId: 'Compact<u64>',
        maxResponseWeight: 'Compact<u64>',
      },
      UnsubscribeVersion: 'Null'
    }
  },
  /**
   * Lookup61: xcm::v1::multiasset::MultiAssets
   **/
  XcmV1MultiassetMultiAssets: 'Vec<XcmV1MultiAsset>',
  /**
   * Lookup63: xcm::v1::multiasset::MultiAsset
   **/
  XcmV1MultiAsset: {
    id: 'XcmV1MultiassetAssetId',
    fun: 'XcmV1MultiassetFungibility'
  },
  /**
   * Lookup64: xcm::v1::multiasset::AssetId
   **/
  XcmV1MultiassetAssetId: {
    _enum: {
      Concrete: 'XcmV1MultiLocation',
      Abstract: 'Bytes'
    }
  },
  /**
   * Lookup65: xcm::v1::multiasset::Fungibility
   **/
  XcmV1MultiassetFungibility: {
    _enum: {
      Fungible: 'Compact<u128>',
      NonFungible: 'XcmV1MultiassetAssetInstance'
    }
  },
  /**
   * Lookup66: xcm::v1::multiasset::AssetInstance
   **/
  XcmV1MultiassetAssetInstance: {
    _enum: {
      Undefined: 'Null',
      Index: 'Compact<u128>',
      Array4: '[u8;4]',
      Array8: '[u8;8]',
      Array16: '[u8;16]',
      Array32: '[u8;32]',
      Blob: 'Bytes'
    }
  },
  /**
   * Lookup69: xcm::v2::Response
   **/
  XcmV2Response: {
    _enum: {
      Null: 'Null',
      Assets: 'XcmV1MultiassetMultiAssets',
      ExecutionResult: 'Option<(u32,XcmV2TraitsError)>',
      Version: 'u32'
    }
  },
  /**
   * Lookup72: xcm::v0::OriginKind
   **/
  XcmV0OriginKind: {
    _enum: ['Native', 'SovereignAccount', 'Superuser', 'Xcm']
  },
  /**
   * Lookup73: xcm::double_encoded::DoubleEncoded<T>
   **/
  XcmDoubleEncoded: {
    encoded: 'Bytes'
  },
  /**
   * Lookup74: xcm::v1::multiasset::MultiAssetFilter
   **/
  XcmV1MultiassetMultiAssetFilter: {
    _enum: {
      Definite: 'XcmV1MultiassetMultiAssets',
      Wild: 'XcmV1MultiassetWildMultiAsset'
    }
  },
  /**
   * Lookup75: xcm::v1::multiasset::WildMultiAsset
   **/
  XcmV1MultiassetWildMultiAsset: {
    _enum: {
      All: 'Null',
      AllOf: {
        id: 'XcmV1MultiassetAssetId',
        fun: 'XcmV1MultiassetWildFungibility'
      }
    }
  },
  /**
   * Lookup76: xcm::v1::multiasset::WildFungibility
   **/
  XcmV1MultiassetWildFungibility: {
    _enum: ['Fungible', 'NonFungible']
  },
  /**
   * Lookup77: xcm::v2::WeightLimit
   **/
  XcmV2WeightLimit: {
    _enum: {
      Unlimited: 'Null',
      Limited: 'Compact<u64>'
    }
  },
  /**
   * Lookup79: xcm::VersionedMultiAssets
   **/
  XcmVersionedMultiAssets: {
    _enum: {
      V0: 'Vec<XcmV0MultiAsset>',
      V1: 'XcmV1MultiassetMultiAssets'
    }
  },
  /**
   * Lookup81: xcm::v0::multi_asset::MultiAsset
   **/
  XcmV0MultiAsset: {
    _enum: {
      None: 'Null',
      All: 'Null',
      AllFungible: 'Null',
      AllNonFungible: 'Null',
      AllAbstractFungible: {
        id: 'Bytes',
      },
      AllAbstractNonFungible: {
        class: 'Bytes',
      },
      AllConcreteFungible: {
        id: 'XcmV0MultiLocation',
      },
      AllConcreteNonFungible: {
        class: 'XcmV0MultiLocation',
      },
      AbstractFungible: {
        id: 'Bytes',
        amount: 'Compact<u128>',
      },
      AbstractNonFungible: {
        class: 'Bytes',
        instance: 'XcmV1MultiassetAssetInstance',
      },
      ConcreteFungible: {
        id: 'XcmV0MultiLocation',
        amount: 'Compact<u128>',
      },
      ConcreteNonFungible: {
        class: 'XcmV0MultiLocation',
        instance: 'XcmV1MultiassetAssetInstance'
      }
    }
  },
  /**
   * Lookup82: xcm::v0::multi_location::MultiLocation
   **/
  XcmV0MultiLocation: {
    _enum: {
      Null: 'Null',
      X1: 'XcmV0Junction',
      X2: '(XcmV0Junction,XcmV0Junction)',
      X3: '(XcmV0Junction,XcmV0Junction,XcmV0Junction)',
      X4: '(XcmV0Junction,XcmV0Junction,XcmV0Junction,XcmV0Junction)',
      X5: '(XcmV0Junction,XcmV0Junction,XcmV0Junction,XcmV0Junction,XcmV0Junction)',
      X6: '(XcmV0Junction,XcmV0Junction,XcmV0Junction,XcmV0Junction,XcmV0Junction,XcmV0Junction)',
      X7: '(XcmV0Junction,XcmV0Junction,XcmV0Junction,XcmV0Junction,XcmV0Junction,XcmV0Junction,XcmV0Junction)',
      X8: '(XcmV0Junction,XcmV0Junction,XcmV0Junction,XcmV0Junction,XcmV0Junction,XcmV0Junction,XcmV0Junction,XcmV0Junction)'
    }
  },
  /**
   * Lookup83: xcm::v0::junction::Junction
   **/
  XcmV0Junction: {
    _enum: {
      Parent: 'Null',
      Parachain: 'Compact<u32>',
      AccountId32: {
        network: 'XcmV0JunctionNetworkId',
        id: '[u8;32]',
      },
      AccountIndex64: {
        network: 'XcmV0JunctionNetworkId',
        index: 'Compact<u64>',
      },
      AccountKey20: {
        network: 'XcmV0JunctionNetworkId',
        key: '[u8;20]',
      },
      PalletInstance: 'u8',
      GeneralIndex: 'Compact<u128>',
      GeneralKey: 'Bytes',
      OnlyChild: 'Null',
      Plurality: {
        id: 'XcmV0JunctionBodyId',
        part: 'XcmV0JunctionBodyPart'
      }
    }
  },
  /**
   * Lookup84: xcm::VersionedMultiLocation
   **/
  XcmVersionedMultiLocation: {
    _enum: {
      V0: 'XcmV0MultiLocation',
      V1: 'XcmV1MultiLocation'
    }
  },
  /**
   * Lookup85: cumulus_pallet_xcm::pallet::Event<T>
   **/
  CumulusPalletXcmEvent: {
    _enum: {
      InvalidFormat: '[u8;8]',
      UnsupportedVersion: '[u8;8]',
      ExecutedDownward: '([u8;8],XcmV2TraitsOutcome)'
    }
  },
  /**
   * Lookup86: cumulus_pallet_dmp_queue::pallet::Event<T>
   **/
  CumulusPalletDmpQueueEvent: {
    _enum: {
      InvalidFormat: {
        messageId: '[u8;32]',
      },
      UnsupportedVersion: {
        messageId: '[u8;32]',
      },
      ExecutedDownward: {
        messageId: '[u8;32]',
        outcome: 'XcmV2TraitsOutcome',
      },
      WeightExhausted: {
        messageId: '[u8;32]',
        remainingWeight: 'u64',
        requiredWeight: 'u64',
      },
      OverweightEnqueued: {
        messageId: '[u8;32]',
        overweightIndex: 'u64',
        requiredWeight: 'u64',
      },
      OverweightServiced: {
        overweightIndex: 'u64',
        weightUsed: 'u64'
      }
    }
  },
  /**
   * Lookup87: orml_vesting::module::Event<T>
   **/
  OrmlVestingModuleEvent: {
    _enum: {
      VestingScheduleAdded: {
        from: 'AccountId32',
        to: 'AccountId32',
        vestingSchedule: 'OrmlVestingVestingSchedule',
      },
      Claimed: {
        who: 'AccountId32',
        amount: 'u128',
      },
      VestingSchedulesUpdated: {
        who: 'AccountId32'
      }
    }
  },
  /**
   * Lookup88: orml_vesting::VestingSchedule<BlockNumber, Balance>
   **/
  OrmlVestingVestingSchedule: {
    start: 'u32',
    period: 'u32',
    periodCount: 'u32',
    perPeriod: 'Compact<u128>'
  },
  /**
   * Lookup89: pallet_msa::pallet::Event<T>
   **/
  PalletMsaEvent: {
    _enum: {
      MsaCreated: {
        msaId: 'u64',
        key: 'AccountId32',
      },
      KeyAdded: {
        msaId: 'u64',
        key: 'AccountId32',
      },
      KeyRevoked: {
        key: 'AccountId32',
      },
      ProviderAdded: {
        provider: 'u64',
        delegator: 'u64',
      },
      DelegatorRevokedDelegation: {
        provider: 'u64',
        delegator: 'u64',
      },
      ProviderRevokedDelegation: {
        provider: 'u64',
        delegator: 'u64'
      }
    }
  },
  /**
   * Lookup92: pallet_messages::pallet::Event<T>
   **/
  PalletMessagesEvent: {
    _enum: {
      MessagesStored: {
        schemaId: 'u16',
        blockNumber: 'u32',
        count: 'u16'
      }
    }
  },
  /**
   * Lookup94: pallet_schemas::pallet::Event<T>
   **/
  PalletSchemasEvent: {
    _enum: {
      SchemaRegistered: '(AccountId32,u16)',
      SchemaMaxSizeChanged: 'u32'
    }
  },
  /**
   * Lookup95: frame_system::Phase
   **/
  FrameSystemPhase: {
    _enum: {
      ApplyExtrinsic: 'u32',
      Finalization: 'Null',
      Initialization: 'Null'
    }
  },
  /**
   * Lookup98: frame_system::LastRuntimeUpgradeInfo
   **/
  FrameSystemLastRuntimeUpgradeInfo: {
    specVersion: 'Compact<u32>',
    specName: 'Text'
  },
  /**
   * Lookup101: frame_system::pallet::Call<T>
   **/
  FrameSystemCall: {
    _enum: {
      fill_block: {
        ratio: 'Perbill',
      },
      remark: {
        remark: 'Bytes',
      },
      set_heap_pages: {
        pages: 'u64',
      },
      set_code: {
        code: 'Bytes',
      },
      set_code_without_checks: {
        code: 'Bytes',
      },
      set_storage: {
        items: 'Vec<(Bytes,Bytes)>',
      },
      kill_storage: {
        _alias: {
          keys_: 'keys',
        },
        keys_: 'Vec<Bytes>',
      },
      kill_prefix: {
        prefix: 'Bytes',
        subkeys: 'u32',
      },
      remark_with_event: {
        remark: 'Bytes'
      }
    }
  },
  /**
   * Lookup106: frame_system::limits::BlockWeights
   **/
  FrameSystemLimitsBlockWeights: {
    baseBlock: 'u64',
    maxBlock: 'u64',
    perClass: 'FrameSupportWeightsPerDispatchClassWeightsPerClass'
  },
  /**
   * Lookup107: frame_support::weights::PerDispatchClass<frame_system::limits::WeightsPerClass>
   **/
  FrameSupportWeightsPerDispatchClassWeightsPerClass: {
    normal: 'FrameSystemLimitsWeightsPerClass',
    operational: 'FrameSystemLimitsWeightsPerClass',
    mandatory: 'FrameSystemLimitsWeightsPerClass'
  },
  /**
   * Lookup108: frame_system::limits::WeightsPerClass
   **/
  FrameSystemLimitsWeightsPerClass: {
    baseExtrinsic: 'u64',
    maxExtrinsic: 'Option<u64>',
    maxTotal: 'Option<u64>',
    reserved: 'Option<u64>'
  },
  /**
   * Lookup110: frame_system::limits::BlockLength
   **/
  FrameSystemLimitsBlockLength: {
    max: 'FrameSupportWeightsPerDispatchClassU32'
  },
  /**
   * Lookup111: frame_support::weights::PerDispatchClass<T>
   **/
  FrameSupportWeightsPerDispatchClassU32: {
    normal: 'u32',
    operational: 'u32',
    mandatory: 'u32'
  },
  /**
   * Lookup112: frame_support::weights::RuntimeDbWeight
   **/
  FrameSupportWeightsRuntimeDbWeight: {
    read: 'u64',
    write: 'u64'
  },
  /**
   * Lookup113: sp_version::RuntimeVersion
   **/
  SpVersionRuntimeVersion: {
    specName: 'Text',
    implName: 'Text',
    authoringVersion: 'u32',
    specVersion: 'u32',
    implVersion: 'u32',
    apis: 'Vec<([u8;8],u32)>',
    transactionVersion: 'u32',
    stateVersion: 'u8'
  },
  /**
   * Lookup117: frame_system::pallet::Error<T>
   **/
  FrameSystemError: {
    _enum: ['InvalidSpecName', 'SpecVersionNeedsToIncrease', 'FailedToExtractRuntimeVersion', 'NonDefaultComposite', 'NonZeroRefCount', 'CallFiltered']
  },
  /**
   * Lookup118: polkadot_primitives::v2::PersistedValidationData<primitive_types::H256, N>
   **/
  PolkadotPrimitivesV2PersistedValidationData: {
    parentHead: 'Bytes',
    relayParentNumber: 'u32',
    relayParentStorageRoot: 'H256',
    maxPovSize: 'u32'
  },
  /**
   * Lookup121: polkadot_primitives::v2::UpgradeRestriction
   **/
  PolkadotPrimitivesV2UpgradeRestriction: {
    _enum: ['Present']
  },
  /**
   * Lookup122: sp_trie::storage_proof::StorageProof
   **/
  SpTrieStorageProof: {
    trieNodes: 'BTreeSet<Bytes>'
  },
  /**
   * Lookup124: cumulus_pallet_parachain_system::relay_state_snapshot::MessagingStateSnapshot
   **/
  CumulusPalletParachainSystemRelayStateSnapshotMessagingStateSnapshot: {
    dmqMqcHead: 'H256',
    relayDispatchQueueSize: '(u32,u32)',
    ingressChannels: 'Vec<(u32,PolkadotPrimitivesV2AbridgedHrmpChannel)>',
    egressChannels: 'Vec<(u32,PolkadotPrimitivesV2AbridgedHrmpChannel)>'
  },
  /**
   * Lookup127: polkadot_primitives::v2::AbridgedHrmpChannel
   **/
  PolkadotPrimitivesV2AbridgedHrmpChannel: {
    maxCapacity: 'u32',
    maxTotalSize: 'u32',
    maxMessageSize: 'u32',
    msgCount: 'u32',
    totalSize: 'u32',
    mqcHead: 'Option<H256>'
  },
  /**
   * Lookup128: polkadot_primitives::v2::AbridgedHostConfiguration
   **/
  PolkadotPrimitivesV2AbridgedHostConfiguration: {
    maxCodeSize: 'u32',
    maxHeadDataSize: 'u32',
    maxUpwardQueueCount: 'u32',
    maxUpwardQueueSize: 'u32',
    maxUpwardMessageSize: 'u32',
    maxUpwardMessageNumPerCandidate: 'u32',
    hrmpMaxMessageNumPerCandidate: 'u32',
    validationUpgradeCooldown: 'u32',
    validationUpgradeDelay: 'u32'
  },
  /**
   * Lookup134: polkadot_core_primitives::OutboundHrmpMessage<polkadot_parachain::primitives::Id>
   **/
  PolkadotCorePrimitivesOutboundHrmpMessage: {
    recipient: 'u32',
    data: 'Bytes'
  },
  /**
   * Lookup135: cumulus_pallet_parachain_system::pallet::Call<T>
   **/
  CumulusPalletParachainSystemCall: {
    _enum: {
      set_validation_data: {
        data: 'CumulusPrimitivesParachainInherentParachainInherentData',
      },
      sudo_send_upward_message: {
        message: 'Bytes',
      },
      authorize_upgrade: {
        codeHash: 'H256',
      },
      enact_authorized_upgrade: {
        code: 'Bytes'
      }
    }
  },
  /**
   * Lookup136: cumulus_primitives_parachain_inherent::ParachainInherentData
   **/
  CumulusPrimitivesParachainInherentParachainInherentData: {
    validationData: 'PolkadotPrimitivesV2PersistedValidationData',
    relayChainState: 'SpTrieStorageProof',
    downwardMessages: 'Vec<PolkadotCorePrimitivesInboundDownwardMessage>',
    horizontalMessages: 'BTreeMap<u32, Vec<PolkadotCorePrimitivesInboundHrmpMessage>>'
  },
  /**
   * Lookup138: polkadot_core_primitives::InboundDownwardMessage<BlockNumber>
   **/
  PolkadotCorePrimitivesInboundDownwardMessage: {
    sentAt: 'u32',
    msg: 'Bytes'
  },
  /**
   * Lookup141: polkadot_core_primitives::InboundHrmpMessage<BlockNumber>
   **/
  PolkadotCorePrimitivesInboundHrmpMessage: {
    sentAt: 'u32',
    data: 'Bytes'
  },
  /**
   * Lookup144: cumulus_pallet_parachain_system::pallet::Error<T>
   **/
  CumulusPalletParachainSystemError: {
    _enum: ['OverlappingUpgrades', 'ProhibitedByPolkadot', 'TooBig', 'ValidationDataNotAvailable', 'HostConfigurationNotAvailable', 'NotScheduled', 'NothingAuthorized', 'Unauthorized']
  },
  /**
   * Lookup145: pallet_timestamp::pallet::Call<T>
   **/
  PalletTimestampCall: {
    _enum: {
      set: {
        now: 'Compact<u64>'
      }
    }
  },
  /**
   * Lookup146: pallet_sudo::pallet::Call<T>
   **/
  PalletSudoCall: {
    _enum: {
      sudo: {
        call: 'Call',
      },
      sudo_unchecked_weight: {
        call: 'Call',
        weight: 'u64',
      },
      set_key: {
        _alias: {
          new_: 'new',
        },
        new_: 'MultiAddress',
      },
      sudo_as: {
        who: 'MultiAddress',
        call: 'Call'
      }
    }
  },
  /**
   * Lookup148: pallet_scheduler::pallet::Call<T>
   **/
  PalletSchedulerCall: {
    _enum: {
      schedule: {
        when: 'u32',
        maybePeriodic: 'Option<(u32,u32)>',
        priority: 'u8',
        call: 'FrameSupportScheduleMaybeHashed',
      },
      cancel: {
        when: 'u32',
        index: 'u32',
      },
      schedule_named: {
        id: 'Bytes',
        when: 'u32',
        maybePeriodic: 'Option<(u32,u32)>',
        priority: 'u8',
        call: 'FrameSupportScheduleMaybeHashed',
      },
      cancel_named: {
        id: 'Bytes',
      },
      schedule_after: {
        after: 'u32',
        maybePeriodic: 'Option<(u32,u32)>',
        priority: 'u8',
        call: 'FrameSupportScheduleMaybeHashed',
      },
      schedule_named_after: {
        id: 'Bytes',
        after: 'u32',
        maybePeriodic: 'Option<(u32,u32)>',
        priority: 'u8',
        call: 'FrameSupportScheduleMaybeHashed'
      }
    }
  },
  /**
<<<<<<< HEAD
   * Lookup148: frame_support::traits::schedule::MaybeHashed<frequency_local_runtime::Call, primitive_types::H256>
=======
   * Lookup150: frame_support::traits::schedule::MaybeHashed<frequency_runtime::Call, primitive_types::H256>
>>>>>>> d9804cb6
   **/
  FrameSupportScheduleMaybeHashed: {
    _enum: {
      Value: 'Call',
      Hash: 'H256'
    }
  },
  /**
   * Lookup151: pallet_preimage::pallet::Call<T>
   **/
  PalletPreimageCall: {
    _enum: {
      note_preimage: {
        bytes: 'Bytes',
      },
      unnote_preimage: {
        _alias: {
          hash_: 'hash',
        },
        hash_: 'H256',
      },
      request_preimage: {
        _alias: {
          hash_: 'hash',
        },
        hash_: 'H256',
      },
      unrequest_preimage: {
        _alias: {
          hash_: 'hash',
        },
        hash_: 'H256'
      }
    }
  },
  /**
   * Lookup152: pallet_balances::pallet::Call<T, I>
   **/
  PalletBalancesCall: {
    _enum: {
      transfer: {
        dest: 'MultiAddress',
        value: 'Compact<u128>',
      },
      set_balance: {
        who: 'MultiAddress',
        newFree: 'Compact<u128>',
        newReserved: 'Compact<u128>',
      },
      force_transfer: {
        source: 'MultiAddress',
        dest: 'MultiAddress',
        value: 'Compact<u128>',
      },
      transfer_keep_alive: {
        dest: 'MultiAddress',
        value: 'Compact<u128>',
      },
      transfer_all: {
        dest: 'MultiAddress',
        keepAlive: 'bool',
      },
      force_unreserve: {
        who: 'MultiAddress',
        amount: 'u128'
      }
    }
  },
  /**
   * Lookup155: pallet_authorship::pallet::Call<T>
   **/
  PalletAuthorshipCall: {
    _enum: {
      set_uncles: {
        newUncles: 'Vec<SpRuntimeHeader>'
      }
    }
  },
  /**
   * Lookup157: sp_runtime::generic::header::Header<Number, sp_runtime::traits::BlakeTwo256>
   **/
  SpRuntimeHeader: {
    parentHash: 'H256',
    number: 'Compact<u32>',
    stateRoot: 'H256',
    extrinsicsRoot: 'H256',
    digest: 'SpRuntimeDigest'
  },
  /**
   * Lookup158: sp_runtime::traits::BlakeTwo256
   **/
  SpRuntimeBlakeTwo256: 'Null',
  /**
   * Lookup159: pallet_collator_selection::pallet::Call<T>
   **/
  PalletCollatorSelectionCall: {
    _enum: {
      set_invulnerables: {
        _alias: {
          new_: 'new',
        },
        new_: 'Vec<AccountId32>',
      },
      set_desired_candidates: {
        max: 'u32',
      },
      set_candidacy_bond: {
        bond: 'u128',
      },
      register_as_candidate: 'Null',
      leave_intent: 'Null'
    }
  },
  /**
   * Lookup160: pallet_session::pallet::Call<T>
   **/
  PalletSessionCall: {
    _enum: {
      set_keys: {
        _alias: {
          keys_: 'keys',
        },
        keys_: 'FrequencyRuntimeSessionKeys',
        proof: 'Bytes',
      },
      purge_keys: 'Null'
    }
  },
  /**
<<<<<<< HEAD
   * Lookup159: frequency_local_runtime::SessionKeys
=======
   * Lookup161: frequency_runtime::SessionKeys
>>>>>>> d9804cb6
   **/
  FrequencyRuntimeSessionKeys: {
    aura: 'SpConsensusAuraSr25519AppSr25519Public'
  },
  /**
   * Lookup162: sp_consensus_aura::sr25519::app_sr25519::Public
   **/
  SpConsensusAuraSr25519AppSr25519Public: 'SpCoreSr25519Public',
  /**
   * Lookup163: sp_core::sr25519::Public
   **/
  SpCoreSr25519Public: '[u8;32]',
  /**
   * Lookup164: cumulus_pallet_xcmp_queue::pallet::Call<T>
   **/
  CumulusPalletXcmpQueueCall: {
    _enum: {
      service_overweight: {
        index: 'u64',
        weightLimit: 'u64',
      },
      suspend_xcm_execution: 'Null',
      resume_xcm_execution: 'Null',
      update_suspend_threshold: {
        _alias: {
          new_: 'new',
        },
        new_: 'u32',
      },
      update_drop_threshold: {
        _alias: {
          new_: 'new',
        },
        new_: 'u32',
      },
      update_resume_threshold: {
        _alias: {
          new_: 'new',
        },
        new_: 'u32',
      },
      update_threshold_weight: {
        _alias: {
          new_: 'new',
        },
        new_: 'u64',
      },
      update_weight_restrict_decay: {
        _alias: {
          new_: 'new',
        },
        new_: 'u64',
      },
      update_xcmp_max_individual_weight: {
        _alias: {
          new_: 'new',
        },
        new_: 'u64'
      }
    }
  },
  /**
   * Lookup165: pallet_xcm::pallet::Call<T>
   **/
  PalletXcmCall: {
    _enum: {
      send: {
        dest: 'XcmVersionedMultiLocation',
        message: 'XcmVersionedXcm',
      },
      teleport_assets: {
        dest: 'XcmVersionedMultiLocation',
        beneficiary: 'XcmVersionedMultiLocation',
        assets: 'XcmVersionedMultiAssets',
        feeAssetItem: 'u32',
      },
      reserve_transfer_assets: {
        dest: 'XcmVersionedMultiLocation',
        beneficiary: 'XcmVersionedMultiLocation',
        assets: 'XcmVersionedMultiAssets',
        feeAssetItem: 'u32',
      },
      execute: {
        message: 'XcmVersionedXcm',
        maxWeight: 'u64',
      },
      force_xcm_version: {
        location: 'XcmV1MultiLocation',
        xcmVersion: 'u32',
      },
      force_default_xcm_version: {
        maybeXcmVersion: 'Option<u32>',
      },
      force_subscribe_version_notify: {
        location: 'XcmVersionedMultiLocation',
      },
      force_unsubscribe_version_notify: {
        location: 'XcmVersionedMultiLocation',
      },
      limited_reserve_transfer_assets: {
        dest: 'XcmVersionedMultiLocation',
        beneficiary: 'XcmVersionedMultiLocation',
        assets: 'XcmVersionedMultiAssets',
        feeAssetItem: 'u32',
        weightLimit: 'XcmV2WeightLimit',
      },
      limited_teleport_assets: {
        dest: 'XcmVersionedMultiLocation',
        beneficiary: 'XcmVersionedMultiLocation',
        assets: 'XcmVersionedMultiAssets',
        feeAssetItem: 'u32',
        weightLimit: 'XcmV2WeightLimit'
      }
    }
  },
  /**
   * Lookup166: xcm::VersionedXcm<Call>
   **/
  XcmVersionedXcm: {
    _enum: {
      V0: 'XcmV0Xcm',
      V1: 'XcmV1Xcm',
      V2: 'XcmV2Xcm'
    }
  },
  /**
   * Lookup167: xcm::v0::Xcm<Call>
   **/
  XcmV0Xcm: {
    _enum: {
      WithdrawAsset: {
        assets: 'Vec<XcmV0MultiAsset>',
        effects: 'Vec<XcmV0Order>',
      },
      ReserveAssetDeposit: {
        assets: 'Vec<XcmV0MultiAsset>',
        effects: 'Vec<XcmV0Order>',
      },
      TeleportAsset: {
        assets: 'Vec<XcmV0MultiAsset>',
        effects: 'Vec<XcmV0Order>',
      },
      QueryResponse: {
        queryId: 'Compact<u64>',
        response: 'XcmV0Response',
      },
      TransferAsset: {
        assets: 'Vec<XcmV0MultiAsset>',
        dest: 'XcmV0MultiLocation',
      },
      TransferReserveAsset: {
        assets: 'Vec<XcmV0MultiAsset>',
        dest: 'XcmV0MultiLocation',
        effects: 'Vec<XcmV0Order>',
      },
      Transact: {
        originType: 'XcmV0OriginKind',
        requireWeightAtMost: 'u64',
        call: 'XcmDoubleEncoded',
      },
      HrmpNewChannelOpenRequest: {
        sender: 'Compact<u32>',
        maxMessageSize: 'Compact<u32>',
        maxCapacity: 'Compact<u32>',
      },
      HrmpChannelAccepted: {
        recipient: 'Compact<u32>',
      },
      HrmpChannelClosing: {
        initiator: 'Compact<u32>',
        sender: 'Compact<u32>',
        recipient: 'Compact<u32>',
      },
      RelayedFrom: {
        who: 'XcmV0MultiLocation',
        message: 'XcmV0Xcm'
      }
    }
  },
  /**
   * Lookup169: xcm::v0::order::Order<Call>
   **/
  XcmV0Order: {
    _enum: {
      Null: 'Null',
      DepositAsset: {
        assets: 'Vec<XcmV0MultiAsset>',
        dest: 'XcmV0MultiLocation',
      },
      DepositReserveAsset: {
        assets: 'Vec<XcmV0MultiAsset>',
        dest: 'XcmV0MultiLocation',
        effects: 'Vec<XcmV0Order>',
      },
      ExchangeAsset: {
        give: 'Vec<XcmV0MultiAsset>',
        receive: 'Vec<XcmV0MultiAsset>',
      },
      InitiateReserveWithdraw: {
        assets: 'Vec<XcmV0MultiAsset>',
        reserve: 'XcmV0MultiLocation',
        effects: 'Vec<XcmV0Order>',
      },
      InitiateTeleport: {
        assets: 'Vec<XcmV0MultiAsset>',
        dest: 'XcmV0MultiLocation',
        effects: 'Vec<XcmV0Order>',
      },
      QueryHolding: {
        queryId: 'Compact<u64>',
        dest: 'XcmV0MultiLocation',
        assets: 'Vec<XcmV0MultiAsset>',
      },
      BuyExecution: {
        fees: 'XcmV0MultiAsset',
        weight: 'u64',
        debt: 'u64',
        haltOnError: 'bool',
        xcm: 'Vec<XcmV0Xcm>'
      }
    }
  },
  /**
   * Lookup171: xcm::v0::Response
   **/
  XcmV0Response: {
    _enum: {
      Assets: 'Vec<XcmV0MultiAsset>'
    }
  },
  /**
   * Lookup172: xcm::v1::Xcm<Call>
   **/
  XcmV1Xcm: {
    _enum: {
      WithdrawAsset: {
        assets: 'XcmV1MultiassetMultiAssets',
        effects: 'Vec<XcmV1Order>',
      },
      ReserveAssetDeposited: {
        assets: 'XcmV1MultiassetMultiAssets',
        effects: 'Vec<XcmV1Order>',
      },
      ReceiveTeleportedAsset: {
        assets: 'XcmV1MultiassetMultiAssets',
        effects: 'Vec<XcmV1Order>',
      },
      QueryResponse: {
        queryId: 'Compact<u64>',
        response: 'XcmV1Response',
      },
      TransferAsset: {
        assets: 'XcmV1MultiassetMultiAssets',
        beneficiary: 'XcmV1MultiLocation',
      },
      TransferReserveAsset: {
        assets: 'XcmV1MultiassetMultiAssets',
        dest: 'XcmV1MultiLocation',
        effects: 'Vec<XcmV1Order>',
      },
      Transact: {
        originType: 'XcmV0OriginKind',
        requireWeightAtMost: 'u64',
        call: 'XcmDoubleEncoded',
      },
      HrmpNewChannelOpenRequest: {
        sender: 'Compact<u32>',
        maxMessageSize: 'Compact<u32>',
        maxCapacity: 'Compact<u32>',
      },
      HrmpChannelAccepted: {
        recipient: 'Compact<u32>',
      },
      HrmpChannelClosing: {
        initiator: 'Compact<u32>',
        sender: 'Compact<u32>',
        recipient: 'Compact<u32>',
      },
      RelayedFrom: {
        who: 'XcmV1MultilocationJunctions',
        message: 'XcmV1Xcm',
      },
      SubscribeVersion: {
        queryId: 'Compact<u64>',
        maxResponseWeight: 'Compact<u64>',
      },
      UnsubscribeVersion: 'Null'
    }
  },
  /**
   * Lookup174: xcm::v1::order::Order<Call>
   **/
  XcmV1Order: {
    _enum: {
      Noop: 'Null',
      DepositAsset: {
        assets: 'XcmV1MultiassetMultiAssetFilter',
        maxAssets: 'u32',
        beneficiary: 'XcmV1MultiLocation',
      },
      DepositReserveAsset: {
        assets: 'XcmV1MultiassetMultiAssetFilter',
        maxAssets: 'u32',
        dest: 'XcmV1MultiLocation',
        effects: 'Vec<XcmV1Order>',
      },
      ExchangeAsset: {
        give: 'XcmV1MultiassetMultiAssetFilter',
        receive: 'XcmV1MultiassetMultiAssets',
      },
      InitiateReserveWithdraw: {
        assets: 'XcmV1MultiassetMultiAssetFilter',
        reserve: 'XcmV1MultiLocation',
        effects: 'Vec<XcmV1Order>',
      },
      InitiateTeleport: {
        assets: 'XcmV1MultiassetMultiAssetFilter',
        dest: 'XcmV1MultiLocation',
        effects: 'Vec<XcmV1Order>',
      },
      QueryHolding: {
        queryId: 'Compact<u64>',
        dest: 'XcmV1MultiLocation',
        assets: 'XcmV1MultiassetMultiAssetFilter',
      },
      BuyExecution: {
        fees: 'XcmV1MultiAsset',
        weight: 'u64',
        debt: 'u64',
        haltOnError: 'bool',
        instructions: 'Vec<XcmV1Xcm>'
      }
    }
  },
  /**
   * Lookup176: xcm::v1::Response
   **/
  XcmV1Response: {
    _enum: {
      Assets: 'XcmV1MultiassetMultiAssets',
      Version: 'u32'
    }
  },
  /**
   * Lookup191: cumulus_pallet_dmp_queue::pallet::Call<T>
   **/
  CumulusPalletDmpQueueCall: {
    _enum: {
      service_overweight: {
        index: 'u64',
        weightLimit: 'u64'
      }
    }
  },
  /**
   * Lookup192: orml_vesting::module::Call<T>
   **/
  OrmlVestingModuleCall: {
    _enum: {
      claim: 'Null',
      vested_transfer: {
        dest: 'MultiAddress',
        schedule: 'OrmlVestingVestingSchedule',
      },
      update_vesting_schedules: {
        who: 'MultiAddress',
        vestingSchedules: 'Vec<OrmlVestingVestingSchedule>',
      },
      claim_for: {
        dest: 'MultiAddress'
      }
    }
  },
  /**
   * Lookup194: pallet_msa::pallet::Call<T>
   **/
  PalletMsaCall: {
    _enum: {
      create: 'Null',
      create_sponsored_account_with_delegation: {
        delegatorKey: 'AccountId32',
        proof: 'SpRuntimeMultiSignature',
        addProviderPayload: 'PalletMsaAddProvider',
      },
      add_provider_to_msa: {
        providerKey: 'AccountId32',
        proof: 'SpRuntimeMultiSignature',
        addProviderPayload: 'PalletMsaAddProvider',
      },
      revoke_msa_delegation_by_delegator: {
        providerMsaId: 'u64',
      },
      add_key_to_msa: {
        key: 'AccountId32',
        proof: 'SpRuntimeMultiSignature',
        addKeyPayload: 'PalletMsaAddKeyData',
      },
      delete_msa_key: {
        key: 'AccountId32',
      },
      remove_delegation_by_provider: {
        delegator: 'u64'
      }
    }
  },
  /**
   * Lookup195: sp_runtime::MultiSignature
   **/
  SpRuntimeMultiSignature: {
    _enum: {
      Ed25519: 'SpCoreEd25519Signature',
      Sr25519: 'SpCoreSr25519Signature',
      Ecdsa: 'SpCoreEcdsaSignature'
    }
  },
  /**
   * Lookup196: sp_core::ed25519::Signature
   **/
  SpCoreEd25519Signature: '[u8;64]',
  /**
   * Lookup198: sp_core::sr25519::Signature
   **/
  SpCoreSr25519Signature: '[u8;64]',
  /**
   * Lookup199: sp_core::ecdsa::Signature
   **/
  SpCoreEcdsaSignature: '[u8;65]',
  /**
   * Lookup201: pallet_msa::types::AddProvider
   **/
  PalletMsaAddProvider: {
    authorizedMsaId: 'u64',
    permission: 'u8'
  },
  /**
   * Lookup202: pallet_msa::types::AddKeyData
   **/
  PalletMsaAddKeyData: {
    msaId: 'u64',
    nonce: 'u32'
  },
  /**
   * Lookup203: pallet_messages::pallet::Call<T>
   **/
  PalletMessagesCall: {
    _enum: {
      add_ipfs_message: {
        onBehalfOf: 'Option<u64>',
        schemaId: 'u16',
        cid: 'Bytes',
        payloadLength: 'u32',
      },
      add_onchain_message: {
        onBehalfOf: 'Option<u64>',
        schemaId: 'u16',
        payload: 'Bytes'
      }
    }
  },
  /**
   * Lookup204: pallet_schemas::pallet::Call<T>
   **/
  PalletSchemasCall: {
    _enum: {
      register_schema: {
        model: 'Bytes',
        modelType: 'CommonPrimitivesSchemaModelType',
        payloadLocation: 'CommonPrimitivesSchemaPayloadLocation',
      },
      set_max_schema_model_bytes: {
        maxSize: 'u32'
      }
    }
  },
  /**
   * Lookup206: common_primitives::schema::ModelType
   **/
  CommonPrimitivesSchemaModelType: {
    _enum: ['AvroBinary', 'Parquet']
  },
  /**
   * Lookup207: common_primitives::schema::PayloadLocation
   **/
  CommonPrimitivesSchemaPayloadLocation: {
    _enum: ['OnChain', 'IPFS']
  },
  /**
   * Lookup208: pallet_sudo::pallet::Error<T>
   **/
  PalletSudoError: {
    _enum: ['RequireSudo']
  },
  /**
<<<<<<< HEAD
   * Lookup209: pallet_scheduler::ScheduledV3<frame_support::traits::schedule::MaybeHashed<frequency_local_runtime::Call, primitive_types::H256>, BlockNumber, frequency_local_runtime::OriginCaller, sp_core::crypto::AccountId32>
=======
   * Lookup211: pallet_scheduler::ScheduledV3<frame_support::traits::schedule::MaybeHashed<frequency_runtime::Call, primitive_types::H256>, BlockNumber, frequency_runtime::OriginCaller, sp_core::crypto::AccountId32>
>>>>>>> d9804cb6
   **/
  PalletSchedulerScheduledV3: {
    maybeId: 'Option<Bytes>',
    priority: 'u8',
    call: 'FrameSupportScheduleMaybeHashed',
    maybePeriodic: 'Option<(u32,u32)>',
    origin: 'FrequencyRuntimeOriginCaller'
  },
  /**
<<<<<<< HEAD
   * Lookup210: frequency_local_runtime::OriginCaller
=======
   * Lookup212: frequency_runtime::OriginCaller
>>>>>>> d9804cb6
   **/
  FrequencyRuntimeOriginCaller: {
    _enum: {
      system: 'FrameSupportDispatchRawOrigin',
      __Unused1: 'Null',
      __Unused2: 'Null',
      Void: 'SpCoreVoid',
      __Unused4: 'Null',
      __Unused5: 'Null',
      __Unused6: 'Null',
      __Unused7: 'Null',
      __Unused8: 'Null',
      __Unused9: 'Null',
      __Unused10: 'Null',
      __Unused11: 'Null',
      __Unused12: 'Null',
      __Unused13: 'Null',
      __Unused14: 'Null',
      __Unused15: 'Null',
      __Unused16: 'Null',
      __Unused17: 'Null',
      __Unused18: 'Null',
      __Unused19: 'Null',
      __Unused20: 'Null',
      __Unused21: 'Null',
      __Unused22: 'Null',
      __Unused23: 'Null',
      __Unused24: 'Null',
      __Unused25: 'Null',
      __Unused26: 'Null',
      __Unused27: 'Null',
      __Unused28: 'Null',
      __Unused29: 'Null',
      __Unused30: 'Null',
      PolkadotXcm: 'PalletXcmOrigin',
      CumulusXcm: 'CumulusPalletXcmOrigin'
    }
  },
  /**
   * Lookup213: frame_support::dispatch::RawOrigin<sp_core::crypto::AccountId32>
   **/
  FrameSupportDispatchRawOrigin: {
    _enum: {
      Root: 'Null',
      Signed: 'AccountId32',
      None: 'Null'
    }
  },
  /**
   * Lookup214: pallet_xcm::pallet::Origin
   **/
  PalletXcmOrigin: {
    _enum: {
      Xcm: 'XcmV1MultiLocation',
      Response: 'XcmV1MultiLocation'
    }
  },
  /**
   * Lookup215: cumulus_pallet_xcm::pallet::Origin
   **/
  CumulusPalletXcmOrigin: {
    _enum: {
      Relay: 'Null',
      SiblingParachain: 'u32'
    }
  },
  /**
   * Lookup216: sp_core::Void
   **/
  SpCoreVoid: 'Null',
  /**
   * Lookup217: pallet_scheduler::pallet::Error<T>
   **/
  PalletSchedulerError: {
    _enum: ['FailedToSchedule', 'NotFound', 'TargetBlockNumberInPast', 'RescheduleNoChange']
  },
  /**
   * Lookup218: pallet_preimage::RequestStatus<sp_core::crypto::AccountId32, Balance>
   **/
  PalletPreimageRequestStatus: {
    _enum: {
      Unrequested: 'Option<(AccountId32,u128)>',
      Requested: 'u32'
    }
  },
  /**
   * Lookup222: pallet_preimage::pallet::Error<T>
   **/
  PalletPreimageError: {
    _enum: ['TooLarge', 'AlreadyNoted', 'NotAuthorized', 'NotNoted', 'Requested', 'NotRequested']
  },
  /**
   * Lookup224: pallet_balances::BalanceLock<Balance>
   **/
  PalletBalancesBalanceLock: {
    id: '[u8;8]',
    amount: 'u128',
    reasons: 'PalletBalancesReasons'
  },
  /**
   * Lookup225: pallet_balances::Reasons
   **/
  PalletBalancesReasons: {
    _enum: ['Fee', 'Misc', 'All']
  },
  /**
   * Lookup228: pallet_balances::ReserveData<ReserveIdentifier, Balance>
   **/
  PalletBalancesReserveData: {
    id: '[u8;8]',
    amount: 'u128'
  },
  /**
   * Lookup230: pallet_balances::Releases
   **/
  PalletBalancesReleases: {
    _enum: ['V1_0_0', 'V2_0_0']
  },
  /**
   * Lookup231: pallet_balances::pallet::Error<T, I>
   **/
  PalletBalancesError: {
    _enum: ['VestingBalance', 'LiquidityRestrictions', 'InsufficientBalance', 'ExistentialDeposit', 'KeepAlive', 'ExistingVestingSchedule', 'DeadAccount', 'TooManyReserves']
  },
  /**
   * Lookup233: pallet_transaction_payment::Releases
   **/
  PalletTransactionPaymentReleases: {
    _enum: ['V1Ancient', 'V2']
  },
  /**
   * Lookup235: pallet_authorship::UncleEntryItem<BlockNumber, primitive_types::H256, sp_core::crypto::AccountId32>
   **/
  PalletAuthorshipUncleEntryItem: {
    _enum: {
      InclusionHeight: 'u32',
      Uncle: '(H256,Option<AccountId32>)'
    }
  },
  /**
   * Lookup236: pallet_authorship::pallet::Error<T>
   **/
  PalletAuthorshipError: {
    _enum: ['InvalidUncleParent', 'UnclesAlreadySet', 'TooManyUncles', 'GenesisUncle', 'TooHighUncle', 'UncleAlreadyIncluded', 'OldUncle']
  },
  /**
   * Lookup239: pallet_collator_selection::pallet::CandidateInfo<sp_core::crypto::AccountId32, Balance>
   **/
  PalletCollatorSelectionCandidateInfo: {
    who: 'AccountId32',
    deposit: 'u128'
  },
  /**
   * Lookup241: pallet_collator_selection::pallet::Error<T>
   **/
  PalletCollatorSelectionError: {
    _enum: ['TooManyCandidates', 'TooFewCandidates', 'Unknown', 'Permission', 'AlreadyCandidate', 'NotCandidate', 'TooManyInvulnerables', 'AlreadyInvulnerable', 'NoAssociatedValidatorId', 'ValidatorNotRegistered']
  },
  /**
   * Lookup246: sp_core::crypto::KeyTypeId
   **/
  SpCoreCryptoKeyTypeId: '[u8;4]',
  /**
   * Lookup247: pallet_session::pallet::Error<T>
   **/
  PalletSessionError: {
    _enum: ['InvalidProof', 'NoAssociatedValidatorId', 'DuplicatedKey', 'NoKeys', 'NoAccount']
  },
  /**
   * Lookup252: cumulus_pallet_xcmp_queue::InboundChannelDetails
   **/
  CumulusPalletXcmpQueueInboundChannelDetails: {
    sender: 'u32',
    state: 'CumulusPalletXcmpQueueInboundState',
    messageMetadata: 'Vec<(u32,PolkadotParachainPrimitivesXcmpMessageFormat)>'
  },
  /**
   * Lookup253: cumulus_pallet_xcmp_queue::InboundState
   **/
  CumulusPalletXcmpQueueInboundState: {
    _enum: ['Ok', 'Suspended']
  },
  /**
   * Lookup256: polkadot_parachain::primitives::XcmpMessageFormat
   **/
  PolkadotParachainPrimitivesXcmpMessageFormat: {
    _enum: ['ConcatenatedVersionedXcm', 'ConcatenatedEncodedBlob', 'Signals']
  },
  /**
   * Lookup259: cumulus_pallet_xcmp_queue::OutboundChannelDetails
   **/
  CumulusPalletXcmpQueueOutboundChannelDetails: {
    recipient: 'u32',
    state: 'CumulusPalletXcmpQueueOutboundState',
    signalsExist: 'bool',
    firstIndex: 'u16',
    lastIndex: 'u16'
  },
  /**
   * Lookup260: cumulus_pallet_xcmp_queue::OutboundState
   **/
  CumulusPalletXcmpQueueOutboundState: {
    _enum: ['Ok', 'Suspended']
  },
  /**
   * Lookup262: cumulus_pallet_xcmp_queue::QueueConfigData
   **/
  CumulusPalletXcmpQueueQueueConfigData: {
    suspendThreshold: 'u32',
    dropThreshold: 'u32',
    resumeThreshold: 'u32',
    thresholdWeight: 'u64',
    weightRestrictDecay: 'u64',
    xcmpMaxIndividualWeight: 'u64'
  },
  /**
   * Lookup264: cumulus_pallet_xcmp_queue::pallet::Error<T>
   **/
  CumulusPalletXcmpQueueError: {
    _enum: ['FailedToSend', 'BadXcmOrigin', 'BadXcm', 'BadOverweightIndex', 'WeightOverLimit']
  },
  /**
   * Lookup265: pallet_xcm::pallet::Error<T>
   **/
  PalletXcmError: {
    _enum: ['Unreachable', 'SendFailure', 'Filtered', 'UnweighableMessage', 'DestinationNotInvertible', 'Empty', 'CannotReanchor', 'TooManyAssets', 'InvalidOrigin', 'BadVersion', 'BadLocation', 'NoSubscription', 'AlreadySubscribed']
  },
  /**
   * Lookup266: cumulus_pallet_xcm::pallet::Error<T>
   **/
  CumulusPalletXcmError: 'Null',
  /**
   * Lookup267: cumulus_pallet_dmp_queue::ConfigData
   **/
  CumulusPalletDmpQueueConfigData: {
    maxIndividual: 'u64'
  },
  /**
   * Lookup268: cumulus_pallet_dmp_queue::PageIndexData
   **/
  CumulusPalletDmpQueuePageIndexData: {
    beginUsed: 'u32',
    endUsed: 'u32',
    overweightCount: 'u64'
  },
  /**
   * Lookup271: cumulus_pallet_dmp_queue::pallet::Error<T>
   **/
  CumulusPalletDmpQueueError: {
    _enum: ['Unknown', 'OverLimit']
  },
  /**
   * Lookup273: orml_vesting::module::Error<T>
   **/
  OrmlVestingModuleError: {
    _enum: ['ZeroVestingPeriod', 'ZeroVestingPeriodCount', 'InsufficientBalanceToLock', 'TooManyVestingSchedules', 'AmountLow', 'MaxVestingSchedulesExceeded']
  },
  /**
   * Lookup275: common_primitives::msa::ProviderInfo<BlockNumber>
   **/
  CommonPrimitivesMsaProviderInfo: {
    permission: 'u8',
    expired: 'u32'
  },
  /**
   * Lookup276: common_primitives::msa::KeyInfo
   **/
  CommonPrimitivesMsaKeyInfo: {
    msaId: 'u64',
    nonce: 'u32'
  },
  /**
   * Lookup278: pallet_msa::pallet::Error<T>
   **/
  PalletMsaError: {
    _enum: ['DuplicatedKey', 'MsaIdOverflow', 'AddKeySignatureVerificationFailed', 'NotMsaOwner', 'InvalidSignature', 'NotKeyOwner', 'NoKeyExists', 'KeyLimitExceeded', 'InvalidSelfRevoke', 'InvalidSelfProvider', 'DuplicateProvider', 'AddProviderSignatureVerificationFailed', 'UnauthorizedDelegator', 'UnauthorizedProvider', 'DelegationRevoked', 'DelegationNotFound', 'DelegationExpired']
  },
  /**
   * Lookup281: pallet_messages::types::Message<MaxDataSize>
   **/
  PalletMessagesMessage: {
    payload: 'Bytes',
    providerMsaId: 'u64',
    msaId: 'u64',
    index: 'u16'
  },
  /**
   * Lookup287: pallet_messages::pallet::Error<T>
   **/
  PalletMessagesError: {
    _enum: ['TooManyMessagesInBlock', 'ExceedsMaxMessagePayloadSizeBytes', 'InvalidPaginationRequest', 'TypeConversionOverflow', 'InvalidMessageSourceAccount', 'InvalidSchemaId', 'UnAuthorizedDelegate', 'InvalidPayloadLocation']
  },
  /**
   * Lookup288: pallet_schemas::types::Schema<MaxModelSize>
   **/
  PalletSchemasSchema: {
    modelType: 'CommonPrimitivesSchemaModelType',
    model: 'Bytes',
    payloadLocation: 'CommonPrimitivesSchemaPayloadLocation'
  },
  /**
   * Lookup289: pallet_schemas::pallet::Error<T>
   **/
  PalletSchemasError: {
    _enum: ['InvalidSchema', 'TooManySchemas', 'ExceedsMaxSchemaModelBytes', 'ExceedsGovernanceSchemaModelMaxValue', 'LessThanMinSchemaModelBytes', 'NoSuchSchema', 'StringConversionError', 'DeserializationError', 'SerializationError', 'SchemaCountOverflow']
  },
  /**
   * Lookup292: frame_system::extensions::check_non_zero_sender::CheckNonZeroSender<T>
   **/
  FrameSystemExtensionsCheckNonZeroSender: 'Null',
  /**
   * Lookup293: frame_system::extensions::check_spec_version::CheckSpecVersion<T>
   **/
  FrameSystemExtensionsCheckSpecVersion: 'Null',
  /**
   * Lookup294: frame_system::extensions::check_tx_version::CheckTxVersion<T>
   **/
  FrameSystemExtensionsCheckTxVersion: 'Null',
  /**
   * Lookup295: frame_system::extensions::check_genesis::CheckGenesis<T>
   **/
  FrameSystemExtensionsCheckGenesis: 'Null',
  /**
   * Lookup298: frame_system::extensions::check_nonce::CheckNonce<T>
   **/
  FrameSystemExtensionsCheckNonce: 'Compact<u32>',
  /**
   * Lookup299: frame_system::extensions::check_weight::CheckWeight<T>
   **/
  FrameSystemExtensionsCheckWeight: 'Null',
  /**
   * Lookup300: pallet_transaction_payment::ChargeTransactionPayment<T>
   **/
  PalletTransactionPaymentChargeTransactionPayment: 'Compact<u128>',
  /**
   * Lookup301: pallet_msa::CheckProviderRevocation<T>
   **/
  PalletMsaCheckProviderRevocation: 'Null',
  /**
<<<<<<< HEAD
   * Lookup298: frequency_local_runtime::Runtime
=======
   * Lookup302: frequency_runtime::Runtime
>>>>>>> d9804cb6
   **/
  FrequencyRuntimeRuntime: 'Null'
};<|MERGE_RESOLUTION|>--- conflicted
+++ resolved
@@ -1269,11 +1269,7 @@
     }
   },
   /**
-<<<<<<< HEAD
-   * Lookup148: frame_support::traits::schedule::MaybeHashed<frequency_local_runtime::Call, primitive_types::H256>
-=======
    * Lookup150: frame_support::traits::schedule::MaybeHashed<frequency_runtime::Call, primitive_types::H256>
->>>>>>> d9804cb6
    **/
   FrameSupportScheduleMaybeHashed: {
     _enum: {
@@ -1403,11 +1399,7 @@
     }
   },
   /**
-<<<<<<< HEAD
-   * Lookup159: frequency_local_runtime::SessionKeys
-=======
    * Lookup161: frequency_runtime::SessionKeys
->>>>>>> d9804cb6
    **/
   FrequencyRuntimeSessionKeys: {
     aura: 'SpConsensusAuraSr25519AppSr25519Public'
@@ -1901,11 +1893,7 @@
     _enum: ['RequireSudo']
   },
   /**
-<<<<<<< HEAD
-   * Lookup209: pallet_scheduler::ScheduledV3<frame_support::traits::schedule::MaybeHashed<frequency_local_runtime::Call, primitive_types::H256>, BlockNumber, frequency_local_runtime::OriginCaller, sp_core::crypto::AccountId32>
-=======
    * Lookup211: pallet_scheduler::ScheduledV3<frame_support::traits::schedule::MaybeHashed<frequency_runtime::Call, primitive_types::H256>, BlockNumber, frequency_runtime::OriginCaller, sp_core::crypto::AccountId32>
->>>>>>> d9804cb6
    **/
   PalletSchedulerScheduledV3: {
     maybeId: 'Option<Bytes>',
@@ -1915,11 +1903,7 @@
     origin: 'FrequencyRuntimeOriginCaller'
   },
   /**
-<<<<<<< HEAD
-   * Lookup210: frequency_local_runtime::OriginCaller
-=======
    * Lookup212: frequency_runtime::OriginCaller
->>>>>>> d9804cb6
    **/
   FrequencyRuntimeOriginCaller: {
     _enum: {
@@ -2259,11 +2243,7 @@
    **/
   PalletMsaCheckProviderRevocation: 'Null',
   /**
-<<<<<<< HEAD
-   * Lookup298: frequency_local_runtime::Runtime
-=======
    * Lookup302: frequency_runtime::Runtime
->>>>>>> d9804cb6
    **/
   FrequencyRuntimeRuntime: 'Null'
 };